--- conflicted
+++ resolved
@@ -85,11 +85,8 @@
         shuffle(rng, queue_);
     }
 
-<<<<<<< HEAD
-=======
 
     //// MAIN 'step' method 
->>>>>>> 794521b1
     // This method is called to process the change of position and putative reaction of every particle.
     // The method only treats one particle at a time and returns 'True' as long as there are still particles
     //    in the container that need to be processed.
@@ -144,13 +141,6 @@
         if (pp_species.D() != 0.)
         {
             // get a new position, dependent on the structure the particle lives on.
-<<<<<<< HEAD
-            position_type const displacement( pp_structure->
-                                              bd_displacement(pp_species.v() * dt_, std::sqrt(2.0 * pp_species.D() * dt_), rng_) );
-
-            new_pos = tx_.apply_boundary( add( pp.second.position(), displacement ) );
-            // TODO check if the new position is actually still in the structure
-=======
             const position_type displacement( pp_structure->bd_displacement(pp_species.v() * dt_,
                                                                             std::sqrt(2.0 * pp_species.D() * dt_),
                                                                             rng_) );
@@ -161,7 +151,6 @@
             // This actually kinda similar to the boundary condition application.
             new_pos = tx_.apply_boundary( add( old_pos, displacement ) );
             new_structure_id = pp.second.structure_id(); //pp_structure->deflect();
->>>>>>> 794521b1
         }
         else
         {
@@ -186,11 +175,7 @@
         //// 3.2 Check for core overlaps structures
         /* If the particle has not bounced with another particle and lives in the bulk: 
            check for core overlap with a surface. */
-<<<<<<< HEAD
-        // TODO maybe always check for overlaps with surface ignoring its own surface? (regardless of in bulk)
-=======
         // TODO always check for overlaps with surface ignoring its own surface (regardless of in bulk)
->>>>>>> 794521b1
         if(!bounced && pp.second.structure_id() == tx_.get_def_structure_id())
         {
             // TODO Get all the structures within the reaction volume (and that may consequently also be in the core)
@@ -239,12 +224,6 @@
         
         /* First, if a surface is inside the reaction volume, and the particle is in the 3D attempt an interaction. */
         // TODO also interaction should be allowed when a particle is on a cylinder.
-<<<<<<< HEAD
-        if( pp.second.structure_id() == tx_.get_def_structure_id())
-        {
-            boost::shared_ptr<structure_type> const closest_surf( tx_.get_structure( struct_id_distance_pair.first) );
-
-=======
         // TODO don't check only the closest but check all overlapping surfaces.
         if( pp.second.structure_id() == tx_.get_def_structure_id())
         {
@@ -253,7 +232,6 @@
 
             // TODO check that the projected point of the position of the particle is in the surface. If not, than no
             // reaction is possible.
->>>>>>> 794521b1
             if( closest_surf->in_reaction_volume( particle_surface_distance, r0, reaction_length_ ) )
             {        
                 accumulated_prob += k_total( pp.second.sid(), closest_surf->sid() ) * dt_ / 
@@ -348,21 +326,12 @@
         /* If the particle did neither react, interact or bounce, update it to it's new position. */
         if(!bounced)
         {   
-<<<<<<< HEAD
-            particle_id_pair particle_to_update( pp.first, 
-                                                 particle_type(pp_species.id(),
-                                                               particle_shape_type(new_pos, r0),
-                                                               pp.second.structure_id(),
-                                                               pp_species.D(),
-                                                               pp_species.v()) );
-=======
             const particle_id_pair particle_to_update( pp.first, 
                                                        particle_type(pp_species.id(),
                                                                      particle_shape_type(new_pos, r0),
                                                                      new_structure_id,
                                                                      pp_species.D(),
                                                                      pp_species.v()) );
->>>>>>> 794521b1
                 
             if (vc_)
             {
@@ -388,14 +357,8 @@
 
 ////// Private methods
 private:
-<<<<<<< HEAD
-
-    bool attempt_reaction(particle_id_pair const& pp)
-    // Handles only monomolecular reactions?
-=======
     bool attempt_single_reaction(particle_id_pair const& pp)
     // Handles all monomolecular reactions
->>>>>>> 794521b1
     {
         reaction_rules const& rules(rules_.query_reaction_rule(pp.second.sid()));
         if (::size(rules) == 0)
@@ -627,29 +590,12 @@
         return false;
     }
 
-<<<<<<< HEAD
-        Real k_tot = 0;
-        for (typename boost::range_const_iterator<reaction_rules>::type
-                i(boost::begin(rules)), e(boost::end(rules)); i != e; ++i)
-        {
-            k_tot += (*i).k();
-        }
-        
-        return k_tot;
-    }
-    
-    
-    bool fire_reaction(particle_id_pair const& pp0, particle_id_pair const& pp1, species_type const& s0, species_type const& s1)
-    // This handles the reaction between a pair of particles.
-    // unclear what the convention for pp0, pp1 and s0,s1 is with regard to being in 3D/2D.
-=======
 
     const bool attempt_pair_reaction(particle_id_pair const& pp0, particle_id_pair const& pp1,
                                      species_type const& s0, species_type const& s1)
     // This handles the reaction between a pair of particles.
     // pp0 is the initiating particle (also no longer in the queue) and pp1 is the target particle (still in the queue).
     // pp0, pp1 and s0,s1 can either be in 3D/2D/1D or mixed.
->>>>>>> 794521b1
     {
         reaction_rules const& rules(rules_.query_reaction_rule(pp0.second.sid(), pp1.second.sid()));
         if(::size(rules) == 0)
@@ -782,14 +728,9 @@
     }
 
         
-<<<<<<< HEAD
-    bool fire_interaction(particle_id_pair const& pp, boost::shared_ptr<structure_type> const& surface)
-    // This handles the 'reaction' (interaction) between a particle and a surface.
-=======
     const bool attempt_interaction(particle_id_pair const& pp, boost::shared_ptr<structure_type> const& surface)
     // This handles the 'reaction' (interaction) between a particle and a surface.
     // Returns True if the interaction was succesfull
->>>>>>> 794521b1
     {
         // Get the reaction rules for the interaction with this surface.
         reaction_rules const& rules(rules_.query_reaction_rule(pp.second.sid(), surface->sid() ));
@@ -874,17 +815,9 @@
         throw illegal_state("Surface interaction failed, no interaction selected when interaction was supposed to happen.");
     }
     
-<<<<<<< HEAD
-    
-    /* Given a position pair and two species, the function generates two new 
-       positions based on two moves drawn from the free propagator. */
-    position_pair_type const make_pair_move(species_type const& s0, species_type const& s1, position_pair_type const& pp01, 
-                                            particle_id_type const& ignore)
-=======
 
     const position_type make_move(species_type const& species, position_type const& old_pos, particle_id_type const& ignore) const
     // generates a move for a particle and checks if the move was allowed.
->>>>>>> 794521b1
     {
 
         // FIXME this is just redoing what we are doing above when moving a particle.
