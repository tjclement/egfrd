from _gfrd import *
<<<<<<< HEAD

from utils import *
import myrandom
from coordinate import *

import logging

log = logging.getLogger('ecell')

=======
from greens_function_wrapper import *
>>>>>>> bc09780c

class Single( object ):
    """There are 2 main types of Singles:
        * NonInteractionSingle
        * InteractionSingle (when the particle is nearby a surface)

    Each type of Single defines a list of coordinates, see coordinate.py. For each 
    coordinate the Green's function is specified.

    """
    def __init__(self, domain_id, pid_particle_pair, shell_id, reactiontypes, 
                 surface):
        self.multiplicity = 1

        self.pid_particle_pair = pid_particle_pair
        self.reactiontypes = reactiontypes

        self.k_tot = 0

        self.lastTime = 0.0
        self.dt = 0.0
        self.eventType = None

        self.surface = surface

        # Create shell.
        position = pid_particle_pair[1].position
        radius = pid_particle_pair[1].radius
        shell = self.createNewShell(position, radius, domain_id)

        self.shell_list = [(shell_id, shell), ]

        self.eventID = None

        self.domain_id = domain_id

        self.updatek_tot()

    def getD( self ):
        return self.pid_particle_pair[1].D
    D = property( getD )

    def get_shell_id(self):
        return self.shell_list[0][0]
    shell_id = property(get_shell_id)

    def get_shell(self):
        return self.shell_list[0][1]
    shell = property(get_shell)

    def get_shell_id_shell_pair(self):
        return self.shell_list[0]
    def set_shell_id_shell_pair(self, value):
        self.shell_list[0] = value
    shell_id_shell_pair = property(get_shell_id_shell_pair, 
                                   set_shell_id_shell_pair)

    def initialize( self, t ):
        '''
        Initialize this Single.

        The radius (shell size) is shrunken to the radius of the particle
        it represents.   
        self.lastTime is reset to the current time, and self.dt
        is set to zero.
        '''
        self.reset()
        self.lastTime = t

    def reset( self ):
        '''
        Reset the Single.

        Radius (shell size) is shrunken to the actual radius of the particle.
        self.dt is reset to 0.0.  Do not forget to reschedule this Single
        after calling this method.
        '''
        self.dt = 0.0
        self.eventType = EventType.SINGLE_ESCAPE

    def isReset( self ):
        return self.dt == 0.0 and self.eventType == EventType.SINGLE_ESCAPE

    def draw_reaction_time_tuple( self ):
        """Return a (reaction time, event type)-tuple.

        """
        if self.k_tot == 0:
            dt = numpy.inf
        elif self.k_tot == numpy.inf:
            dt = 0.0
        else:
            dt = (1.0 / self.k_tot) * math.log(1.0 / myrandom.uniform())
        return dt, EventType.SINGLE_REACTION

    def draw_interaction_time(self):
        """Todo.
        
        Note: we are not calling single.drawEventType() just yet, but 
        postpone it to the very last minute (when this event is executed in 
        fireSingle). So IV_EVENT can still be an iv escape or an iv 
        interaction.

        """
        pass

    def draw_escape_or_interaction_time_tuple(self):
        """Return an (escape or interaction time, event type)-tuple.

        Handles also all interaction events.
        
        """
        if self.getD() == 0:
            dt = numpy.inf
        else:
            dt = draw_time_wrapper(self.greens_function())

        event_type = EventType.SINGLE_ESCAPE
        return dt, event_type

    def determineNextEvent(self):
        """Return an (event time, event type)-tuple.

        """
        return min(self.draw_escape_or_interaction_time_tuple(),
                   self.draw_reaction_time_tuple())

    def updatek_tot( self ):
        self.k_tot = 0

        if not self.reactiontypes:
            return

        for rt in self.reactiontypes:
            self.k_tot += rt.k

    def drawReactionRule( self ):
        k_array = [ rt.k for rt in self.reactiontypes ]
        k_array = numpy.add.accumulate( k_array )
        k_max = k_array[-1]

        rnd = myrandom.uniform()
        i = numpy.searchsorted( k_array, rnd * k_max )

        return self.reactiontypes[i]

    def check( self ):
        pass

    def __str__(self):
        return 'Single[%s: %s: eventID=%s]' % ( self.domain_id, self.pid_particle_pair[0], self.eventID )


class NonInteractionSingle(Single):
    """1 Particle inside a shell, no other particles around. 

    There are 3 types of NonInteractionSingles:
        * SphericalSingle: spherical shell, 3D movement.
        * PlanarSurfaceSingle: cylindrical shell, 2D movement.
        * CylindricalSurfaceSingle: cylindrical shell, 1D movement.

    """
    def __init__(self, domain_id, pid_particle_pair, shell_id, reactiontypes, 
                 surface):
        Single.__init__(self, domain_id, pid_particle_pair, shell_id,
                        reactiontypes, surface)

    def get_mobility_radius(self):
        return self.shell_list[0][1].radius - self.pid_particle_pair[1].radius

    def get_shell_size(self):
        return self.shell_list[0][1].radius

    def drawNewPosition(self, dt, eventType):
        gf = self.greens_function()
        a = self.get_mobility_radius()
        r = draw_displacement_wrapper(gf, dt, eventType, a)
        displacement = self.displacement(r)
        assert abs(length(displacement) - abs(r)) <= 1e-15 * abs(r)
        return self.pid_particle_pair[1].position + displacement


class SphericalSingle(NonInteractionSingle):
    """1 Particle inside a (spherical) shell not on any surface.

        * Particle coordinate inside shell: r, theta, phi.
        * Coordinate: radial r.
        * Initial position: r = 0.
        * Selected randomly when drawing displacement vector: theta, phi.

    """
    def __init__(self, domain_id, pid_particle_pair, shell_id, reactiontypes, 
                 surface):
        NonInteractionSingle.__init__(self, domain_id, pid_particle_pair, 
                                      shell_id, reactiontypes, surface)

    def greens_function(self):
        gf = FirstPassageGreensFunction(self.getD())
        a = self.get_mobility_radius()
        gf.seta(a)
        return gf

    def createNewShell(self, position, radius, domain_id):
        return SphericalShell(position, radius, domain_id)

    def displacement(self, r):
        return randomVector(r)

    def __str__(self):
        return 'Spherical' + Single.__str__(self)


class PlanarSurfaceSingle(NonInteractionSingle):
    """1 Particle inside a (cylindrical) shell on a PlanarSurface. (Hockey 
    pucks).

        * Particle coordinates on surface: x, y.
        * Domain: radial r. (determines x and y together with theta).
        * Initial position: r = 0.
        * Selected randomly when drawing displacement vector: theta.

    """
    def __init__(self, domain_id, pid_particle_pair, shell_id, reactiontypes, 
                 surface):
        NonInteractionSingle.__init__(self, domain_id, pid_particle_pair, 
                                      shell_id, reactiontypes, surface)

    def greens_function(self):
        # Todo. 2D gf Abs Sym.
        #gf = FirstPassageGreensFunction2D(self.getD())

        gf = FirstPassageGreensFunction(self.getD())
        a = self.get_mobility_radius()
        gf.seta(a)
        return gf

    def createNewShell(self, position, radius, domain_id):
        # The size (thickness) of a hockey puck is not more than it has to be 
        # (namely the radius of the particle), so if the particle undergoes an 
        # unbinding reaction we still have to clear the target volume and the 
        # move may be rejected (NoSpace error).
        orientation = self.surface.unitZ
        size = self.pid_particle_pair[1].radius
        return CylindricalShell(position, radius, orientation, size, domain_id)

    def displacement(self, r):
        x, y = randomVector2D(r)
        return x * self.surface.unitX + y * self.surface.unitY

    def __str__(self):
        return 'PlanarSurface' + Single.__str__(self)


class CylindricalSurfaceSingle(NonInteractionSingle):
    """1 Particle inside a (cylindrical) shell on a CylindricalSurface. 
    (Rods).

        * Particle coordinates on surface: z.
        * Domain: cartesian z.
        * Initial position: z = 0.
        * Selected randomly when drawing displacement vector: none.

    """
    def __init__(self, domain_id, pid_particle_pair, shell_id, reactiontypes, 
                 surface):
        NonInteractionSingle.__init__(self, domain_id, pid_particle_pair, 
                                      shell_id, reactiontypes, surface)

    def greens_function(self):
        # Todo. 1D gf Abs Abs.
        #gf = FirstPassageGreensFunction1D(self.getD())
        gf = FirstPassageGreensFunction(self.getD())
        a = self.get_mobility_radius()
        gf.seta(a)
        return gf

    def createNewShell(self, position, size, domain_id):
        # Heads up. The cylinder's *size*, not radius, is changed when you 
        # make the cylinder bigger, because of the redefinition of setRadius.

        # The radius of a rod is not more than it has to be (namely the radius 
        # of the particle), so if the particle undergoes an unbinding reaction 
        # we still have to clear the target volume and the move may be 
        # rejected (NoSpace error).
        radius = self.pid_particle_pair[1].radius
        orientation = self.surface.unitZ
        return CylindricalShell(position, radius, orientation, size, domain_id)

    def displacement(self, z):
        # z can be pos or min.
        return z * self.shell_list[0][1].orientation

    def get_mobility_radius(self):
        # Heads up.
        return self.shell_list[0][1].size - self.pid_particle_pair[1].radius

    def get_shell_size(self):
        # Heads up.
        return self.shell_list[0][1].size

    def __str__(self):
        return 'CylindricalSurface' + Single.__str__(self)

<|MERGE_RESOLUTION|>--- conflicted
+++ resolved
@@ -1,17 +1,5 @@
 from _gfrd import *
-<<<<<<< HEAD
-
-from utils import *
-import myrandom
-from coordinate import *
-
-import logging
-
-log = logging.getLogger('ecell')
-
-=======
 from greens_function_wrapper import *
->>>>>>> bc09780c
 
 class Single( object ):
     """There are 2 main types of Singles:
