#ifndef STRUCTURE_HPP
#define STRUCTURE_HPP

#include <ostream>
#if defined(HAVE_TR1_FUNCTIONAL)
#include <tr1/functional>
#elif defined(HAVE_STD_HASH)
#include <functional>
#elif defined(HAVE_BOOST_FUNCTIONAL_HASH_HPP)
#include <boost/functional/hash.hpp>
#endif

#include <sstream>
#include "Vector3.hpp"
#include "freeFunctions.hpp"
#include "SpeciesTypeID.hpp"

template<typename Ttraits_>
class Structure
{
public:
    typedef Ttraits_ traits_type;
    // shorthands for types that we use
    typedef typename traits_type::rng_type                  rng_type;
    typedef typename traits_type::structure_name_type       identifier_type;
    typedef typename traits_type::structure_id_type         structure_id_type;
    typedef typename traits_type::length_type               length_type;
    typedef typename traits_type::position_type             position_type;
    typedef typename traits_type::base_type::species_type   species_type;
    typedef typename traits_type::structure_type_id_type    structure_type_id_type;
    typedef std::pair<position_type, length_type>           projected_type;
    typedef std::pair<position_type, position_type>         position_pair_type;
    typedef std::pair<position_type, bool>                  position_flag_pair_type;

public:
    virtual ~Structure() {}

    identifier_type const& name()
    {
        return id_;
    }

    structure_id_type const& real_id() const
    {
        if (!real_id_)
        {
            throw illegal_state("ID for structure not defined");
        }
        return real_id_;
    }

    void set_id(structure_id_type const& id)
    {
        real_id_ = id;
    }

    // Get the StructureType of the structure
    structure_type_id_type const& sid() const
    {
        if (!sid_)
        {
            throw illegal_state("not bound to StructureType");
        }
        return sid_;
    }

    structure_type_id_type& sid()
    {
        return sid_;
    }

    virtual bool operator==(Structure const& rhs) const
    {
        return real_id_ == rhs.real_id() && sid_ == rhs.sid();
    }

    bool operator!=(Structure const& rhs) const
    {
        return !operator==(rhs);
    }

    virtual position_type random_position(rng_type& rng) const = 0;

    virtual position_type random_vector(length_type const& r, rng_type& rng) const = 0;


    // Methods used in the 'old' BDPropagator
    virtual position_type dissociation_vector(rng_type& rng, length_type const& r01, Real const& dt, Real const& D01, Real const& v) const = 0;
    virtual length_type drawR_gbd(Real const& rnd, length_type const& r01, Real const& dt, Real const& D01, Real const& v) const = 0;
    virtual Real p_acceptance(Real const& k_a, Real const& dt, length_type const& r01, position_type const& ipv, Real const& D0, Real const& D1, Real const& v0, Real const& v1) const = 0;

    // Methods used in the 'new' BDPropagator
    virtual position_type bd_displacement(length_type const& mean, length_type const& r, rng_type& rng) const = 0;
    // TODO rename bounced to smt else. It denotes whether a particle has crossed the 'surface' of the structure.
    virtual bool bounced(position_type const& old_pos, position_type const& new_pos, length_type const& dist_to_surface, length_type const& particle_radius) const = 0;
    virtual bool in_reaction_volume( length_type const& dist_to_surface, length_type const& particle_radius, length_type const& rl ) const = 0;


    // TODO this are just functions->move somewhere else
    virtual Real get_1D_rate_geminate( Real const& k, length_type const& r01) const = 0;
    virtual Real get_1D_rate_surface( Real const& k, length_type const& r0 ) const = 0;
    virtual Real particle_reaction_volume( length_type const& r01, length_type const& rl ) const = 0;
    virtual Real surface_reaction_volume( length_type const& r0, length_type const& rl ) const = 0;     // This does contain a surface dependent component.
    
    // Methods used to calculate dissociation positions
    virtual position_type surface_dissociation_vector( rng_type& rng, length_type const& r0, length_type const& rl ) const = 0;
    virtual position_pair_type geminate_dissociation_positions( rng_type& rng, species_type const& s0, species_type const& s1, position_type const& op, length_type const& rl ) const = 0;
    virtual position_pair_type special_geminate_dissociation_positions( rng_type& rng, species_type const& s_surf, species_type const& s_bulk, position_type const& op_surf, length_type const& rl ) const = 0;
    
    // general method for getting some measures/info
    virtual projected_type projected_point(position_type const& pos) const = 0;
    virtual projected_type projected_point_on_surface(position_type const& pos) const = 0;
    virtual length_type distance(position_type const& pos) const = 0;
    virtual position_type const& position() const = 0;
    
    virtual position_flag_pair_type deflect(position_type const& pos0, position_type const& displacement) const = 0;
    
<<<<<<< HEAD
    virtual position_type deflect_back(position_type const& pos, position_type const& u_z) const = 0;
    
    virtual position_type const& structure_position() const = 0;
=======
>>>>>>> e2528282

    virtual std::size_t hash() const
    {
#if defined(HAVE_TR1_FUNCTIONAL)
        using std::tr1::hash;
#elif defined(HAVE_STD_HASH)
        using std::hash;
#elif defined(HAVE_BOOST_FUNCTIONAL_HASH_HPP)
        using boost::hash;
#endif
        return hash<identifier_type>()(id_) ^
               hash<structure_type_id_type>()(sid_);
    }

    virtual std::string as_string() const
    {
        std::ostringstream out;
        out << "Structure(" << real_id() << ", " << sid() << ")";
        return out.str();
    }

    // Constructor
    Structure(identifier_type const& id, structure_type_id_type const& sid)
        : id_(id), sid_(sid) {}

////// Member variables
protected:
    structure_id_type       real_id_;   // id of the structure
    identifier_type         id_;        // This is now just the name
    structure_type_id_type  sid_;       // id of the structure_type of the structure
};


//////// Inline functions
template<typename Tstrm, typename Ttraits, typename T_traits>
inline std::basic_ostream<Tstrm, Ttraits>& operator<<(std::basic_ostream<Tstrm, Ttraits>& strm, const Structure<T_traits>& v)
{
    strm << v.as_string(); 
    return strm;
}

#if defined(HAVE_TR1_FUNCTIONAL)
namespace std { namespace tr1 {
#elif defined(HAVE_STD_HASH)
namespace std {
#elif defined(HAVE_BOOST_FUNCTIONAL_HASH_HPP)
namespace boost {
#endif

template<typename Ttraits>
struct hash<Structure<Ttraits> >
{
    typedef Structure<Ttraits> argument_type;

    std::size_t operator()(argument_type const& val)
    {
        return val.hash();
    }
};

#if defined(HAVE_TR1_FUNCTIONAL)
} } // namespace std::tr1
#elif defined(HAVE_STD_HASH)
} // namespace std
#elif defined(HAVE_BOOST_FUNCTIONAL_HASH_HPP)
} // namespace boost
#endif

#endif /* STRUCTURE_HPP */<|MERGE_RESOLUTION|>--- conflicted
+++ resolved
@@ -112,15 +112,11 @@
     virtual projected_type projected_point_on_surface(position_type const& pos) const = 0;
     virtual length_type distance(position_type const& pos) const = 0;
     virtual position_type const& position() const = 0;
-    
+
+	// Methods used for edge crossing (only for the planes so far)    
     virtual position_flag_pair_type deflect(position_type const& pos0, position_type const& displacement) const = 0;
-    
-<<<<<<< HEAD
     virtual position_type deflect_back(position_type const& pos, position_type const& u_z) const = 0;
     
-    virtual position_type const& structure_position() const = 0;
-=======
->>>>>>> e2528282
 
     virtual std::size_t hash() const
     {
