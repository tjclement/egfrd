#ifndef BD_PROPAGATOR_HPP
#define BD_PROPAGATOR_HPP

#include <algorithm>
#include <boost/bind.hpp>
#include <boost/range/size.hpp>
#include <boost/range/begin.hpp>
#include <boost/range/end.hpp>
#include <boost/range/const_iterator.hpp>
#include <boost/utility/enable_if.hpp>
#include <boost/scoped_ptr.hpp>
#include "Defs.hpp"
#include "generator.hpp"
#include "exceptions.hpp"
#include "freeFunctions.hpp"
#include "utils.hpp"
#include "utils/random.hpp"
#include "utils/get_default_impl.hpp"
#include "Logger.hpp"

template<typename Ttraits_>
class BDPropagator
{
public:
    typedef Ttraits_ traits_type;
    typedef typename Ttraits_::world_type::particle_container_type particle_container_type;
    typedef typename particle_container_type::species_id_type species_id_type;
    typedef typename particle_container_type::position_type position_type;
    typedef typename particle_container_type::particle_shape_type particle_shape_type;
    typedef typename particle_container_type::species_type species_type;
    typedef typename particle_container_type::length_type length_type;
    typedef typename particle_container_type::particle_id_type particle_id_type;
    typedef typename particle_container_type::particle_type particle_type;
    typedef typename particle_container_type::particle_id_pair particle_id_pair;
    typedef std::vector<particle_id_type> particle_id_vector_type;
    typedef typename particle_container_type::particle_id_pair_generator particle_id_pair_generator;
    typedef typename particle_container_type::particle_id_pair_and_distance particle_id_pair_and_distance;
    typedef typename particle_container_type::particle_id_pair_and_distance_list particle_id_pair_and_distance_list;
    typedef typename particle_container_type::structure_type structure_type;
    typedef typename traits_type::world_type::traits_type::rng_type rng_type;
    typedef typename traits_type::time_type time_type;
    typedef typename traits_type::network_rules_type network_rules_type;
    typedef typename network_rules_type::reaction_rules reaction_rules;
    typedef typename network_rules_type::reaction_rule_type reaction_rule_type;
    typedef typename traits_type::reaction_record_type reaction_record_type;
    typedef typename traits_type::reaction_recorder_type reaction_recorder_type;

public:
    template<typename Trange_>
    BDPropagator(
        particle_container_type& tx, network_rules_type const& rules,
        rng_type& rng, time_type dt, int max_retry_count,
        reaction_recorder_type* rrec, Trange_ const& particles)
        : tx_(tx), rules_(rules), rng_(rng), dt_(dt),
          max_retry_count_(max_retry_count), rrec_(rrec),
          queue_(), rejected_move_count_(0)
    {
        call_with_size_if_randomly_accessible(
            boost::bind(&particle_id_vector_type::reserve, &queue_, _1),
            particles);
        for (typename boost::range_const_iterator<Trange_>::type
                i(boost::begin(particles)),
                e(boost::end(particles)); i != e; ++i)
        {
            queue_.push_back(*i);
        }
        shuffle(rng, queue_);
    }

    bool operator()()
    {
        if (queue_.empty())
            return false;

        particle_id_type pid(queue_.back());
        queue_.pop_back();
        particle_id_pair pp(tx_.get_particle(pid));

        LOG_DEBUG(("propagating particle %s", boost::lexical_cast<std::string>(pp.first).c_str()));

        try
        {
            if (attempt_reaction(pp))
                return true;
        }
        catch (propagation_error const& reason)
        {
            log_.info("first-order reaction rejected (reason: %s)", reason.what());
            ++rejected_move_count_;
            return true;
        }

        const species_type species(tx_.get_species(pp.second.sid()));
        if (species.D() == 0.)
            return true;

        position_type const displacement(drawR_free(species));
        position_type const new_pos(
            tx_.apply_boundary(
                add(pp.second.position(), displacement)));

        particle_id_pair particle_to_update(
                pp.first, particle_type(species.id(),
                    particle_shape_type(new_pos, species.radius()),
                    species.D()));
        boost::scoped_ptr<particle_id_pair_and_distance_list> overlapped(
            tx_.check_overlap(particle_to_update.second.shape(),
                              particle_to_update.first));
        switch (overlapped ? overlapped->size(): 0)
        {
        case 0:
            break;

        case 1:
            {
                particle_id_pair_and_distance const& closest(overlapped->at(0));
                try
                {
                    attempt_reaction(pp, closest.first);
                }
                catch (propagation_error const& reason)
                {
                    log_.info("second-order reaction rejected (reason: %s)", reason.what());
                    ++rejected_move_count_;
                }
            }
            /* reject the move even if the reaction has not occurred */
            return true;

        default:
            log_.info("collision involving two or more particles; move rejected");
            ++rejected_move_count_;
            return true;
        }
        tx_.update_particle(particle_to_update);
        return true;
    }

    std::size_t get_rejected_move_count() const
    {
        return rejected_move_count_;
    }

private:
    position_type drawR_free(species_type const& species)
    {
        return tx_.get_structure(species.structure_id())->bd_displacement(std::sqrt(2.0 * species.D() * dt_), rng_);
    }

    bool attempt_reaction(particle_id_pair const& pp)
    {
        reaction_rules const& rules(rules_.query_reaction_rule(pp.second.sid()));
        if (::size(rules) == 0)
        {
            return false;
        }

        const Real rnd(rng_() / dt_);
        Real prob = 0.;

        for (typename boost::range_const_iterator<reaction_rules>::type
                i(boost::begin(rules)), e(boost::end(rules)); i != e; ++i)
        {
            reaction_rule_type const& r(*i);
            prob += r.k();
            if (prob > rnd)
            {
                typename reaction_rule_type::species_id_range products(
                        r.get_products());
                switch (::size(products))
                {
                case 0:
                    remove_particle(pp.first);
                    break;

                case 1:
                    {
                        const species_type s0(tx_.get_species(products[0]));

                        boost::scoped_ptr<particle_id_pair_and_distance_list> overlapped(
                            tx_.check_overlap(
                                particle_shape_type(pp.second.position(), s0.radius()),
                                pp.first));

                        if (overlapped && overlapped->size() > 0)
                        {
                            throw propagation_error("no space");
                        }

<<<<<<< HEAD
                        tx_.remove_particle(pp.first);
                        tx_.new_particle(products[0], pp.second.position());
=======
                        tx_.update_particle(new_p);

                        if (rrec_)
                        {
                            (*rrec_)(
                                reaction_record_type(
                                    r.id(), array_gen(new_p.first), pp.first));
                        }
>>>>>>> 0d717738
                    }
                    break;

                case 2:
                    {
                        const species_type s0(tx_.get_species(products[0])),
                                s1(tx_.get_species(products[1]));
                        const Real D01(s0.D() + s1.D());
                        const length_type r01(s0.radius() + s1.radius());
                        int i = max_retry_count_;
                        position_type np0, np1;

                        for (;;)
                        {
                            if (--i < 0)
                            {
                                throw propagation_error("no space");
                            }

                            const Real rnd(rng_());
                            length_type pair_distance(
                                drawR_gbd(rnd, r01, dt_, D01));
                            const position_type m(random_unit_vector() * pair_distance);
                            np0 = tx_.apply_boundary(pp.second.position()
                                    + m * (s0.D() / D01));
                            np1 = tx_.apply_boundary(pp.second.position()
                                    - m * (s1.D() / D01));
                            boost::scoped_ptr<particle_id_pair_and_distance_list> overlapped_s0(
                                tx_.check_overlap(
                                    particle_shape_type(np0, s0.radius()),
                                    pp.first));
                            boost::scoped_ptr<particle_id_pair_and_distance_list> overlapped_s1(
                                tx_.check_overlap(
                                    particle_shape_type(np1, s1.radius()),
                                    pp.first));
                            if (!(overlapped_s0 && overlapped_s0->size() > 0) && !(overlapped_s1 && overlapped_s1->size() > 0))
                                break;
                        }

                        tx_.remove_particle(pp.first);
                        const particle_id_pair
                            npp0(tx_.new_particle(s0.id(), np0)),
                            npp1(tx_.new_particle(s1.id(), np1));

                        if (rrec_)
                        {
                            (*rrec_)(
                                reaction_record_type(
                                    r.id(),
                                    array_gen(npp0.first, npp1.first),
                                    pp.first));
                        }
                    }
                    break;
                default:
                    throw not_implemented("monomolecular reactions that produce more than two products are not supported");
                }
                return true;
            }
        }
        return false;
    }

    bool attempt_reaction(particle_id_pair const& pp0, particle_id_pair const& pp1)
    {
        reaction_rules const& rules(rules_.query_reaction_rule(pp0.second.sid(), pp1.second.sid()));
        if (::size(rules) == 0)
        {
            return false;
        }

        const species_type s0(tx_.get_species(pp0.second.sid())),
                s1(tx_.get_species(pp1.second.sid()));
        const length_type r01(s0.radius() + s1.radius());

        const Real rnd(rng_());
        Real prob = 0;

        for (typename boost::range_const_iterator<reaction_rules>::type
                i(boost::begin(rules)), e(boost::end(rules)); i != e; ++i)
        {
            reaction_rule_type const& r(*i);
            const Real p(r.k() * dt_ / ((I_bd(r01, dt_, s0.D()) + I_bd(r01, dt_, s1.D())) * 4.0 * M_PI));
            BOOST_ASSERT(p >= 0.);
            prob += p;
            if (prob >= 1.)
            {
                throw propagation_error(
                    "invalid acceptance ratio ("
                    + boost::lexical_cast<std::string>(p)
                    + ") for reaction rate "
                    + boost::lexical_cast<std::string>(r.k())
                    + ".");
            }
            if (prob > rnd)
            {
                LOG_DEBUG(("fire reaction"));
                const typename reaction_rule_type::species_id_range products(
                    r.get_products());

                switch (::size(products))
                {
                case 1:
                    {
                        const species_id_type product(products[0]);
                        const species_type sp(tx_.get_species(product));

                        const position_type new_pos(
                            tx_.apply_boundary(
                                divide(
                                    add(multiply(pp0.second.position(), s1.D()),
                                        multiply(tx_.cyclic_transpose(
                                            pp1.second.position(),
                                            pp0.second.position()), s0.D())),
                                    (s0.D() + s1.D()))));
                        boost::scoped_ptr<particle_id_pair_and_distance_list> overlapped(
                            tx_.check_overlap(particle_shape_type(new_pos, sp.radius()),
                                              pp0.first, pp1.first));
                        if (overlapped && overlapped->size() > 0)
                        {
                            throw propagation_error("no space");
                        }

                        remove_particle(pp0.first);
                        remove_particle(pp1.first);
                        particle_id_pair npp(tx_.new_particle(product, new_pos));
                        if (rrec_)
                        {
                            (*rrec_)(
                                reaction_record_type(
                                    r.id(), array_gen(npp.first), pp0.first, pp1.first));
                        }
                        break;
                    }
                case 0:
                    remove_particle(pp0.first);
                    remove_particle(pp1.first);
                    break;
                
                default:
                    throw not_implemented("bimolecular reactions that produce more than one product are not supported");
                }

                return true;
            }
        }
        return false;
    }

    void remove_particle(particle_id_type const& pid)
    {
        LOG_DEBUG(("remove particle %s", boost::lexical_cast<std::string>(pid).c_str()));
        tx_.remove_particle(pid);
        typename particle_id_vector_type::iterator i(
            std::find(queue_.begin(), queue_.end(), pid));
        if (queue_.end() != i)
            queue_.erase(i);
    }

private:
    position_type random_unit_vector()
    {
        position_type v(rng_() - .5, rng_() - .5, rng_() - .5);
        return v / length(v);
    }

private:
    particle_container_type& tx_;
    network_rules_type const& rules_;
    rng_type& rng_;
    Real const dt_;
    int const max_retry_count_;
    reaction_recorder_type* const rrec_;
    particle_id_vector_type queue_;
    int rejected_move_count_;
    static Logger& log_;
};

template<typename Ttraits_>
Logger& BDPropagator<Ttraits_>::log_(Logger::get_logger("ecell.BDPropagator"));

#endif /* BD_PROPAGATOR_HPP */<|MERGE_RESOLUTION|>--- conflicted
+++ resolved
@@ -176,21 +176,17 @@
                 case 1:
                     {
                         const species_type s0(tx_.get_species(products[0]));
-
-                        boost::scoped_ptr<particle_id_pair_and_distance_list> overlapped(
-                            tx_.check_overlap(
-                                particle_shape_type(pp.second.position(), s0.radius()),
-                                pp.first));
-
+                        const particle_id_pair new_p(
+                            pp.first, particle_type(products[0],
+                                particle_shape_type(pp.second.position(),
+                                                    s0.radius()),
+                                                    s0.D()));
+                        boost::scoped_ptr<particle_id_pair_and_distance_list> overlapped(tx_.check_overlap(new_p.second.shape(), new_p.first));
                         if (overlapped && overlapped->size() > 0)
                         {
                             throw propagation_error("no space");
                         }
 
-<<<<<<< HEAD
-                        tx_.remove_particle(pp.first);
-                        tx_.new_particle(products[0], pp.second.position());
-=======
                         tx_.update_particle(new_p);
 
                         if (rrec_)
@@ -199,7 +195,6 @@
                                 reaction_record_type(
                                     r.id(), array_gen(new_p.first), pp.first));
                         }
->>>>>>> 0d717738
                     }
                     break;
 
@@ -381,4 +376,4 @@
 template<typename Ttraits_>
 Logger& BDPropagator<Ttraits_>::log_(Logger::get_logger("ecell.BDPropagator"));
 
-#endif /* BD_PROPAGATOR_HPP */+#endif /* BD_PROPAGATOR_HPP */
