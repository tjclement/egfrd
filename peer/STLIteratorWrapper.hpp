#ifndef PEER_STLITERATORWRAPPER_HPP
#define PEER_STLITERATORWRAPPER_HPP

#include <boost/python.hpp>
#include <boost/range/begin.hpp>
#include <boost/range/end.hpp>

namespace peer {

template<typename Titer_, typename Tholder_ = void*>
class STLIteratorWrapper
{
protected:
    PyObject_VAR_HEAD
    Titer_ i_;
    Titer_ end_;
    Tholder_ holder_;

public:
    static PyTypeObject __class__;
    static std::string __name__;

public:
    void* operator new(size_t)
    {
        return PyObject_New(STLIteratorWrapper, &__class__);
    }

    void operator delete(void* ptr)
    {
        reinterpret_cast<PyObject*>(ptr)->ob_type->tp_free(reinterpret_cast< PyObject*>(ptr));
    }

    template<typename Trange>
    STLIteratorWrapper(Trange const& range, Tholder_ holder = Tholder_())
        : i_(boost::begin(range)), end_(boost::end(range)), holder_(holder) {}

    template<typename Titer>
    STLIteratorWrapper(Titer const& begin, Titer const& end, Tholder_ holder = Tholder_())
        : i_(begin), end_(end), holder_(holder) {}

    ~STLIteratorWrapper()
    {
    }

public:
<<<<<<< HEAD
    static PyTypeObject* __class_init__(const char* name, PyObject* mod)
    {
        using namespace boost::python;
        __name__ = static_cast<std::string>(
            extract<std::string>(object(borrowed(mod)).attr("__name__")))
            + "." + name;
        __class__.tp_name = const_cast<char*>(__name__.c_str());
        PyType_Ready(&__class__);
=======
    static PyTypeObject* __class_init__(const char* name, PyObject* mod = 0)
    {
        if (__name__.empty())
        {
            using namespace boost::python;
            __name__ = (mod && PyModule_Check(mod) ?
                extract<std::string>(object(borrowed(mod)).attr("__name__"))()
                + ".": std::string()) + name;
            __class__.tp_name = const_cast<char*>(__name__.c_str());
            PyType_Ready(&__class__);
        }
>>>>>>> 7dad2a90
        return &__class__;
    }

    static void __register_class(char const* name)
<<<<<<< HEAD
    {
        using namespace boost::python;
        PyTypeObject* klass(STLIteratorWrapper::__class_init__(name, reinterpret_cast<PyObject*>(scope().ptr())));
        Py_INCREF(klass);
        scope().attr(name) = object(borrowed(reinterpret_cast<PyObject*>(klass)));
    }

    template<typename Trange_>
    static PyObject* create(Trange_ const& range, Tholder_ holder = Tholder_())
    {
=======
    {
        using namespace boost::python;
        PyTypeObject* klass(STLIteratorWrapper::__class_init__(name, reinterpret_cast<PyObject*>(scope().ptr())));
        Py_INCREF(klass);
        scope().attr(name) = object(borrowed(reinterpret_cast<PyObject*>(klass)));
    }

    template<typename Trange>
    static PyObject* create(Trange const& range, Tholder_ holder = Tholder_())
    {
>>>>>>> 7dad2a90
        return reinterpret_cast<PyObject*>(new STLIteratorWrapper(range, holder));
    }

    static void __dealloc__(STLIteratorWrapper* self)
    {
        delete self;
    }

    static PyObject* __next__(STLIteratorWrapper* self)
    {
        if (self->i_ == self->end_)
            return NULL;

        try
        {
            return boost::python::incref(boost::python::object(*self->i_ ++).ptr());
        }
        catch (boost::python::error_already_set const&)
        {
            return NULL;
        }
    }
};

template<typename Titer_, typename Tholder_>
std::string STLIteratorWrapper<Titer_, Tholder_>::__name__;

template<typename Titer_, typename Tholder_>
PyTypeObject STLIteratorWrapper<Titer_, Tholder_>::__class__ = {
    PyObject_HEAD_INIT(&PyType_Type)
    0,                    /* ob_size */
    0,                    /* tp_name */
    sizeof(STLIteratorWrapper), /* tp_basicsize */
    0,                    /* tp_itemsize */
    /* methods */
    (destructor)&STLIteratorWrapper::__dealloc__, /* tp_dealloc */
    0,                    /* tp_print */
    0,                    /* tp_getattr */
    0,                    /* tp_setattr */
    0,                    /* tp_compare */
    0,                    /* tp_repr */
    0,                    /* tp_as_number */
    0,                    /* tp_as_sequence */
    0,                    /* tp_as_mapping */
    0,                    /* tp_hash */
    0,                    /* tp_call */
    0,                    /* tp_str */
    PyObject_GenericGetAttr,        /* tp_getattro */
    0,                    /* tp_setattro */
    0,                    /* tp_as_buffer */
    Py_TPFLAGS_HAVE_CLASS | Py_TPFLAGS_HAVE_ITER,/* tp_flags */
    0,                    /* tp_doc */
    0,                    /* tp_traverse */
    0,                    /* tp_clear */
    0,                    /* tp_richcompare */
    0,                    /* tp_weaklistoffset */
    PyObject_SelfIter,  /* tp_iter */
    (iternextfunc)&STLIteratorWrapper::__next__,        /* tp_iternext */
    0,                    /* tp_methods */
    0,                    /* tp_members */
    0,                    /* tp_getset */
    0,                    /* tp_base */
    0,                    /* tp_dict */
    0,                    /* tp_descr_get */
    0,                    /* tp_descr_set */
    0,                    /* tp_dictoffset */
    0,                    /* tp_init */
    PyType_GenericAlloc,  /* tp_alloc */
    PyType_GenericNew,    /* tp_new */
    PyObject_Del,         /* tp_free */
};

namespace util {

namespace detail {

template<typename Trange_, typename Tholder_ = void*>
struct stl_iterator_range_converter
{
    typedef Trange_ native_type;

    static PyObject* convert(native_type const& v)
    {
        return reinterpret_cast<PyObject*>(STLIteratorWrapper<typename boost::range_const_iterator<native_type>::type, Tholder_>::create(v));
    }
};

} // namespace detail

template<typename Trange_>
inline void register_stl_iterator_range_converter()
{
    boost::python::to_python_converter<Trange_, detail::stl_iterator_range_converter<Trange_> >();
}

template<typename Trange, typename Tholder>
inline PyObject*
make_stl_iterator_wrapper(Trange const& range, Tholder holder = Tholder())
{
    typedef STLIteratorWrapper<typename boost::range_const_iterator<Trange>::type, Tholder> wrapper_type;
    wrapper_type::__class_init__(typeid(wrapper_type).name(), boost::python::scope().ptr());
    return wrapper_type::create(range, holder);
}

} // namespace util

} // namespace peer

#endif /* PEER_STLITERATORWRAPPER_HPP */<|MERGE_RESOLUTION|>--- conflicted
+++ resolved
@@ -44,16 +44,6 @@
     }
 
 public:
-<<<<<<< HEAD
-    static PyTypeObject* __class_init__(const char* name, PyObject* mod)
-    {
-        using namespace boost::python;
-        __name__ = static_cast<std::string>(
-            extract<std::string>(object(borrowed(mod)).attr("__name__")))
-            + "." + name;
-        __class__.tp_name = const_cast<char*>(__name__.c_str());
-        PyType_Ready(&__class__);
-=======
     static PyTypeObject* __class_init__(const char* name, PyObject* mod = 0)
     {
         if (__name__.empty())
@@ -65,23 +55,10 @@
             __class__.tp_name = const_cast<char*>(__name__.c_str());
             PyType_Ready(&__class__);
         }
->>>>>>> 7dad2a90
         return &__class__;
     }
 
     static void __register_class(char const* name)
-<<<<<<< HEAD
-    {
-        using namespace boost::python;
-        PyTypeObject* klass(STLIteratorWrapper::__class_init__(name, reinterpret_cast<PyObject*>(scope().ptr())));
-        Py_INCREF(klass);
-        scope().attr(name) = object(borrowed(reinterpret_cast<PyObject*>(klass)));
-    }
-
-    template<typename Trange_>
-    static PyObject* create(Trange_ const& range, Tholder_ holder = Tholder_())
-    {
-=======
     {
         using namespace boost::python;
         PyTypeObject* klass(STLIteratorWrapper::__class_init__(name, reinterpret_cast<PyObject*>(scope().ptr())));
@@ -92,7 +69,6 @@
     template<typename Trange>
     static PyObject* create(Trange const& range, Tholder_ holder = Tholder_())
     {
->>>>>>> 7dad2a90
         return reinterpret_cast<PyObject*>(new STLIteratorWrapper(range, holder));
     }
 
