--- conflicted
+++ resolved
@@ -71,11 +71,7 @@
         lo_up_params.h = h;
         lo_up_params.Lm_L = Lm_L;
         lo_up_params.long_period = std::max( L/Lr * M_PI, L/Ll * M_PI );
-<<<<<<< HEAD
         lo_up_params.short_period = std::min( L/Lr * M_PI, L/Ll * M_PI );    
-=======
-        lo_up_params.short_period = std::min( L/Lr * M_PI, L/Ll * M_PI );
->>>>>>> 873c1762
         lo_up_params.last_long_root = 0.0;
         lo_up_params.last_short_root = 0.0;
     }
@@ -176,16 +172,9 @@
     if( f_upper * parity_op < 0)
     {
         int cntr = 0;
-
-<<<<<<< HEAD
-        Real delta( .1 * safety * right_offset );
-=======
         Real delta( .1 * safety * right_offset ); //std::min(left_offset, right_offset);
->>>>>>> 873c1762
         const Real save_upper( upper );
         
-        cntr = 0;
-
         /* Assuming the upper point has overshoot the straddle region,
            subtract from the upper limit, until endpoits do straddle.
          */
