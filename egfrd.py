--- conflicted
+++ resolved
@@ -714,16 +714,12 @@
             return single
 
     def fire_single(self, single):
-<<<<<<< HEAD
-
         # In case nothing is scheduled to happen: do nothing; 
         # results also in disappearance from scheduler.
         if single.dt == numpy.inf:
             return single 
         
         # Otherwise check timeline
-=======
->>>>>>> 9507339d
         assert (abs(single.dt + single.last_time - self.t) <= 1e-18 * self.t)
 
         # Reaction.
