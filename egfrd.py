--- conflicted
+++ resolved
@@ -396,13 +396,10 @@
 
         species_id = pid_particle_pair[1].sid
         species = self.world.get_species(species_id)
-<<<<<<< HEAD
         # the structure on which the particle lives
         structure = self.world.get_structure(species.structure_id)
         # the surface_id if the interaction surface
         surface_id = surface.sid
-=======
->>>>>>> 6d529aca
 
         # get unimolecular reaction rules
         reaction_rules = self.network_rules.query_reaction_rule(species_id)
@@ -486,10 +483,6 @@
             pair = MixedPair(domain_id, single1, single2, shell_id, shell_center, shell_radius,
                              shell_half_length, shell_orientation_vector, r0, rrs)
 
-<<<<<<< HEAD
-
-=======
->>>>>>> 6d529aca
         assert isinstance(pair, Pair)
         pair.initialize(self.t)
         self.domains[domain_id] = pair
@@ -800,22 +793,16 @@
                     productA_displacement = product1_displacement
                     productB_displacement = product2_displacement
                     productB_radius = product2_radius
-<<<<<<< HEAD
                     DA = D1
                     DB = D2
-=======
->>>>>>> 6d529aca
                     default = True      # we like to think of this as the default
                 else:
                     # product1 goes to 3D and is now particleB (product2 is particleA)
                     productA_displacement = product2_displacement
                     productB_displacement = product1_displacement
                     productB_radius = product1_radius
-<<<<<<< HEAD
                     DA = D2
                     DB = D1
-=======
->>>>>>> 6d529aca
                     default = False
                 # Note that A is a particle in the surface and B is in the 3D
 
@@ -823,19 +810,13 @@
 
                     # draw a number of new positions for the two product particles
                     # TODO make this into a generator
-<<<<<<< HEAD
 #                    phi_min = math.asin (productB_radius / particle_radius12)   # we assume the membrane to have zero thickness
 #                    phi_min *= MINIMAL_SEPARATION_FACTOR        # make sure that there's some distance from the membrane
-=======
-                    phi_min = math.asin (productB_radius / particle_radius12)   # we assume the membrane to have zero thickness
-                    phi_min *= MINIMAL_SEPARATION_FACTOR        # make sure that there's some distance from the membrane
->>>>>>> 6d529aca
 
                     product_pos_list = []
                     for _ in range(self.dissociation_retry_moves):
                         # draw the random angle for the 3D particle relative to the particle left in the membrane
                         # not all angles are available because particle cannot intersect with the membrane
-<<<<<<< HEAD
 
                         weightA = DA/(DA + DB)
                         weightB = DB/(DA + DB)
@@ -883,25 +864,6 @@
 #                        newposA = reactant_pos + productA_displacement_xy * orientation_vector_xy
 #                        newposB = reactant_pos - productB_displacement_xy * orientation_vector_xy + \
 #                                                 productB_displacement_z  * orientation_vector_z
-=======
-                        phi = myrandom.uniform(phi_min, Pi - phi_min)
-
-                        cos_phi = math.cos(phi) 
-                        sin_phi = math.sin(phi)
-
-                        productA_displacement_xy = productA_displacement * cos_phi
-                        productB_displacement_xy = productB_displacement * cos_phi
-                        productB_displacement_z  = particle_radius12 * sin_phi
-
-                        # pick a random orientation
-                        orientation_vector_xy = _random_vector(reactant_structure, 1.0, self.rng)
-                        # pick a random side of the membrane
-                        orientation_vector_z  = reactant_structure.shape.unit_z * myrandom.choice(-1, 1)
-
-                        newposA = reactant_pos + productA_displacement_xy * orientation_vector_xy
-                        newposB = reactant_pos - productB_displacement_xy * orientation_vector_xy + \
-                                                 productB_displacement_z  * orientation_vector_z
->>>>>>> 6d529aca
                         newposA = self.world.apply_boundary(newposA)
                         newposB = self.world.apply_boundary(newposB)
 
@@ -1055,7 +1017,6 @@
             raise RuntimeError('fire_interaction: num products > 1 not supported.')
 
         return products
-<<<<<<< HEAD
 
 
     def fire_pair_reaction(self, pair, reactant1_pos, reactant2_pos):
@@ -1127,22 +1088,11 @@
                 # 6. Log the change
                 if __debug__:
                     log.info('fire_pair_reaction: product (%s) = %s' % (len(products), products))
-=======
->>>>>>> 6d529aca
 
         else:
             raise NotImplementedError('num products >= 2 not supported.')
 
-<<<<<<< HEAD
         return products
-=======
-    def fire_pair_reaction(self, pair):
-        # This takes care of the identity change when two particles react with each other
-        # It performs the reactions:
-        # A(any structure) + B(same structure) -> 0
-        # A(any structure) + B(same structure or 3D) -> C(same structure)
-        pass
->>>>>>> 6d529aca
 
 
     def fire_move(self, single, reactant_pos):
@@ -1183,14 +1133,9 @@
 
             # check that the event time of the single (last_time + dt) is equal to the
             # simulator time
-<<<<<<< HEAD
-            assert (abs(single.last_time + single.dt - self.t) <= TIME_TOLERANCE * self.t)
-=======
-            if __debug__:
-                if not (abs(single.dt + single.last_time - self.t) <= 1e-18 * self.t): 
-                    log.info("{"+str(single.dt) + "," + str(single.last_time) + "," + str(self.t)+"}")
-                    raise AssertionError
->>>>>>> 6d529aca
+            assert (abs(single.last_time + single.dt - self.t) <= TIME_TOLERANCE * self.t), \
+                'Timeline incorrect. single.last_time = %s, single.dt = %s, self.t = %s' % \
+                (FORMAT_DOUBLE % single.last_time, FORMAT_DOUBLE % single.dt, FORMAT_DOUBLE % self.t)
 
 
             pid_particle_pair = single.pid_particle_pair
@@ -1205,10 +1150,7 @@
                 newpos = single.draw_new_position(single.dt, single.event_type)
                 newpos = self.world.apply_boundary(newpos)
             else:
-<<<<<<< HEAD
                 # no change in position has taken place
-=======
->>>>>>> 6d529aca
                 newpos = pid_particle_pair[1].position
 
             # newpos now hold the new position of the particle (not yet committed to the world)
@@ -1378,7 +1320,6 @@
             domain = self.try_interaction (single, closest_obj)
         else:
             domain = None
-<<<<<<< HEAD
 
 
         if not domain:
@@ -1393,21 +1334,6 @@
             else:
                 # The closest object was too close to make a NonInteractionSingle
                 domain = self.form_multi(single, partners, dists)
-=======
-
-
-        if not domain:
-            # No Pair or Interaction could be formed
-            # Now choose between NonInteractionSingle and Multi
-
-            if closest_distance > multi_horizon: # and \
-#              surface_distance > multi_horizon:
-                # just make a normal NonInteractionSingle
-                self.update_single(single)
-                self.add_domain_event(single)
-            else:
-                # The closest object was too close to make a NonInteractionSingle
-                domain = self.form_multi(single, partners, dists)
 
         return domain
 
@@ -1415,28 +1341,9 @@
     def calculate_simplepair_shell_size(self, single1, single2):
         assert single1.structure == single2.structure
 
-        # 0. Get some necessary information
-        pos1 = single1.pid_particle_pair[1].position
-        pos2 = single2.pid_particle_pair[1].position
->>>>>>> 6d529aca
-
-        return domain
-
-
-    def calculate_simplepair_shell_size(self, single1, single2):
-        assert single1.structure == single2.structure
-
-<<<<<<< HEAD
         # 0. Get some necessary information
         com, iv = SimplePair.do_transform(single1, single2, self.world)
         r0 = length (iv)
-=======
-#        com = self.world.calculate_pair_CoM(pos1, pos2, D1, D2)
-#        com = self.world.apply_boundary(com)
-        com, iv = SimplePair.do_transform(single1, single2, self.world)
-        r0 = length (iv)
-        distance_from_sigma = r0 - sigma        # the distance between the surfaces of the particles
->>>>>>> 6d529aca
 
         # 1. Get the minimal possible shell size (including margin?)
         min_shell_size = SimplePair.get_min_shell_size(single1, single2, self.geometrycontainer)
@@ -1446,13 +1353,10 @@
                                                        self.geometrycontainer, self.domains)
 
         # 3. Calculate the maximum based on some other criterium (convergence?)
-<<<<<<< HEAD
         radius1 = single1.pid_particle_pair[1].radius
         radius2 = single2.pid_particle_pair[1].radius
         sigma = radius1 + radius2
         distance_from_sigma = r0 - sigma        # the distance between the surfaces of the particles
-=======
->>>>>>> 6d529aca
 #        convergence_max = distance_from_sigma * 100 + sigma + shell_size_margin                # FIXME
 #       max_shell_size = min(max_shell_size, convergence_max)
 
@@ -1469,16 +1373,12 @@
                            FORMAT_DOUBLE % max_shell_size))
             return None, None, None
 
-<<<<<<< HEAD
         # 5. Calculate the 'ideal' shell size, it matches the expected first-passage time of the closest particle
         # with the expected time of the particles in the pair.
 #        D1 = single1.pid_particle_pair[1].D
 #        D2 = single2.pid_particle_pair[1].D
 #        D12 = D1 + D2
 #
-=======
-        # 5. Calculate the 'ideal' shell size
->>>>>>> 6d529aca
 #        D_closest = closest.pid_particle_pair[1].D
 #        D_tot = D_closest + D12
 #        ideal_shell_size = min((D12 / D_tot) *
@@ -1490,11 +1390,8 @@
 
         # 6. Check if singles would not be better.
         # TODO clear this up -> strange rule
-<<<<<<< HEAD
         pos1 = single1.pid_particle_pair[1].position
         pos2 = single2.pid_particle_pair[1].position
-=======
->>>>>>> 6d529aca
         d1 = self.world.distance(com, pos1)
         d2 = self.world.distance(com, pos2)
 
@@ -1514,16 +1411,11 @@
         assert shell_size <= max_shell_size
 
         if __debug__:
-<<<<<<< HEAD
             log.info('SimplePair shell can be made. shell_size=%s, '
-=======
-            log.info('SimplePair shell made. shell_size=%s, '
->>>>>>> 6d529aca
                      'closest_shell_distance=%s,\nclosest = %s' %
                      (FORMAT_DOUBLE % shell_size, FORMAT_DOUBLE % 0, None))
 
         return com, r0, shell_size
-<<<<<<< HEAD
 
 
 
@@ -1563,8 +1455,6 @@
 
             return center, shell_radius, shell_half_length, r0, orientation_vector
 
-=======
->>>>>>> 6d529aca
 
 
     def update_single(self, single): 
@@ -1654,7 +1544,6 @@
         elif pair.event_type == EventType.IV_REACTION:
 
             # calculate new position
-<<<<<<< HEAD
             reactant1_pos, reactant2_pos = pair.draw_new_positions(pair.dt, r0, old_iv, pair.event_type)
             reactant1_pos = self.world.apply_boundary(reactant1_pos)
             reactant2_pos = self.world.apply_boundary(reactant2_pos)
@@ -1668,77 +1557,6 @@
                 single = self.create_single(pid_particle_pair)
                 self.add_domain_event(single)
                 domains.append(single)
-=======
-            new_com, _ = pair.draw_new_positions(pair.dt, r0, old_iv, pair.event_type)
-            new_com = self.world.apply_boundary(new_com)
-
-            # TODO make this a fire_pair_reaction method
-
-
-            # 0. get reactant info
-            rr = pair.draw_reaction_rule(pair.interparticle_rrs)
-            reactant1_species_id = pid_particle_pair1[1].sid
-            reactant2_species_id = pid_particle_pair2[1].sid
-
-            # 1. remove the particles
-
-            if len(rr.products) == 0:
-
-                # 1. no product particles, no info
-                # 2. No space required
-                # 3. No space required
-                # 4. process the change (remove particles, make new ones)
-                self.world.remove_particle(pid_particle_pair1[0])
-                self.world.remove_particle(pid_particle_pair2[0])
-                products = []
-
-                # 5. No new single to be made
-                # 6. Log the change
-                self.last_reaction = (rr, (pid_particle_pair1[1], pid_particle_pair2[1]), products)
-
-            elif len(rr.products) == 1:
-
-                # 1. get product info
-                product_species = self.world.get_species(rr.products[0])
-
-                # 1.5 no change in position due to reaction
-                # position = new_com
-
-                # 2.  make space for products
-                # 2.1 if the product particle sticks out of the shell
-                if self.world.distance(old_com, new_com) > (pair.get_shell_size() - product_species.radius):
-                    self.burst_volume(new_com, product_species.radius)
-
-                    # 3. check that there is space for the products ignoring the reactants
-                    if self.world.check_overlap((new_com, product_species.radius),
-                                                pid_particle_pair1[0],
-                                                pid_particle_pair2[0]):
-                        if __debug__:
-                            log.info('no space for product particle.')
-                        raise NoSpace()
-
-                # 4. process the changes (remove particle, make new ones)
-                self.world.remove_particle(pid_particle_pair1[0])
-                self.world.remove_particle(pid_particle_pair2[0])
-                particle = self.world.new_particle(product_species.id, new_com)
-                products = [particle, ]
-
-                # 5. make a new single and schedule
-                single = self.create_single(particle)
-                self.add_domain_event(single)
-
-                # 6. Log the change
-                if __debug__:
-                    log.info('product = %s' % single)
-                self.last_reaction = (rr, (pid_particle_pair1, pid_particle_pair2),
-                                      products)
-            else:
-                raise NotImplementedError('num products >= 2 not supported.')
-
-            # 7. update counter
-            self.reaction_events += 1
-            self.remove_domain(pair)
->>>>>>> 6d529aca
 
         #
         # 3a. Escaping through a_r.
@@ -1872,7 +1690,6 @@
 #            D1 = pid_particle_pair1[1].D
 #            D2 = pid_particle_pair2[1].D
 
-<<<<<<< HEAD
             old_com, old_inter_particle = pair.do_transform (pair.single1, pair.single2, self.world)
             r0 = length(old_inter_particle)
 
@@ -1885,17 +1702,6 @@
 #            old_inter_particle = pos2t - pos1
 #            r0 = self.world.distance(pos1, pos2)
 #            assert feq(r0, length(old_inter_particle))
-=======
-            # store for later check
-            old_com = pair.com
-
-
-            # TODO this should be done when the pair is made -> passed to the constructor
-            pos2t = self.world.cyclic_transpose(pos2, pos1)
-            old_inter_particle = pos2t - pos1
-            r0 = self.world.distance(pos1, pos2)
-            assert feq(r0, length(old_inter_particle))
->>>>>>> 6d529aca
 
             # draw the new positions of the particles
             newpos1, newpos2 = pair.draw_new_positions(pair.dt, r0, old_inter_particle, 
@@ -1910,13 +1716,8 @@
                                                 pid_particle_pair1[0], pid_particle_pair2[0])
 
             # some more consistency checking of the positions
-<<<<<<< HEAD
 #            assert self.check_pair_pos(pair, newpos1, newpos2, old_com,
 #                                       pair.get_shell_size())
-=======
-            assert self.check_pair_pos(pair, newpos1, newpos2, old_com,
-                                       pair.get_shell_size())
->>>>>>> 6d529aca
 
         else:
         # no time has passed
@@ -1953,11 +1754,7 @@
         self.domains[single1.domain_id] = single1
         self.domains[single2.domain_id] = single2
 
-<<<<<<< HEAD
         # Check the dimensions of the shells of the singles with the shell in the container
-=======
-        # Thoroughly check the sizes of the shells of the singles
->>>>>>> 6d529aca
         if __debug__:
             container1 = self.geometrycontainer.get_container(single1.shell)
             assert container1[single1.shell_id].shape.radius == \
@@ -2249,7 +2046,6 @@
 
 
         # Try forming a Pair only if singles are on same structure.
-<<<<<<< HEAD
         if single1.structure == single2.structure:
             # particles are on the same structure
 
@@ -2267,10 +2063,6 @@
         elif (isinstance(single1.structure, PlanarSurface) and isinstance(single2.structure, CuboidalRegion)) ^ \
              (isinstance(single2.structure, PlanarSurface) and isinstance(single1.structure, CuboidalRegion)):
             # one particle in 2D, the other in 3D
-=======
-        if single1.structure != single2.structure:
-            # TODO implement shell making method for MixedPair
->>>>>>> 6d529aca
 
             if __debug__:
                 log.debug('Mixed pair')
@@ -2302,25 +2094,11 @@
                 log.debug('Pair(%s, %s) not formed: combination of structures not supported.' %
                           (single1.pid_particle_pair[0],
                            single2.pid_particle_pair[0]))
-<<<<<<< HEAD
             pair = None
 
 
         # if a pair has been formed
         if pair:
-=======
-
-            center, r0, shell_size = None, None, None
-#           shell = self.make_mixedpair_shell (single1, single2)
-        else:
-            # particles are on the same structure
-            center, r0, shell_size = self.calculate_simplepair_shell_size (single1, single2)
-
-
-        if shell_size:
-            # A shell could be made and makes sense. Create a Pair
-            pair = self.create_pair(single1, single2, center, r0, shell_size)
->>>>>>> 6d529aca
 
             pair.dt, pair.event_type, pair.reactingsingle = \
             pair.determine_next_event(r0)
@@ -2542,13 +2320,10 @@
                                                                        self.domains,
                                                                        ignore=[obj.domain_id],
                                                                        ignores=ignores)
-<<<<<<< HEAD
 
 #            distance_midpoints = self.world.distance(obj.shell.shape.position, closest.shell.shape.position)
             distance_midpoints = 0
 
-=======
->>>>>>> 6d529aca
         #TODO
             if(type(shell.shape) is Cylinder and
                closest and type(closest.shell.shape) is Sphere):
