#!/usr/env python
# -*- coding: utf-8 -*-

from weakref import ref
import math

import numpy

from _gfrd import (
    Event,
    EventScheduler,
    Particle,
    SphericalShell,
    CylindricalShell,
    DomainIDGenerator,
    ShellIDGenerator,
    DomainID,
    ParticleContainer,
    CuboidalRegion,
    CylindricalSurface,
    PlanarSurface,
    Surface,
    _random_vector,
    Cylinder,
    Sphere,
    Plane,
    NetworkRulesWrapper,
    )

from gfrdbase import *
from single import *
from pair import *
from multi import *
from utils import *
from constants import *
from shellcontainer import ShellContainer
from shells import (
    testShellError,
    testPair,
    testInteractionSingle,
    hasSphericalShell,
    hasCylindricalShell,
    SphericalSingletestShell,
    SphericalPairtestShell,
    PlanarSurfaceSingletestShell,
    PlanarSurfacePairtestShell,
    PlanarSurfaceEdgeSingletestShell,
    CylindricalSurfaceSingletestShell,
    CylindricalSurfacePairtestShell,
    PlanarSurfaceInteractiontestShell,
    CylindricalSurfaceInteractiontestShell,
    CylindricalSurfaceSinktestShell,
    MixedPair2D3DtestShell,
    )

import logging
import os

log = logging.getLogger('ecell')

### Singles
def create_default_single(domain_id, shell_id, pid_particle_pair, structure, reaction_rules, geometrycontainer, domains):
    if isinstance(structure, CuboidalRegion):
        # first make the test shell
        testSingle = SphericalSingletestShell(pid_particle_pair, structure, geometrycontainer, domains)
        return SphericalSingle          (domain_id, shell_id, testSingle, reaction_rules)
    elif isinstance(structure, PlanarSurface):
        # first make the test shell
        testSingle = PlanarSurfaceSingletestShell(pid_particle_pair, structure, geometrycontainer, domains)
        return PlanarSurfaceSingle      (domain_id, shell_id, testSingle, reaction_rules)
    elif isinstance(structure, CylindricalSurface):
        # first make the test shell
        testSingle = CylindricalSurfaceSingletestShell(pid_particle_pair, structure, geometrycontainer, domains)
        return CylindricalSurfaceSingle (domain_id, shell_id, testSingle, reaction_rules)

### Interactions (including changes from one surface to another / crossing edges)
def try_default_testinteraction(single, surface, geometrycontainer, domains):
    if isinstance(single.structure, CuboidalRegion):
        if isinstance(surface, PlanarSurface):
            return PlanarSurfaceInteractiontestShell(single, surface, geometrycontainer, domains)
        elif isinstance(surface, CylindricalSurface):
            return CylindricalSurfaceInteractiontestShell(single, surface, geometrycontainer, domains)
        else:
            raise testShellError('(Interaction). Combination of (3D particle, surface) is not supported')
    elif isinstance(single.structure, PlanarSurface):
            raise testShellError('(Interaction). Combination of (2D particle, surface) is not supported')
    elif isinstance(single.structure, CylindricalSurface):
        if isinstance(surface, CylindricalSurface):     # TODO differentiate between a sink and a cap
            return CylindricalSurfaceSinktestShell (single, surface, geometrycontainer, domains)
        else:
            raise testShellError('(Interaction). Combination of (1D particle, surface) is not supported')
    else:
        raise testShellError('(Interaction). structure of particle was of invalid type')

def create_default_interaction(domain_id, shell_id, testShell, reaction_rules, interaction_rules):
    if isinstance(testShell, CylindricalSurfaceInteractiontestShell):
        return CylindricalSurfaceInteraction (domain_id, shell_id, testShell, reaction_rules, interaction_rules)
    elif isinstance(testShell, PlanarSurfaceInteractiontestShell):
        return PlanarSurfaceInteraction      (domain_id, shell_id, testShell, reaction_rules, interaction_rules)
    elif isinstance(testShell, CylindricalSurfaceSinktestShell):
        return CylindricalSurfaceSink        (domain_id, shell_id, testShell, reaction_rules, interaction_rules)

### Transitions
def try_default_testtransition(single, surface, geometrycontainer, domains):
    if isinstance(single.structure, CuboidalRegion):        
            raise testShellError('(Transition). Combination of (3D particle, surface) is not supported')
    elif isinstance(single.structure, PlanarSurface):
        if isinstance(surface, PlanarSurface):
            return PlanarSurfaceEdgeSingletestShell(single, surface, geometrycontainer, domains)
        else:
            raise testShellError('(Transition). Combination of (2D particle, surface other than plane) is not supported')
    elif isinstance(single.structure, CylindricalSurface):        
            raise testShellError('(Transition). Combination of (1D particle, surface) is not supported')
    else:
        raise testShellError('(Transition). structure of particle was of invalid type')

def create_default_transition(domain_id, shell_id, testShell, reaction_rules, interaction_rules): # HACK
    if isinstance(testShell, PlanarSurfaceEdgeSingletestShell):
        return PlanarSurfaceEdgeSingle       (domain_id, shell_id, testShell, reaction_rules, interaction_rules) # HACK
    
### Pairs
def try_default_testpair(single1, single2, geometrycontainer, domains):
    if single1.structure == single2.structure:
        if isinstance(single1.structure, CuboidalRegion):
            return SphericalPairtestShell(single1, single2, geometrycontainer, domains)
        elif isinstance(single1.structure, PlanarSurface):
            return PlanarSurfacePairtestShell(single1, single2, geometrycontainer, domains)
        elif isinstance(single1.structure, CylindricalSurface):
            return CylindricalSurfacePairtestShell(single1, single2, geometrycontainer, domains)
    elif (isinstance(single1.structure, PlanarSurface) and isinstance(single2.structure, CuboidalRegion)):
        return MixedPair2D3DtestShell(single1, single2, geometrycontainer, domains) 
    elif (isinstance(single2.structure, PlanarSurface) and isinstance(single1.structure, CuboidalRegion)):
        return MixedPair2D3DtestShell(single2, single1, geometrycontainer, domains)
    else:
        # a 1D/3D pair was supposed to be formed -> unsupported
        raise testShellError('(MixedPair). combination of structure not supported')
        
def create_default_pair(domain_id, shell_id, testShell, reaction_rules):
    # Either SphericalPair, PlanarSurfacePair, or CylindricalSurfacePair.
    if   isinstance(testShell, SphericalPairtestShell):
        return SphericalPair          (domain_id, shell_id, testShell, reaction_rules)
    elif isinstance(testShell, PlanarSurfacePairtestShell):
        return PlanarSurfacePair      (domain_id, shell_id, testShell, reaction_rules)
    elif isinstance(testShell, CylindricalSurfacePairtestShell):
        return CylindricalSurfacePair (domain_id, shell_id, testShell, reaction_rules)
    # or MixedPair (3D/2D)
    elif isinstance(testShell, MixedPair2D3DtestShell):
        return MixedPair2D3D          (domain_id, shell_id, testShell, reaction_rules)


class DomainEvent(Event):
    __slot__ = ['data']
    def __init__(self, time, domain):
        Event.__init__(self, time)
        self.data = domain.domain_id            # Store the domain_id key refering to the domain
                                                # in domains{} in the scheduler

class Delegate(object):
    def __init__(self, obj, method, arg):
        self.ref = ref(obj)
        self.method = method
        self.arg = arg

    def __call__(self):
        return self.method(self.ref(), self.arg)


class EGFRDSimulator(ParticleSimulatorBase):
    """The eGFRDSimulator implements the asynchronous egfrd scheme of performing
    the diffusing and reaction of n particles. The eGFRDsimulator acts on a 'world'
    object containing particles and structures, and can be attached and detached from
    this 'world'.
    """
    def __init__(self, world, rng=myrandom.rng, network_rules=None):
        """Create a new EGFRDSimulator.

        Arguments:
            - world
                a world object created with the function 
                gfrdbase.create_world.
            - rng
                a random number generator. By default myrandom.rng is 
                used, which uses Mersenne Twister from the GSL library.
                You can set the seed of it with the function 
                myrandom.seed.
            - network_rules
                you don't need to use this, for backward compatibility only.

        """
        if network_rules == None:
            network_rules = NetworkRulesWrapper(world.model.network_rules)
        ParticleSimulatorBase.__init__(self, world, rng, network_rules)

        self.domain_id_generator = DomainIDGenerator(0)
        self.shell_id_generator = ShellIDGenerator(0)

        # some constants
        self.MAX_NUM_DT0_STEPS = 1000

        self.MAX_TIME_STEP = 10

        self.DEFAULT_DT_FACTOR = 1e-5           # Diffusion time prefactor in oldBD algortithm to determine time step.
        
        self.DEFAULT_STEP_SIZE_FACTOR = 0.05    # The maximum step size in the newBD algorithm is determined as DSSF * sigma_min.
                                                # Make sure that DEFAULT_STEP_SIZE_FACTOR < MULTI_SHELL_FACTOR, or else the 
                                                # reaction volume sticks out of the multi.

        # used datastructrures
        self.scheduler = EventScheduler()       # contains the events. Note that every domains has exactly one event

        self.domains = {}                       # a dictionary containing references to the domains that are defined
                                                # in the simulation system. The id of the domain (domain_id) is the key.
                                                # The domains can be a single, pair or multi of any type.

        # other stuff
        self.is_dirty = True                    # The simulator is dirty if the state if the simulator is not
                                                # consistent with the content of the world that it represents
                                                # (or if we don't know for sure)

        self.reset()                            # The Simulator is only initialized at the first step, allowing
                                                # modifications to the world to be made before simulation starts

    def get_next_time(self):
        """ 
        Returns the time it will be when the next egfrd timestep
        is completed.        
        """ #~MW
        if self.scheduler.size == 0:
            return self.t                       # self.t is the current time of the simulator
        else:
            return self.scheduler.top[1].time

    ###
    # The next methods control the general functioning of the simulator
    ###
    def reset(self):
        """
        This function resets the "records" of the simulator. This means
        the simulator time is reset, the step counter is reset, events
        are reset, etc.
        Can be for example usefull when users want to first do an equilibration
        run before starting the "real experiment".
        """ #~ MW
        self.t = 0.0
        self.dt = 0.0
        self.step_counter = 0
        self.single_steps = {EventType.SINGLE_ESCAPE:0,
                             EventType.SINGLE_REACTION:0,
                             EventType.BURST:0}
        self.interaction_steps = {EventType.IV_INTERACTION:0,
                                  EventType.IV_ESCAPE:0,
                                  EventType.BURST:0}
        self.pair_steps = {EventType.SINGLE_REACTION:0,
                           EventType.IV_REACTION:0,
                           EventType.IV_ESCAPE:0,
                           EventType.COM_ESCAPE:0,
                           EventType.BURST:0}
        self.multi_steps = {EventType.MULTI_ESCAPE:0,
                            EventType.MULTI_UNIMOLECULAR_REACTION:0,
                            EventType.MULTI_BIMOLECULAR_REACTION:0,
                            EventType.MULTI_DIFFUSION:0,
                            EventType.BURST:0,
                            3:0}
        self.zero_steps = 0
        self.rejected_moves = 0
        self.reaction_events = 0
        self.last_event = None
        self.last_reaction = None

        self.is_dirty = True            # simulator needs to be re-initialized

    def initialize(self):
        """Initialize the eGFRD simulator

        This method (re-)initializes the simulator with the current state of the 'world'
        that it represents.
        Call this method if you change the 'world' using methods outside of the Simulator
        thereby invalidating the state of the eGFRD simulator (the simulator is dirty), or
        in an other case that the state of the simulator is inconsistent with the state of
        the world.
        """
        # 1. (re-)initialize previously set datastructures
        ParticleSimulatorBase.initialize(self)
        self.scheduler.clear()
        self.domains = {}

        # create/clear other datastructures
        self.geometrycontainer = ShellContainer(self.world)

        # 2. Couple all the particles in 'world' to a new 'single' in the eGFRD simulator
        # Fix order of adding particles (always, or at least in debug mode).
        singles = []
        pid_particle_pairs = list(self.world)
        pid_particle_pairs.sort()

        for pid_particle_pair in pid_particle_pairs:
            single = self.create_single(pid_particle_pair)
            if __debug__:
                log.debug('%s as single %s' %
                          (pid_particle_pair[0], single.domain_id))
            singles.append(single)
        assert len(singles) == self.world.num_particles
        for single in singles:
            self.add_domain_event(single)

        # 3. The simulator is now consistent with 'world'
        self.is_dirty = False

    def stop(self, t):
        """Bring the simulation to a full stop, which synchronizes all
        particles at time t. The state is similar to the state after
        initialization.

        With eGFRD, particle positions are normally updated 
        asynchronously. This method bursts all protective domains so that 
        the position of each particle is known.

        Arguments:
            - t
                the time at which to synchronize the particles. Usually 
                you will want to use the current time of the simulator: 
                EGFRDSimulator.t.

        This method is called stop because it is usually called at the 
        end of a simulation. It is possible to call this method at an 
        earlier time. For example the Logger module does this, because 
        it needs to know the positions of the particles at each log 
        step.

        """
        if __debug__:
            log.info('stop at %s' % (FORMAT_DOUBLE % t))

        if self.t == t:                         # We actually already stopped?
            return                              # FIXME: is this accurate? Probably use feq from utils.py

        if t >= self.scheduler.top[1].time:     # Can't schedule a stop later than the next event time
            raise RuntimeError('Stop time >= next event time.')

        if t < self.t:
            raise RuntimeError('Stop time < current time.')

        self.t = t

#        non_single_list = []

        # Burst all the domains that we know of.
        self.burst_all_domains()
        # first burst all Singles, and put Pairs and Multis in a list.
#        for id, event in self.scheduler:
#        ignore = []
#        for domain_id, domain in self.domains.items():
#            if domain_id not in ignore:
##                domain = self.domains[event.data]
#                if isinstance(domain, Pair) or isinstance(domain, Multi):
#                    non_single_list.append(domain)
#                elif isinstance(domain, Single):
#                    if __debug__:
#                        log.debug('burst %s, last_time= %s' % 
#                                  (domain, FORMAT_DOUBLE % domain.last_time))
#                    ignore.append(domain.domain_id)
#                    ignore = self.burst_single(domain, ignore)
#                else:
#                    assert False, 'domain from domains{} was no Single, Pair or Multi'
#
#
#        # then burst all Pairs and Multis.
#        if __debug__:
#            log.debug('burst %s' % non_single_list)
#        non_single_ids = [non_single.domain_id for non_single in non_single_list]
#        self.burst_domains(non_single_ids, ignore)

        self.dt = 0.0

    def step(self):
        """Execute one eGFRD step.

        """
        self.last_reaction = None

        if self.is_dirty:
            self.initialize()
            
        if __debug__:
            if int("0" + os.environ.get("ECELL_CHECK", ""), 10):
                self.check()
        
        self.step_counter += 1

        if __debug__:
            if self.scheduler.size == 0:
                raise RuntimeError('No Events in scheduler.')
        
        # 1. Get the next event from the scheduler
        #
        id, event = self.scheduler.pop()
        domain = self.domains[event.data]
        if event.time == numpy.inf:
            self.t, self.last_event = self.MAX_TIME_STEP, event
        else:
            self.t, self.last_event = event.time, event

        if __debug__:
            domain_counts = self.count_domains()
            log.info('\n\n%d: t=%s dt=%s\t' %
                     (self.step_counter, FORMAT_DOUBLE % self.t,
                      FORMAT_DOUBLE % self.dt) + 
                     'Singles: %d, Pairs: %d, Multis: %d\n' % domain_counts + 
                     'event=#%d reactions=%d rejectedmoves=%d' %
                     (id, self.reaction_events, self.rejected_moves))
       
        # 2. Use the correct method to process (fire) the shell that produced the event
        #
        # Dispatch is a dictionary (hash) of what function to use to fire
        # different classes of shells (see bottom egfrd.py) 
        # event.data holds the object (Single, Pair, Multi) that is associated with the next event.
        # e.g. "if class is Single, then process_single_event" ~ MW
        for klass, f in self.dispatch:
            if isinstance(domain, klass):
                f(self, domain, [domain.domain_id])         # fire the correct method for the class (e.g. process_single_event(self, Single))

        if __debug__:
            if self.scheduler.size == 0:
                raise RuntimeError('Zero events left.')

        # 3. Adjust the simulation time
        #
        next_time = self.scheduler.top[1].time
        self.dt = next_time - self.t

        # assert if not too many successive dt=0 steps occur.
        if __debug__:
            if self.dt == 0:
                self.zero_steps += 1
                # TODO What is best solution here? Usually no prob, -> just let 
                # user know?
                if self.zero_steps >= max(self.scheduler.size * 3, self.MAX_NUM_DT0_STEPS): 
                    #raise RuntimeError('too many dt=zero steps. '
                    #                   'Simulator halted?'
                    #                'dt= %.10g-%.10g' % (self.scheduler.top[1].time, self.t))
                    log.warning('dt=zero step, working in s.t >> dt~0 Python limit.')
            else:
                self.zero_steps = 0



    def create_single(self, pid_particle_pair):
    # Create a new single domain from a particle.
    # The interaction can be any NonInteractionSingle (SphericalSingle, PlanarSurface or CylindricalSurface
    # NonInteractionSingle).

        # 1. generate identifiers for the domain and shell. The event_id is
        # generated by the scheduler
        domain_id = self.domain_id_generator()
        shell_id = self.shell_id_generator()

        # get unimolecular reaction rules
        reaction_rules = self.network_rules.query_reaction_rule(pid_particle_pair[1].sid)
        # Get structure (region or surface) where the particle lives.
        species = self.world.get_species(pid_particle_pair[1].sid)
        structure = self.world.get_structure(pid_particle_pair[1].structure_id)

        # 2. Create and register the single domain.
        # The type of the single that will be created 
        # depends on the structure (region or surface) this particle is 
        # in/on. Either SphericalSingle, PlanarSurfaceSingle, or 
        # CylindricalSurfaceSingle.
        single = create_default_single(domain_id, shell_id, pid_particle_pair, 
                                       structure, reaction_rules,
                                       self.geometrycontainer, self.domains)

        assert isinstance(single, NonInteractionSingle)
        single.initialize(self.t)               # set the initial event and event time
        self.domains[domain_id] = single

        # 3. update the proper shell container
        self.geometrycontainer.move_shell(single.shell_id_shell_pair)

#        if __debug__:
#            # Used in __str__.
        single.world = self.world

        return single

    def create_interaction(self, testShell):
    # Create a new interaction domain from a testShell.
    # The interaction can be any interaction (PlanarSurface or CylindricalSurface). The creation of the testShell was
    # succesful, so here we can just make the domain.

#       assert that the particle is not already associated with another domain

        assert isinstance(testShell, testInteractionSingle)

        # 1. generate identifiers for the domain and shell. event_id is generated by
        # the scheduler
        domain_id = self.domain_id_generator()
        shell_id = self.shell_id_generator()

        # get unimolecular reaction rules
        species_id = testShell.pid_particle_pair[1].sid
        reaction_rules = self.network_rules.query_reaction_rule(species_id)
        # get reaction rules for interaction
        surfacetype_id = testShell.surface.sid
        interaction_rules = self.network_rules.query_reaction_rule(species_id, surfacetype_id)

        # 2. Create and register the interaction domain.
        # The type of the interaction that will be created 
        # depends on the surface (planar or cylindrical) the particle is 
        # trying to associate with. Either PlanarSurfaceInteraction or 
        # CylindricalSurfaceInteraction.
        interaction = create_default_interaction(domain_id, shell_id, testShell,
                                                 reaction_rules, interaction_rules)

        assert isinstance(interaction, InteractionSingle)
        interaction.initialize(self.t)
        self.domains[domain_id] = interaction

        # 3. update the shell containers 
        self.geometrycontainer.move_shell(interaction.shell_id_shell_pair)

#        if __debug__:
#            # Used in __str__.
        interaction.world = self.world

        return interaction


    def create_transition(self, testShell):
    # Create a new transition domain from a testShell.
    # Currently only plane-plane transitions are supported.
    # We assume here that the testShell was successfully created.

        assert isinstance(testShell, PlanarSurfaceEdgeSingletestShell)  # TODO Possibly introduce masterclass testTransitionSingle

        # 1. generate identifiers for the domain and shell. event_id is generated by
        # the scheduler
        domain_id = self.domain_id_generator()
        shell_id = self.shell_id_generator()

        # get unimolecular reaction rules
        species_id = testShell.single.pid_particle_pair[1].sid    
        reaction_rules = self.network_rules.query_reaction_rule(species_id)
        # TODO !!! care for structure change once particles can remember them !!!

        # OLD STUFF, PROB. NOT NEEDED
        #print(testShell.target_surface.id)
        surfacetype_id = testShell.target_surface.sid
        interaction_rules = self.network_rules.query_reaction_rule(species_id, surfacetype_id)

        # 2. Create and register the interaction domain.
        # The type of the interaction that will be created 
        # depends on the surface (planar or cylindrical) the particle is 
        # trying to associate with. Either PlanarSurfaceInteraction or 
        # CylindricalSurfaceInteraction.
        transition = create_default_transition(domain_id, shell_id, testShell, reaction_rules, interaction_rules) # HACK

        assert isinstance(transition, Single)
        transition.initialize(self.t)
        self.domains[domain_id] = transition

        # 3. update the shell containers 
        self.geometrycontainer.move_shell(transition.shell_id_shell_pair)
        # TODO What precisely happens here?

        transition.world = self.world

        return transition


    def create_pair(self, testShell):
    # Create a new pair domain from a testShell.
    # The pair can be any pair (Simple or Mixed). The creation of the testShell was
    # succesful, so here we can just make the domain.

        assert isinstance(testShell, testPair)

        # 1. generate needed identifiers
        domain_id = self.domain_id_generator()
        shell_id = self.shell_id_generator()

        # Select 1 reaction type out of all possible reaction types between the two particles.
        reaction_rules = self.network_rules.query_reaction_rule(testShell.pid_particle_pair1[1].sid,
                                                                testShell.pid_particle_pair2[1].sid)


        # 2. Create pair. The type of the pair that will be created depends
        # on the structure (region or surface) the particles are in/on.  
        pair = create_default_pair(domain_id, shell_id, testShell, reaction_rules)

        assert isinstance(pair, Pair)
        pair.initialize(self.t)
        self.domains[domain_id] = pair

        # 3. update the shell containers with the new shell
        self.geometrycontainer.move_shell(pair.shell_id_shell_pair)

#        if __debug__:
#            # Used in __str__.
        pair.world = self.world

        return pair

    def create_multi(self):
        # 1. generate necessary id's
        domain_id = self.domain_id_generator()

        # 2. Create and register domain object
        multi = Multi(domain_id, self, self.DEFAULT_STEP_SIZE_FACTOR)
        self.domains[domain_id] = multi

        # 3. no shells are yet made, since these are added later
        # -> a multi can have 0 shells
        return multi


#    def move_single(self, single, position, radius=None):
#        single.pid_particle_pair = self.move_particle(single.pid_particle_pair, position)
#        self.update_single_shell(single, position, radius)
#
#    def update_single_shell(self, single, shell):#position, radius=None):
#        # Reuse shell_id.
#        shell_id = single.shell_id
#
#        # Replace shell.
#        shell_id_shell_pair = (shell_id, shell) 
#
#        single.shell_id_shell_pair = shell_id_shell_pair
#        self.geometrycontainer.move_shell(shell_id_shell_pair)

    def move_particle(self, pid_particle_pair, position, structure_id):
        # Moves a particle in World and performs the required change of structure_id
        # based on an existing particle.

        new_pid_particle_pair = (pid_particle_pair[0],
                                 Particle(position,
                                          pid_particle_pair[1].radius,
                                          pid_particle_pair[1].D,
                                          pid_particle_pair[1].v,
                                          pid_particle_pair[1].sid,
                                          structure_id))

        self.world.update_particle(new_pid_particle_pair)

        return new_pid_particle_pair

    def remove_domain(self, obj):
        # Removes all the ties to a domain (single, pair, multi) from the system.
        # Note that the particles that it represented still exist
        # in 'world' and that obj also still persits (?!)
        if __debug__:
            log.info("remove: %s" % obj)
        # TODO assert that the domain is not still in the scheduler
        del self.domains[obj.domain_id]
        for shell_id_shell_pair in obj.shell_list:
            self.geometrycontainer.remove_shell(shell_id_shell_pair)

### TODO These methods can be made methods to the scheduler class
    def add_domain_event(self, domain):
    # This method makes an event for domain 'domain' in the scheduler.
    # The event will have the domain_id pointing to the appropriate domain in 'domains{}'.
    # The domain will have the event_id pointing to the appropriate event in the scheduler.
        event_time = self.t + domain.dt
        event_id = self.scheduler.add(
            DomainEvent(event_time, domain))
        if __debug__:
            log.info('add_event: %s, event=#%d, t=%s' %
                     (domain.domain_id, event_id,
                      FORMAT_DOUBLE % (event_time)))
        domain.event_id = event_id                      # FIXME side effect programming -> unclear!!

    def remove_event(self, event):
        if __debug__:
            log.info('remove_event: event=#%d' % event.event_id)
        del self.scheduler[event.event_id]

    def update_domain_event(self, t, domain):
        if __debug__:
            log.info('update_event: %s, event=#%d, t=%s' %
                     (domain.domain_id, domain.event_id, FORMAT_DOUBLE % t))
        self.scheduler.update((domain.event_id, DomainEvent(t, domain)))




    def burst_domain(self, domain, ignore):
    # Reduces 'domain' (Single, Pair or Multi) to 'zero_singles', singles
    # with the zero shell, and dt=0.
    # returns:
    # - list of zero_singles that was the result of the bursting
    # - updated ignore list

        domain_id = domain.domain_id

        if __debug__:
            log.info('burst_domain: %s' % domain)

        if isinstance(domain, Single):  # Single
            # TODO. Compare with gfrd.
            zero_singles, ignore = self.burst_single(domain, ignore)
        elif isinstance(domain, Pair):  # Pair
            zero_singles, ignore = self.burst_pair(domain, ignore)
        else:                           # Multi
            assert isinstance(domain, Multi)
            zero_singles, ignore = self.burst_multi(domain, ignore)

        if __debug__:
            # After a burst, the domain should be gone and should be on the ignore list.
            # Also the zero_singles should only be NonInteractionSingles
            assert domain_id not in self.domains
            assert domain_id in ignore
            assert all(isinstance(b, NonInteractionSingle) for b in zero_singles)
            log.info('zero_singles = %s' % ',\n\t  '.join(str(i) for i in zero_singles))

        return zero_singles, ignore

    def burst_single(self, single, ignore):
        # Bursts the 'single' domain and updates the 'ignore' list.
        # Returns:
        # - zero_singles that are the result of bursting the single (can be multiple
        #   because the burst is recursive). The zero_single have zero shell and are scheduled.
        # - the updated ignore list

        if __debug__:
            log.debug('burst single: %s', single)

        # Check correct timeline ~ MW
        assert single.last_time <= self.t
        assert self.t <= single.last_time + single.dt

        # Override dt, the burst happens before the single's scheduled event.
        # Override event_type. 
        single.dt = self.t - single.last_time
        single.event_type = EventType.BURST
        # with a burst there is always an associated event in the scheduler.
        # to simulate the natural occurence of the event we have to remove it from the scheduler
        self.remove_event(single)

        return self.process_single_event(single, ignore)

    def burst_pair(self, pair, ignore):
        # Bursts the 'pair' domain and updates the 'ignore' list.
        # Returns:
        # - zero_singles that are the result of bursting the pair (can be more than two
        #   since the burst is recursive). The zero_single have zero shell and are scheduled.
        # - the updated ignore list

        if __debug__:
            log.debug('burst_pair: %s', pair)

        # make sure that the current time is between the last time and the event time
        if __debug__:
            assert pair.last_time <= self.t
            assert self.t <= pair.last_time + pair.dt

        # Override event time and event_type. 
        pair.dt = self.t - pair.last_time 
        pair.event_type = EventType.BURST
        # with a burst there is always an associated event in the scheduler.
        # to simulate the natural occurence of the event we have to remove it from the scheduler
        self.remove_event(pair)

        return self.process_pair_event(pair, ignore)

    def burst_multi(self, multi, ignore):
        # Bursts the 'multi' domain and updates the 'ignore' list.
        # Returns:
        # - zero_singles that are the result of bursting the multi (note that the burst is
        #   recursive). The zero_single have zero shell and are scheduled.
        # - the updated ignore list

        if __debug__:
            log.debug('burst multi: %s', multi)

        #multi.sim.sync()
        # make sure that the current time is between the last time and the event time
        if __debug__:
            assert multi.last_time <= self.t
            assert self.t <= multi.last_time + multi.dt

        # with a burst there is always an associated event in the scheduler.
        # to simulate the natural occurence of the event we have to remove it from the scheduler
        self.remove_event(multi)        # The old event was still in the scheduler

        return self.break_up_multi(multi, ignore)

    def burst_volume(self, pos, radius, ignore=[]):
        """ Burst domains within a certain volume and give their ids.

        (Bursting means it propagates the particles within the domain until
        the current time, and then creates a new, minimum-sized domain.)

        Arguments:
            - pos: position of area to be "bursted"
            - radius: radius of spherical area to be "bursted"
            - ignore: ids of domains that should be ignored, none by default.
        """ # ~ MW
        # TODO burst_volume now always assumes a spherical volume to burst.
        # It is inefficient to burst on the 'other' side of the membrane or to
        # burst in a circle, when you want to make a new shell in the membrane.
        # Then we may want to burst in a cylindrical volume, not a sphere.

        neighbor_ids = self.geometrycontainer.get_neighbors_within_radius_no_sort(pos, radius, ignore)

        return self.burst_domains(neighbor_ids, ignore)

    def burst_all_domains(self):
        # Bursts all the domains in the simulator

        all_domains = self.domains.items()
        all_domain_ids =[domain_id for domain_id, _ in all_domains]
        zero_singles, ignore = self.burst_domains(all_domain_ids, [])

        # Check if the bursting procedure was correct.
        if __debug__:
            assert len(zero_singles) == self.world.num_particles
            assert len(ignore) == (len(all_domains) + self.world.num_particles)

    def burst_domains(self, domain_ids, ignore=[]):
        # bursts all the domains that are in the list 'domain_ids'
        # ignores all the domain ids on 'ignore'
        # returns:
        # - list of zero_singles that was the result of the bursting
        # - updated ignore list

        zero_singles = []
        for domain_id in domain_ids:
            if domain_id not in ignore:
                domain = self.domains[domain_id]

                # add the domain_id to the list of domains that is already bursted (ignore list),
                # and burst the domain.
                ignore.append(domain_id)
                zero_singles2, ignore = self.burst_domain(domain, ignore)
                # add the resulting zero_singles from the burst to the total list of zero_singles.
                zero_singles.extend(zero_singles2)

        return zero_singles, ignore

    def burst_non_multis(self, pos, radius, ignore):
        # Recursively bursts the domains within 'radius' centered around 'pos'
        # Similarly to burst_volume but now doesn't burst all domains.
        # Returns:
        # - the updated list domains that are already bursted -> ignore list
        # - zero_singles that were the result of the burst

        # get the neighbors in the burstradius that are not already bursted.
        neighbor_ids = self.geometrycontainer.get_neighbors_within_radius_no_sort(pos, radius, ignore)

        zero_singles = []
        for domain_id in neighbor_ids:
            if domain_id not in ignore:                 # the list 'ignore' may have been updated in a
                domain = self.domains[domain_id]        # previous iteration of the loop

                if isinstance(domain, NonInteractionSingle) and domain.is_reset():
                    # If the domain was already bursted, but was not on the ignore list yet, put it there.
                    # NOTE: we assume that the domain has already bursted around it when it was made!
                    ignore.append(domain_id)

                elif (not isinstance(domain, Multi)) and (self.t != domain.last_time):
                    # Burst domain only if (AND):
                    # -within burst radius
                    # -not already bursted before (not on 'ignore' list)
                    # -domain is not zero dt NonInteractionSingle
                    # -domain is not a multi
                    # -domain has time passed
 
                    # add the domain_id to the list of domains that is already bursted (ignore list),
                    # and burst the domain.
                    ignore.append(domain_id)
                    zero_singles2, ignore = self.burst_domain(domain, ignore)
                    # add the resulting zero_singles from the burst to the total list of zero_singles.
                    zero_singles.extend(zero_singles2)

                #else:
                    # Don't burst domain if (OR):
                    # -domain is farther than burst radius
                    # -domain is already a burst NonInteractionSingle (is on the 'ignore' list)
                    # -domain is a multi
                    # -domain is domain in which no time has passed

                    # NOTE that the domain id is NOT added to the ignore list since it may be bursted at a later
                    # time

        return zero_singles, ignore




    def fire_single_reaction(self, single, reactant_pos, reactant_structure_id, ignore):
        # This takes care of the identity change when a single particle decays into
        # one or a number of other particles
        # It performs the reactions:
        # A(any structure) -> 0
        # A(any structure) -> B(same structure or 3D)
        # A(any structure) -> B(same structure) + C(same structure or 3D)
        if __debug__:
            assert isinstance(single, Single)

        # Note that the reactant_structure_id is the id of the structure on which the particle was located at the time of the reaction.
        if __debug__:
            assert isinstance(single, Single)

        # 0. get reactant info
        reactant                    = single.pid_particle_pair
        reactant_radius             = reactant[1].radius
        species                     = self.world.get_species(reactant[1].sid)
        reactant_structure_type_id  = species.structure_type_id
        reactant_structure          = self.world.get_structure(reactant_structure_id)
        rr = single.reactionrule

        # The zero_singles are the NonInteractionSingles that are the total result of the recursive
        # bursting process.
        zero_singles = []

        if len(rr.products) == 0:
            
            # 1. No products, no info
            # 1.5 No new position/structure_id required
            # 2. No space required
            # 3. No space required
            # 4. process the changes (remove particle, make new ones)
            self.world.remove_particle(reactant[0])
            products = []
            # zero_singles/ignore is unchanged.

            # 5. Update counters
            self.reaction_events += 1
            self.last_reaction = (rr, (reactant, None), products)

            # 6. Log the change
            if __debug__:
                 log.info('single reaction: product = None.')
            
        elif len(rr.products) == 1:
            
            # 1. get product info
            product_species           = self.world.get_species(rr.products[0])
            product_radius            = product_species.radius
            product_structure_type_id = product_species.structure_type_id

            # 1.5 get new position and structure_id of particle
            # If the particle falls of a surface (non CuboidalRegion)
            if product_structure_type_id != reactant_structure_type_id:
                assert (product_structure_type_id == self.world.get_def_structure_type_id())

                # produce a number of new possible positions for the product particle
                # TODO make these generators for efficiency
                product_pos_list = []
                if isinstance(reactant_structure, PlanarSurface):
                    a = myrandom.choice(-1, 1)
                    directions = [-a,a]
                    # place the center of mass of the particle 'at contact' with the membrane
                    vector_length = (product_radius + 0.0) * (MINIMAL_SEPARATION_FACTOR - 1.0)  # the thickness of the membrane is 0.0
                    product_pos_list = [reactant_pos + vector_length * reactant_structure.shape.unit_z * direction \
                                        for direction in directions]

                elif isinstance(reactant_structure, CylindricalSurface):
                    vector_length = (product_radius + reactant_structure.shape.radius) * MINIMAL_SEPARATION_FACTOR
                    for _ in range(self.dissociation_retry_moves):
                        unit_vector3D = random_unit_vector()
                        unit_vector2D = normalize(unit_vector3D - 
                                        (reactant_structure.shape.unit_z * numpy.dot(unit_vector3D, reactant_structure.shape.unit_z)))
                        vector = reactant_pos + vector_length * unit_vector2D
                        product_pos_list.append(vector)
                else:
                    # cannot decay from 3D to other structure
                    raise RuntimeError('fire_single_reaction: Can not decay from 3D to other structure')

                product_structure_id = self.world.get_def_structure_id()    # product structure is always the default structure (bulk)

            # If decay happens to same structure_type
            else:
                product_pos_list     = [reactant_pos]           # no change of position is required if structure_type doesn't change
                product_structure_id = reactant_structure_id    # The product structure is the structure where the reaction takes place.


            # 2. make space for the products (kinda brute force, but now we only have to burst once).
            if not ((product_pos_list[0] == reactant_pos).all()) or product_radius > reactant_radius:
                product_pos = self.world.apply_boundary(product_pos_list[0])
                radius = self.world.distance(product_pos, reactant_pos) + product_radius
                zero_singles, ignore = self.burst_volume(product_pos, radius, ignore)

            # 3. check that there is space for the products (try different positions if possible)
            # accept the new positions if there is enough space.
            for product_pos in product_pos_list:
                product_pos = self.world.apply_boundary(product_pos)

                # check that there is space for the products 
                # Note that we do not check overlap with surfaces (we assume that its no problem)
                if (not self.world.check_overlap((product_pos, product_radius), reactant[0])):

                    # 4. process the changes (remove particle, make new ones)
                    self.world.remove_particle(reactant[0])
                    newparticle = self.world.new_particle(product_species.id, product_structure_id, product_pos)
                    products = [newparticle]

                    # 5. update counters
                    self.reaction_events += 1
                    self.last_reaction = (rr, (reactant, None), products)

                    # 6. Log the change
                    if __debug__:
                        log.info('single reaction: product (%s) = %s' % (len(products), products))

                    # exit the loop, we have found a new position
                    break

            else:
                    # 4. Process (the lack of) change
                    moved_reactant = self.move_particle(reactant, reactant_pos, reactant_structure_id)
                    products = [moved_reactant]

                    # 5. update counters
                    self.rejected_moves += 1

                    # 6. Log the event
                    if __debug__:
                        log.info('single reaction: placing product failed.')

            
        elif len(rr.products) == 2:
            # 1. get product info
            product1_species            = self.world.get_species(rr.products[0])
            product2_species            = self.world.get_species(rr.products[1])
            product1_structure_type_id  = product1_species.structure_type_id 
            product2_structure_type_id  = product2_species.structure_type_id 
            product1_radius             = product1_species.radius
            product2_radius             = product2_species.radius
            D1 = product1_species.D
            D2 = product2_species.D
            particle_radius12           = product1_radius + product2_radius


            # 1.5 Get new positions and structure_ids of particles
            #     If one of the particle is not on the surface of the reactant.
            if product1_structure_type_id != product2_structure_type_id:
                # make sure that the reactant was on a 2D or 1D surface
                assert reactant_structure_type_id != self.world.get_def_structure_type_id()
                # make sure that only either one of the target structures is the 3D ('^' is exclusive-OR)
                assert ((product1_structure_type_id == self.world.get_def_structure_type_id()) ^ \
                        (product2_structure_type_id == self.world.get_def_structure_type_id()))

                # figure out which product stays in the surface and which one goes to 3D
                # Note that A is a particle in the surface and B is in the 3D
                if (product2_structure_type_id == self.world.get_def_structure_type_id()):
                    # product2 goes to 3D and is now particleB (product1 is particleA and is on the surface)
                    product1_structure_id = reactant_structure_id               # TODO after the displacement the structure can change!
                    product2_structure_id = self.world.get_def_structure_id()
                    productA_radius = product1_radius
                    productB_radius = product2_radius
                    DA = D1
                    DB = D2
                    default = True      # we like to think of this as the default
                else:
                    # product1 goes to 3D and is now particleB (product2 is particleA)
                    product2_structure_id = reactant_structure_id
                    product1_structure_id = self.world.get_def_structure_id()
                    productA_radius = product2_radius
                    productB_radius = product1_radius
                    DA = D2
                    DB = D1
                    default = False

                if isinstance(reactant_structure, PlanarSurface):
                    # draw a number of new positions for the two product particles
                    # TODO make this into a generator

                    product_pos_list = []
                    for _ in range(self.dissociation_retry_moves):
                        # draw the random angle for the 3D particle relative to the particle left in the membrane

                        # do the backtransform with a random iv with length such that the particles are at contact
                        # Note we make the iv slightly longer because otherwise the anisotropic transform will produce illegal
                        # positions
                        iv = random_vector(particle_radius12 * MixedPair2D3D.calc_z_scaling_factor(DA, DB))
                        iv *= MINIMAL_SEPARATION_FACTOR

                        # determine the side of the membrane the dissociation takes place
                        unit_z = reactant_structure.shape.unit_z * myrandom.choice(-1, 1)
                        newposA, newposB = MixedPair2D3D.do_back_transform(reactant_pos, iv, DA, DB,
                                                                           productA_radius, productB_radius,
                                                                           reactant_structure, unit_z)
                        if default:
                            newpos1, newpos2 = newposA, newposB
                        else:
                            newpos1, newpos2 = newposB, newposA
                        product_pos_list.append((newpos1, newpos2))

                elif isinstance(reactant_structure, CylindricalSurface):

                    product_pos_list = []
                    for _ in range(self.dissociation_retry_moves):
                        iv = random_vector(particle_radius12 * MixedPair1D3D.calc_r_scaling_factor(DA, DB))
                        iv *= MINIMAL_SEPARATION_FACTOR

                        newposA, newposB = MixedPair1D3D.do_back_transform(reactant_pos, iv, DA, DB,
                                                                           productA_radius, productB_radius,
                                                                           reactant_structure)

                        newposB = self.world.apply_boundary(newposB)
                        if __debug__:
                            assert (self.world.distance(reactant_structure.shape, newposB) >= productB_radius)

                        if default:
                            newpos1, newpos2 = newposA, newposB
                        else:
                            newpos1, newpos2 = newposB, newposA
                        product_pos_list.append((newpos1, newpos2))

                else:
                    # cannot decay from 3D to other structure
                    raise RuntimeError('fire_single_reaction: Can not decay from 3D to other structure')

            # 1.5 Get new positions and structure_ids of particles
            #     If the two particles stay on the same structure as the reactant.
            else:
                # generate new positions in the structure
                # TODO Make this into a generator
                product_pos_list = []
                for _ in range(self.dissociation_retry_moves):
                    # FIXME for particles on the cylinder there are only two possibilities
                    # calculate a random vector in the structure with unit length
                    iv = _random_vector(reactant_structure, particle_radius12, self.rng)
                    iv *= MINIMAL_SEPARATION_FACTOR

                    unit_z = reactant_structure.shape.unit_z    # not used
                    newpos1, newpos2 = SimplePair.do_back_transform(reactant_pos, iv, D1, D2,
                                                                    product1_radius, product2_radius,
                                                                    reactant_structure, unit_z)

                    product_pos_list.append((newpos1, newpos2))

                # structure_ids are the same as reactant. TODO this is not necessarily true in the corners.
                product1_structure_id = reactant_structure_id
                product2_structure_id = reactant_structure_id


            # 2. make space for the products. 
            #    calculate the sphere around the two product particles
            product1_pos = self.world.apply_boundary(product_pos_list[0][0])
            product2_pos = self.world.apply_boundary(product_pos_list[0][1])
            radius = max(self.world.distance(product1_pos, reactant_pos) + product1_radius,
                         self.world.distance(product2_pos, reactant_pos) + product2_radius)
            zero_singles, ignore = self.burst_volume(reactant_pos, radius, ignore)

            # 3. check that there is space for the products (try different positions if possible)
            # accept the new positions if there is enough space.
            for newpos1, newpos2 in product_pos_list:
                newpos1 = self.world.apply_boundary(newpos1)
                newpos2 = self.world.apply_boundary(newpos2)

                if __debug__:
                    assert (self.world.distance(newpos1, newpos2) >= particle_radius12)

                # check that there is space for the products 
                # Note that we do not check overlap with surfaces -> TODO
                if (not self.world.check_overlap((newpos1, product1_radius), reactant[0])
                   and
                   not self.world.check_overlap((newpos2, product2_radius), reactant[0])):
                    
                    # 4. process the changes (remove particle, make new ones)
                    self.world.remove_particle(reactant[0])
                    product1_pair = self.world.new_particle(product1_species.id, product1_structure_id, newpos1)
                    product2_pair = self.world.new_particle(product2_species.id, product2_structure_id, newpos2)
                    products = [product1_pair, product2_pair]

                    # 5. update counters
                    self.reaction_events += 1
                    self.last_reaction = (rr, (reactant, None), products)

                    # 6. Log the change
                    if __debug__:
                        log.info('single reaction: products (%s) = %s' % (len(products), products))

                    # exit the loop, we have found new positions
                    break
            else:
                # Log the lack of change
                if __debug__:
                    log.info('single reaction: placing products failed.')

                # 4. process the changes (move the particle and update structure)
                moved_reactant = self.move_particle(reactant, reactant_pos, reactant_structure_id)
                products = [moved_reactant]

                # 5. update counters.
                self.rejected_moves += 1

        else:
            raise RuntimeError('fire_single_reaction: num products >= 3 not supported.')

        return products, zero_singles, ignore

    def fire_interaction(self, single, reactant_pos, reactant_structure_id, ignore):
        # This takes care of the identity change when a particle associates with a surface.
        # It performs the reactions:
        # A(structure) + surface -> 0
        # A(structure) + surface -> B(surface)

        # Note that the reactant_structure_id is the id of the structure on which the particle was located at the time of the reaction.

        if __debug__:
            #assert isinstance(single, InteractionSingle)
            assert isinstance(single, Single) # HACK

        # 0. get reactant info
        reactant              = single.pid_particle_pair
        reactant_radius       = reactant[1].radius
        rr = single.interactionrule

        # The zero_singles are the NonInteractionSingles that are the total result of the recursive
        # bursting process.
        zero_singles = []

        if len(rr.products) == 0:
            
            # 1. No products, no info
            # 1.5 No new position/structure_id required
            # 2. No space required
            # 3. No space required
            # 4. process the changes (remove particle, make new ones)
            self.world.remove_particle(reactant[0])
            products = []
            # zero_singles/ignore is unchanged.

            # 5. Update counters
            self.reaction_events += 1
            self.last_reaction = (rr, (reactant, None), products)

            # 6. Log the change
            if __debug__:
                 log.info('interaction: product = None.')
            
        elif len(rr.products) == 1:
            
            # 1. get product info
            product_species      = self.world.get_species(rr.products[0])
            product_radius       = product_species.radius
            product_surface      = single.surface

            # TODO make sure that the product species lives on the same type of the interaction surface
#            product_structure_type = self.world.get_structure(product_species.structure_id)
#            assert (single.surface.sid == self.world.get_structure(product_species.structure_id)), \
#                   'Product particle should live on the surface of interaction after the reaction.'

<<<<<<< HEAD
            # 1.5 get new position of particle
            #transposed_pos = self.world.cyclic_transpose(reactant_pos, product_surface.shape.position)
            #product_pos, _ = product_surface.projected_point(transposed_pos)
            #product_pos = self.world.apply_boundary(product_pos)        # not sure this is still necessary
            product_pos = reactant_pos; # HACK
=======
            # 1.5 get new position and structure_id of particle
            transposed_pos       = self.world.cyclic_transpose(reactant_pos, product_surface.shape.position)
            product_pos, _       = product_surface.projected_point(transposed_pos)
            product_pos          = self.world.apply_boundary(product_pos)        # not sure this is still necessary
            product_structure_id = product_surface.id
>>>>>>> 209e2c5b

            # 2. burst the volume that will contain the products.
            #    Note that an interaction domain is already sized such that it includes the
            #    reactant particle moving into the surface.
            #    Note that the burst is recursive!!
            if product_radius > reactant_radius:
                zero_singles, ignore = self.burst_volume(product_pos, product_radius, ignore)

            # 3. check that there is space for the products 
            # Note that we do not check for interfering surfaces (we assume this is no problem)
            if self.world.check_overlap((product_pos, product_radius), reactant[0]):

                # Log the (absence of) change
                if __debug__:
                    log.info('interaction: no space for product particle.')

                # 4. process the changes (only move particle, stay on same structure)
                moved_reactant = self.move_particle(reactant, reactant_pos, reactant_structure_id)
                products = [moved_reactant]

                # 5. update counters
                self.rejected_moves += 1

            else:
                # 4. process the changes (remove particle, make new ones)
                self.world.remove_particle(reactant[0])
                newparticle = self.world.new_particle(product_species.id, product_structure_id, product_pos)
                products = [newparticle]

                # 5. update counters
                self.reaction_events += 1
                self.last_reaction = (rr, (reactant, None), products)

                # 6. Log the change
                if __debug__:
                     log.info('interaction: product (%s) = %s' % (len(products), products))

        else:
            raise RuntimeError('fire_interaction: num products > 1 not supported.')

        return products, zero_singles, ignore


    def fire_pair_reaction(self, pair, reactant1_pos, reactant2_pos, reactant1_structure_id, reactant2_structure_id, ignore):
        # This takes care of the identity change when two particles react with each other
        # It performs the reactions:
        # A(any structure) + B(same structure) -> 0
        # A(any structure) + B(same structure or 3D) -> C(same structure)
        if __debug__:
            assert isinstance(pair, Pair)

        # Note that the reactant_structure_ids are the ids of the structures on which the particles were located at the time of the reaction.

        if __debug__:
            assert isinstance(pair, Pair)

        # 0. get reactant info
        pid_particle_pair1     = pair.pid_particle_pair1
        pid_particle_pair2     = pair.pid_particle_pair2
        rr = pair.draw_reaction_rule(pair.interparticle_rrs)

        # The zero_singles are the NonInteractionSingles that are the Total result of the recursive
        # bursting process.
        zero_singles = []

        if len(rr.products) == 0:

            # 1. no product particles, no info
            # 1.5 No new position/structure_id required
            # 2. No space required
            # 3. No space required
            # 4. process the change (remove particles, make new ones)
            self.world.remove_particle(pid_particle_pair1[0])
            self.world.remove_particle(pid_particle_pair2[0])
            products = []
            # zero_singles/ignore is unchanged.

            # 5. update counters
            self.reaction_events += 1
            self.last_reaction = (rr, (pid_particle_pair1, pid_particle_pair2), products)

            # 6. Log the change
            if __debug__:
                 log.info('pair reaction: product = None.')

        elif len(rr.products) == 1:

            # 1. get product info
            product_species = self.world.get_species(rr.products[0])
            product_radius  = product_species.radius


            # 1.5 get new position and structure_id for product particle
            product_pos = pair.draw_new_com (pair.dt, pair.event_type)
            product_pos = self.world.apply_boundary(product_pos)

            # select the structure_id for the product particle to live on.
            # TODO doesn't work for all needed cases
            product_structure_ids = self.world.get_structure_ids(self.world.get_structure_type(product_species.structure_type_id))
            if reactant1_structure_id in product_structure_ids:
                product_structure_id = reactant1_structure_id
            elif reactant2_structure_id in product_structure_ids:
                product_structure_id = reactant2_structure_id

            # 2.  make space for products
            # 2.1 if the product particle sticks out of the shell
#            if self.world.distance(old_com, product_pos) > (pair.get_shell_size() - product_radius):
            zero_singles, ignore = self.burst_volume(product_pos, product_radius, ignore)

            # 3. check that there is space for the products ignoring the reactants
            # Note that we do not check for interfering surfaces (we assume this is no problem)
            if self.world.check_overlap((product_pos, product_radius), pid_particle_pair1[0],
                                                                       pid_particle_pair2[0]):
                # Log the (lack of) change
                if __debug__:
                    log.info('pair reaction: no space for product particle.')

                # 4. process the changes (move particles, change structure)
                moved_reactant1 = self.move_particle(pid_particle_pair1, reactant1_pos, reactant1_structure_id)
                moved_reactant2 = self.move_particle(pid_particle_pair2, reactant2_pos, reactant2_structure_id)
                products = [moved_reactant1, moved_reactant2]

                # 5. update counters
                self.rejected_moves += 1

            else:
                # 4. process the changes (remove particle, make new ones)
                self.world.remove_particle(pid_particle_pair1[0])
                self.world.remove_particle(pid_particle_pair2[0])
                newparticle = self.world.new_particle(product_species.id, product_structure_id, product_pos)
                products = [newparticle]

                # 5. update counters
                self.reaction_events += 1
                self.last_reaction = (rr, (pid_particle_pair1, pid_particle_pair2),
                                      products)

                # 6. Log the change
                if __debug__:
                    log.info('pair reaction: product (%s) = %s' % (len(products), products))

        else:
            raise NotImplementedError('fire_pair_reaction: num products >= 2 not supported.')

        return products, zero_singles, ignore


    def fire_move(self, single, reactant_pos, reactant_structure_id, ignore_p=None):
        # No reactions/Interactions have taken place -> no identity change of the particle
        # Just only move the particles and process putative structure change

        # Note that the reactant_structure_id is the id of the structure on which the particle was located at the time of the move.

        if __debug__:
            assert isinstance(single, Single)

        # 0. get reactant info
        reactant = single.pid_particle_pair
        # 1. No product->no info
        # 1.5 No additional positional/structure change is needed
        # 2. Position is in protective shell

        # 3. check that there is space for the reactants
        if ignore_p:
            if self.world.check_overlap((reactant_pos, reactant[1].radius),
                                        reactant[0], ignore_p[0]):
                raise RuntimeError('fire_move: particle overlap failed.')
        else:
            if self.world.check_overlap((reactant_pos, reactant[1].radius),
                                        reactant[0]):
                raise RuntimeError('fire_move: particle overlap failed.')

        # 4. process the changes (move particles, change structure)
        moved_reactant = self.move_particle(reactant, reactant_pos, reactant_structure_id)
        # 5. No counting
        # 6. No Logging
        return [moved_reactant]



    def make_new_domain(self, single):
        ### Make a new domain out of a NonInteractionSingle that was
        ### just fired

        # can only make new domain from NonInteractionSingle
        assert isinstance(single, NonInteractionSingle)
        assert single.is_reset()
        
        # Special case: When D=0, nothing needs to change and only new event
        # time is drawn
        # TODO find nicer construction than just this if statement
#        if single.getD() == 0:
#            single.dt, single.event_type = single.determine_next_event() 
#            single.last_time = self.t
#            self.add_domain_event(single)
#            return single


        # 0. Get generic info
        single_pos = single.pid_particle_pair[1].position
        single_radius = single.pid_particle_pair[1].radius
        reaction_threshold = single_radius * SINGLE_SHELL_FACTOR

        # 1.0 Get neighboring domains and surfaces
        neighbor_distances = self.geometrycontainer.get_neighbor_domains(single_pos, self.domains, ignore=[single.domain_id, ])
        # Get also surfaces but only if the particle is in 3D
#        surface_distances = []
#        if isinstance(single, SphericalSingle):
        surface_distances = self.geometrycontainer.get_neighbor_surfaces(single_pos, single.structure.id, ignores=[])

        # 2.3 We prefer to make NonInteractionSingles for efficiency.
        #     But if objects (Shells and surfaces) get close enough (closer than
        #     reaction_threshold) we want to try Interaction and/or Pairs. 

        #     From the list of neighbors, we calculate the thresholds (horizons) for trying to form
        #     the various domains. The domains can be:
        #     -zero-shell NonInteractionSingle -> Pair or Multi
        #     -Surface -> Interaction
        #     -Multi -> Multi
        #
        # Note that we do not differentiate between directions. This means that we
        # look around in a sphere, the horizons are spherical.
        pair_interaction_partners = []
        pair_interaction_partners_ids = [] # HACK
        for domain, _ in neighbor_distances:
            if (isinstance (domain, NonInteractionSingle) and domain.is_reset()):
                # distance from the center of the particles/domains
                pair_distance = self.world.distance(single_pos, domain.shell.shape.position)
                pair_horizon  = (single_radius + domain.pid_particle_pair[1].radius) * SINGLE_SHELL_FACTOR
                pair_interaction_partners.append((domain, pair_distance - pair_horizon))
        
        for surface, surface_distance in surface_distances:
            if isinstance(surface, PlanarSurface):
                # with a planar surface it is the center of mass that 'looks around'
                surface_horizon = single_radius * (SINGLE_SHELL_FACTOR - 1.0) * 2.0  # HACK!!! The * 2 factor is added manually! REMOVE THIS!
            else:
                # with a cylindrical surface it is the surface of the particle
                surface_horizon = single_radius * SINGLE_SHELL_FACTOR
            pair_interaction_partners.append((surface, surface_distance - surface_horizon))
            pair_interaction_partners_ids.append((surface.id, surface_distance)) # HACK

        pair_interaction_partners = sorted(pair_interaction_partners, key=lambda domain_overlap: domain_overlap[1])

        log.debug('pair_interaction_partners: %s' % str(pair_interaction_partners_ids)) # HACK

        # For each particles/particle or particle/surface pair, check if a pair or interaction can be
        # made. Note that we check the closest one first and only check if the object are within the horizon
        domain = None
        for obj, hor_overlap in pair_interaction_partners:

            if hor_overlap > 0.0 or domain:
                # there are no more potential partners (everything is out of range)
                # or a domain was formed successfully previously
                break

            if isinstance(obj, NonInteractionSingle):
                # try making a Pair (can be Mixed Pair or Normal Pair)
                domain = self.try_pair (single, obj)
                # TODO: Include formation of "PlanarSurfaceEdgePair"

            elif isinstance(obj, CylindricalSurface) or isinstance(obj, PlanarSurface):
                # try making an Interaction
                domain = self.try_interaction (single, obj)
                # if this fails try a Transition between two surfaces
                if not domain:
                    domain = self.try_transition (single, obj)


        if not domain:
            # No Pair or Interaction domain was formed
            # Now choose between NonInteractionSingle and Multi

            # make a new list of potential partners
            # Is now zero-dt NonInteractionSingles and Multi's
            # TODO: combine with first selection such that we have to do this loop only once
            multi_partners = []
            for domain, dist_to_shell in neighbor_distances:
                if (isinstance (domain, NonInteractionSingle) and domain.is_reset()):
                    multi_horizon = (single_radius + domain.pid_particle_pair[1].radius) * MULTI_SHELL_FACTOR
                    distance = self.world.distance(single_pos, domain.shell.shape.position)
                    multi_partners.append((domain, distance - multi_horizon))

                elif isinstance(domain, Multi):
                    # The dist_to_shell = dist_to_particle - multi_horizon_of_target_particle
                    # So only the horizon and distance of the current single needs to be taken into account
                    # Note: this is built on the assumption that the shell of a Multi has the size of the horizon.
                    multi_horizon = (single_radius * MULTI_SHELL_FACTOR)
                    multi_partners.append((domain, dist_to_shell - multi_horizon))

            # Also add surfaces
            for surface, distance in surface_distances:
                if isinstance(surface, PlanarSurface):
                    # with a planar surface it is the center of mass that 'looks around'
                    surface_horizon = single_radius * (MULTI_SHELL_FACTOR - 1.0)
                else:
                    # with a cylindrical surface it is the surface of the particle
                    surface_horizon = single_radius * MULTI_SHELL_FACTOR
                multi_partners.append((surface, distance - surface_horizon))


            # get the closest object (if there)
            if multi_partners:
                multi_partners = sorted(multi_partners, key=lambda domain_overlap: domain_overlap[1])
#                log.debug('multi_partners: %s' % str(multi_partners))
                closest_overlap = multi_partners[0][1]
            else:
                # In case there is really nothing
                closest_overlap = numpy.inf

            if __debug__:
                log.debug('Single or Multi: closest_overlap: %s' % (FORMAT_DOUBLE % closest_overlap))

            # If the closest partner is within the multi horizon we do Multi, otherwise Single
            if closest_overlap > 0.0: 
                # just make a normal NonInteractionSingle
                self.update_single(single)
            else:
                # An object was closer than the Multi horizon
                # Form a multi with everything that is in the multi_horizon
                domain = self.form_multi(single, multi_partners)

        return domain

##### Redundant but maybe useful for parts
    def calculate_simplepair_shell_size(self, single1, single2):
        # 3. Calculate the maximum based on some other criterium (convergence?)
        radius1 = single1.pid_particle_pair[1].radius
        radius2 = single2.pid_particle_pair[1].radius
        sigma = radius1 + radius2
        distance_from_sigma = r0 - sigma        # the distance between the surfaces of the particles
#        convergence_max = distance_from_sigma * 100 + sigma + shell_size_margin                # FIXME
#       max_shell_size = min(max_shell_size, convergence_max)

        # 5. Calculate the 'ideal' shell size, it matches the expected first-passage time of the closest particle
        # with the expected time of the particles in the pair.
#        D1 = single1.pid_particle_pair[1].D
#        D2 = single2.pid_particle_pair[1].D
#        D12 = D1 + D2
#
#        D_closest = closest.pid_particle_pair[1].D
#        D_tot = D_closest + D12
#        ideal_shell_size = min((D12 / D_tot) *
#                            (closest_particle_distance - min_shell_size - closest_min_radius) +
#                            min_shell_size,
        ideal_shell_size = numpy.inf
        shell_size = min(max_shell_size, ideal_shell_size)


        # 6. Check if singles would not be better.
        # TODO clear this up -> strange rule
        pos1 = single1.pid_particle_pair[1].position
        pos2 = single2.pid_particle_pair[1].position
        d1 = self.world.distance(com, pos1)
        d2 = self.world.distance(com, pos2)

        if shell_size < max(d1 + single1.pid_particle_pair[1].radius *
                            SINGLE_SHELL_FACTOR, \
                            d2 + single2.pid_particle_pair[1].radius * \
                            SINGLE_SHELL_FACTOR) * 1.3:
            if __debug__:
                log.debug('%s not formed: singles are better' %
                          'Pair(%s, %s)' % (single1.pid_particle_pair[0], 
                                            single2.pid_particle_pair[0]))
            return None, None, None


    def update_single(self, single): 
    # updates a NonInteractionSingle given that the single already holds its new position

        # The method only works for NonInteractionSingles
        assert isinstance(single, NonInteractionSingle)

        singlepos = single.pid_particle_pair[1].position    # TODO get the position as an argument


        # create a new updated shell
        new_shell = single.create_updated_shell(singlepos)
        assert new_shell, 'single.create_updated_shell() returned None.'

        # Replace shell in domain and geometrycontainer.
        # Note: this should be done before determine_next_event.
        # Reuse shell_id.
        shell_id_shell_pair = (single.shell_id, new_shell) 
        single.shell_id_shell_pair = shell_id_shell_pair
        self.geometrycontainer.move_shell(shell_id_shell_pair)
        if __debug__:
            log.info('        *Updated single: single: %s, new_shell = %s' % \
                     (single, str(new_shell)))

        single.dt, single.event_type = single.determine_next_event()
        assert single.dt >= 0
        if __debug__:
            log.info('dt=%s' % (FORMAT_DOUBLE % single.dt)) 

        single.last_time = self.t

        # add to scheduler
        self.add_domain_event(single)
        # check everything is ok
        if __debug__:
            #assert self.check_domain(single) # HACK
            pass

        return single


    def process_single_event(self, single, ignore):
    # This method handles the things that need to be done when the current event was
    # produced by a single. The single can be a NonInteractionSingle or an InteractionSingle.
    # Note that this method is also called when a single is bursted, in that case the event
    # is a BURST event.
    # Note that 'ignore' should already contain the id of 'pair'.
    # Returns:
    # - the 'domains' that were the results of the processing. This can be a newly made domain
    #   (since make_new_domain is also called from here) or zero_singles that are the result of
    #   the process. Note that these could be many since the event can induce recursive bursting.
    # - the updated ignore list. This contains the id of the 'single' domain, ids of domains
    #   bursted in the process and the ids of zero-dt singles.

        if __debug__:
#            # TODO assert that there is no event associated with this domain in the scheduler
#            assert self.check_domain(single)
            assert (single.domain_id in ignore), \
                   'Domain_id should already be on ignore list before processing event.'

        ### SPECIAL CASE:
        # If just need to make new domain.
        if single.is_reset():
            if __debug__:
                log.info('FIRE SINGLE: make_new_domain()')
                log.info('single = %s' % single)
            domains = [self.make_new_domain(single)]
            # domain is already scheduled in make_new_domain

        ### SPECIAL CASE:
        # In case nothing is scheduled to happen: do nothing and just reschedule
        elif single.dt == numpy.inf:
            if __debug__:
                log.info('FIRE SINGLE: Nothing happens-> single.dt=inf')
                log.info('single = %s' % single)
            self.add_domain_event(single)
            domains = [single]




        ### NORMAL:
        # Process 'normal' event produced by the single
        else:
            if __debug__:
                log.info('FIRE SINGLE: %s' % single.event_type)
                log.info('single = %s' % single)

            ### 1. check that everything is ok
            if __debug__:
                if single.event_type != EventType.BURST:
                    # The burst of the domain may be caused by an overlapping domain
                    #assert self.check_domain(single) # HACK
                    pass

                # check that the event time of the single (last_time + dt) is equal to the
                # simulator time
                assert (abs(single.last_time + single.dt - self.t) <= TIME_TOLERANCE * self.t), \
                       'Timeline incorrect. single.last_time = %s, single.dt = %s, self.t = %s' % \
                        (FORMAT_DOUBLE % single.last_time, FORMAT_DOUBLE % single.dt, FORMAT_DOUBLE % self.t)


            ### 2. get some necessary information
            pid_particle_pair = single.pid_particle_pair
            # in case of an interaction domain: determine real event before doing anything
            if single.event_type == EventType.IV_EVENT:
                single.event_type = single.draw_iv_event_type()


            # get the (new) position and structure on which the particle is located.
            if single.getD() != 0 and single.dt > 0.0:
                # If the particle had the possibility to diffuse
                newpos, struct_id = single.draw_new_position(single.dt, single.event_type)
                newpos = self.world.apply_boundary(newpos)
            else:
                # no change in position has taken place
                newpos    = pid_particle_pair[1].position
                struct_id = pid_particle_pair[1].structure_id
            # TODO? Check if the new positions are within domain

            # newpos now hold the new position of the particle (not yet committed to the world)
            # if we would here move the particles and make new shells, then it would be similar to a propagate

            self.remove_domain(single)

            # If the single had a decay reaction or interaction.
            if single.event_type == EventType.SINGLE_REACTION or \
               single.event_type == EventType.IV_INTERACTION:
                if __debug__:
                    log.info('%s' % single.event_type)
                    log.info('reactant = %s' % single)

                if single.event_type == EventType.SINGLE_REACTION:
                    self.single_steps[single.event_type] += 1       # TODO counters should also be updated for escape events
                    particles, zero_singles_b, ignore = self.fire_single_reaction(single, newpos, struct_id, ignore)
                    # The 'zero_singles_b' list now contains the resulting singles of a putative burst
                    # that occured in fire_single_reaction

                else:
                    self.interaction_steps[single.event_type] += 1  # TODO similarly here
                    particles, zero_singles_b, ignore = self.fire_interaction(single, newpos, struct_id, ignore)

            elif isinstance(single, PlanarSurfaceEdgeSingle) and single.changes_structures : # HACK
                    particles, zero_singles_b, ignore = self.fire_interaction(single, newpos, ignore)
            else:
                particles = self.fire_move(single, newpos, struct_id)
                zero_singles_b = []     # no bursting takes place
                # ignore is unchanged
            domains = zero_singles_b

            ### 5. Make a (new) domain (reuse) domain for each particle(s)
            #      (Re)schedule the (new) domain
            zero_singles = []
            for pid_particle_pair in particles:
#               single.pid_particle_pair = pid_particle_pair    # reuse single
                zero_single = self.create_single(pid_particle_pair)  # TODO re-use NonInteractionSingle domain if possible
                self.add_domain_event(zero_single)                   # TODO re-use event if possible
                zero_singles.append(zero_single)       # Add the newly made zero-dt singles to the list
                ignore.append(zero_single.domain_id)   # Ignore these newly made singles (cannot be bursted)
            domains.extend(zero_singles)

            ### 6. Recursively burst around the newly made zero-dt NonInteractionSingles that surround the particles.
            #      Add the resulting zero_singles to the already existing list.
            for zero_single in zero_singles:
                zero_singles2, ignore = self.burst_non_multis(zero_single.pid_particle_pair[1].position,
                                                              zero_single.pid_particle_pair[1].radius*SINGLE_SHELL_FACTOR,
                                                              ignore)
                domains.extend(zero_singles2)

            if __debug__:
                # check that at least all the zero_singles are on the ignore list
                assert all(zero_single.domain_id in ignore for zero_single in domains)

            ### 7. Log change?
                
# NOTE Code snippets to re-use the domain/event
#
#        if isinstance(single, InteractionSingle):
#            # When bursting an InteractionSingle, the domain changes from Interaction
#           # NonInteraction domain. This needs to be reflected in the event 
#            self.remove_event(single)
#            self.add_domain_event(newsingle)
#        else:
#            assert single == newsingle
#            self.update_domain_event(self.t, single)
#
#        particle_radius = single.pid_particle_pair[1].radius
#        assert newsingle.shell.shape.radius == particle_radius


        return domains, ignore


    def process_pair_event(self, pair, ignore):
    # This method handles the things that need to be done when the current event was
    # produced by a pair. The pair can be any type of pair (Simple or Mixed).
    # Note that this method is also called when a pair is bursted, in that case the event
    # is a BURST event.
    # Note that ignore should already contain the id of 'pair'.
    # Returns:
    # - the 'domains' that were the results of the processing. These are zero_singles that are
    #   the result of the process. Note that these could be many since the event can induce
    #   recursive bursting.
    # - the updated ignore list. This contains the id of the 'pair' domain, ids of domains
    #   bursted in the process and the ids of zero-dt singles.

        if __debug__:
            log.info('FIRE PAIR: %s' % pair.event_type)
            log.info('single1 = %s' % pair.single1)
            log.info('single2 = %s' % pair.single2)

        ### 1. check that everything is ok
        if __debug__:
            assert (pair.domain_id in ignore), \
                   'Domain_id should already be on ignore list before processing event.'
            assert self.check_domain(pair)
            assert pair.single1.domain_id not in self.domains
            assert pair.single2.domain_id not in self.domains
            # TODO assert that there is no event associated with this domain in the scheduler

            # check that the event time of the pair (last_time + dt) is equal to the
            # simulator time
            assert (abs(pair.last_time + pair.dt - self.t) <= TIME_TOLERANCE * self.t), \
                    'Timeline incorrect. pair.last_time = %s, pair.dt = %s, self.t = %s' % \
                    (FORMAT_DOUBLE % pair.last_time, FORMAT_DOUBLE % pair.dt, FORMAT_DOUBLE % self.t)

        ### 2. get some necessary information
        single1 = pair.single1
        single2 = pair.single2
        pid_particle_pair1 = pair.pid_particle_pair1
        pid_particle_pair2 = pair.pid_particle_pair2
        oldpos1 = pid_particle_pair1[1].position
        oldpos2 = pid_particle_pair2[1].position


        if pair.event_type == EventType.IV_EVENT:
            # Draw actual pair event for iv at very last minute.
            pair.event_type = pair.draw_iv_event_type(pair.r0)


        ### 3. Process the event produced by the pair
        self.pair_steps[pair.event_type] += 1

        ### 3.1 Get new position and current structures of particles
        if pair.dt > 0.0:
            newpos1, newpos2, struct1_id, struct2_id = pair.draw_new_positions(pair.dt, pair.r0, pair.iv, pair.event_type)
            newpos1 = self.world.apply_boundary(newpos1)
            newpos2 = self.world.apply_boundary(newpos2)

            # check that the particles do not overlap with any other particles in the world
            assert not self.world.check_overlap((newpos1, pid_particle_pair1[1].radius),
                                                pid_particle_pair1[0], pid_particle_pair2[0])
            assert not self.world.check_overlap((newpos2, pid_particle_pair2[1].radius),
                                                pid_particle_pair1[0], pid_particle_pair2[0])

        else:
            newpos1 = pid_particle_pair1[1].position
            newpos2 = pid_particle_pair2[1].position
            struct1_id = pid_particle_pair1[1].structure_id
            struct2_id = pid_particle_pair2[1].structure_id
        # TODO? Check if the new positions are within domain
        # TODO? some more consistency checking of the positions
##            assert self.check_pair_pos(pair, newpos1, newpos2, old_com,
##                                       pair.get_shell_size())


        # newpos1/2 now hold the new positions of the particles (not yet committed to the world)
        # if we would here move the particles and make new shells, then it would be similar to a propagate

        self.remove_domain(pair)

        ### 3.2 If identity changing processes have taken place
        #       Four cases:
        #       1. Single reaction
        if pair.event_type == EventType.SINGLE_REACTION:
            reactingsingle = pair.reactingsingle

            if reactingsingle == single1:
                theothersingle = single2
                # first move the non-reacting particle
                particles = self.fire_move(single2, newpos2, struct2_id, pid_particle_pair1)
                # don't ignore the (moved) non-reacting particle
                particles2, zero_singles_b, ignore = self.fire_single_reaction(single1, newpos1, struct1_id, ignore)
                particles.extend(particles2)
            else:
                theothersingle = single1
                particles = self.fire_move(single1, newpos1, struct1_id, pid_particle_pair2)
                particles2, zero_singles_b, ignore = self.fire_single_reaction(single2, newpos2, struct2_id, ignore)
                particles.extend(particles2)

            if __debug__:
                log.info('reactant = %s' % reactingsingle)

            # Make new NonInteractionSingle domains for every particle after the reaction.
            zero_singles = []
            for pid_particle_pair in particles:
                # 5. make a new single and schedule
                zero_single = self.create_single(pid_particle_pair)  # TODO reuse the non-reacting single domain
                self.add_domain_event(zero_single)
                zero_singles.append(zero_single)

        #
        #       2. Pair reaction
        #
        elif pair.event_type == EventType.IV_REACTION:

            particles, zero_singles_b, ignore = self.fire_pair_reaction (pair, newpos1, newpos2, struct1_id, struct2_id, ignore)

            # Make new NonInteractionSingle domains for every particle after the reaction.
            zero_singles = []
            for pid_particle_pair in particles:
                # 5. make a new single and schedule
                zero_single = self.create_single(pid_particle_pair)
                self.add_domain_event(zero_single)
                zero_singles.append(zero_single)

        # Just moving the particles
        #       3a. IV escape
        #       3b. com escape
        elif(pair.event_type == EventType.IV_ESCAPE or
             pair.event_type == EventType.COM_ESCAPE or
             pair.event_type == EventType.BURST):

            particles      = self.fire_move (single1, newpos1, struct1_id, pid_particle_pair2)
            particles.extend(self.fire_move (single2, newpos2, struct2_id, pid_particle_pair1))
            zero_singles_b = []
            # ignore is unchanged

            # Make new NonInteractionSingle domains for every particle after the reaction.
            zero_singles = []
            for pid_particle_pair in particles:
                # 5. make a new single and schedule
                zero_single = self.create_single(pid_particle_pair)  # TODO reuse domains that were cached in the pair
                self.add_domain_event(zero_single)
                zero_singles.append(zero_single)

        else:
            raise SystemError('process_pair_event: invalid event_type.')

# NOTE code snippit to reuse domains that were cached in pair domain
#        # re-use single domains for particles
#        # normally we would take the particles + new positions from the old pair
#        # and use them to make new singles. Now we re-use the singles stored in the
#        # pair
#        single1 = pair.single1
#        single2 = pair.single2
#        assert single1.domain_id not in self.domains
#        assert single2.domain_id not in self.domains
#        single1.pid_particle_pair = pid_particle_pair1  # this is probably redundant
#        single2.pid_particle_pair = pid_particle_pair2
#
#        # 'make' the singles
#        single1.initialize(self.t)
#        single2.initialize(self.t)
#        
#        self.update_single_shell(single1, newpos1, pid_particle_pair1[1].radius)
#        self.update_single_shell(single2, newpos2, pid_particle_pair2[1].radius)
#
#
#        self.domains[single1.domain_id] = single1
#        self.domains[single2.domain_id] = single2
#
#        # Check the dimensions of the shells of the singles with the shell in the container
#        if __debug__:
#            container1 = self.geometrycontainer.get_container(single1.shell)
#            assert container1[single1.shell_id].shape.radius == \
#                   single1.shell.shape.radius
#            if type(single1.shell) is CylindricalShell:
#                assert container1[single1.shell_id].shape.half_length == \
#                       single1.shell.shape.half_length
#
#            container2 = self.geometrycontainer.get_container(single2.shell)
#            assert container2[single2.shell_id].shape.radius == \
#                   single2.shell.shape.radius
#            if type(single2.shell) is CylindricalShell:
#                assert container2[single2.shell_id].shape.half_length == \
#                       single2.shell.shape.half_length
#
#        assert single1.shell.shape.radius == pid_particle_pair1[1].radius
#        assert single2.shell.shape.radius == pid_particle_pair2[1].radius
#        # even more checking
#        assert self.check_domain(single1)
#        assert self.check_domain(single2)
#        # Now finally we are convinced that the singles were actually made correctly


        # Put the zero singles resulting from putative bursting in fire_... in the final list.
        zero_singles_fin = zero_singles_b
        # Ignore the zero singles that were made around the particles (cannot be bursted)
        for zero_single in zero_singles:
            ignore.append(zero_single.domain_id)
        zero_singles_fin.extend(zero_singles)       # Add the zero-dt singles around the particles

        ### 6. Recursively burst around the newly made zero-dt NonInteractionSingles that surround the particles.
        for zero_single in zero_singles:
            zero_singles2, ignore = self.burst_non_multis(zero_single.pid_particle_pair[1].position,
                                                          zero_single.pid_particle_pair[1].radius*SINGLE_SHELL_FACTOR,
                                                          ignore)
            # Also add the zero-dt singles from this bursting to the final list
            zero_singles_fin.extend(zero_singles2)


        # check that at least all the zero_singles are on the ignore list
        if __debug__:
            assert all(zero_single.domain_id in ignore for zero_single in zero_singles_fin)

        ### 7. Log the event
        if __debug__:
            log.debug("process_pair_event: #1 { %s: %s => %s }" %
                      (single1, str(oldpos1), str(newpos1)))
            log.debug("process_pair_event: #2 { %s: %s => %s }" %
                      (single2, str(oldpos2), str(newpos2)))

        return zero_singles_fin, ignore


    def process_multi_event(self, multi, ignore):
    # This method handles the things that need to be done when the current event was
    # produced by a multi.
    # Returns:
    # - Nothing if the particles were just propagated.
    # Or:
    # - The zero_singles that are the result when the multi was broken up due to an event.
    #   Note that these could be many since the breakup can induce recursive bursting.
    # - The updated ignore list in case of an event. This contains the id of the 'multi'
    #   domain, ids of domains bursted in the process and the ids of zero-dt singles of the
    #   particles.

        if __debug__:
            log.info('FIRE MULTI: %s' % multi.last_event)

        if __debug__:
            assert (multi.domain_id in ignore), \
                   'Domain_id should already be on ignore list before processing event.'

            # check that the event time of the multi (last_time + dt) is equal to the
            # simulator time
            assert (abs(multi.last_time + multi.dt - self.t) <= TIME_TOLERANCE * self.t), \
                    'Timeline incorrect. multi.last_time = %s, multi.dt = %s, self.t = %s' % \
                    (FORMAT_DOUBLE % multi.last_time, FORMAT_DOUBLE % multi.dt, FORMAT_DOUBLE % self.t)

        self.multi_steps[multi.last_event] += 1
        self.multi_steps[3] += 1  # multi_steps[3]: total multi steps
        multi.step()

        if(multi.last_event == EventType.MULTI_UNIMOLECULAR_REACTION or
           multi.last_event == EventType.MULTI_BIMOLECULAR_REACTION):
            self.reaction_events += 1
            self.last_reaction = multi.last_reaction

        if multi.last_event is not EventType.MULTI_DIFFUSION:                # if an event took place
            zero_singles, ignore = self.break_up_multi(multi, ignore)
#            self.multi_steps[multi.last_event] += 1
        else:
            multi.last_time = self.t
            self.add_domain_event(multi)
            zero_singles = []
            # ignore is unchanged

        return zero_singles, ignore

    def break_up_multi(self, multi, ignore):
        # Dissolves 'multi' into zero_singles, single with a zero shell (dt=0)
        # - 'ignore' contains domain ids that should be ignored
        # returns:
        # - updated ignore list
        # - zero_singles that were the product of the breakup

        self.remove_domain(multi)

        zero_singles = []
        for pid_particle_pair in multi.particles:
            zero_single = self.create_single(pid_particle_pair)
            self.add_domain_event(zero_single)
            zero_singles.append(zero_single)
            ignore.append(zero_single.domain_id)

        zero_singles_fin = zero_singles     # Put the zero-dt singles around the particles into the final list

        ### Recursively burst around the newly made zero-dt NonInteractionSingles that surround the particles.
        for zero_single in zero_singles:
            zero_singles2, ignore = self.burst_non_multis(zero_single.pid_particle_pair[1].position,
                                                          zero_single.pid_particle_pair[1].radius*SINGLE_SHELL_FACTOR,
                                                          ignore)
            zero_singles_fin.extend(zero_singles2)

        # check that at least all the zero_singles are on the ignore list
        if __debug__:
            assert all(zero_single.domain_id in ignore for zero_single in zero_singles_fin)

        return zero_singles_fin, ignore


    def try_interaction(self, single, surface):
    # Try to form an interaction between the 'single' particle and the 'surface'. The interaction can be a:
    # -CylindricalSurfaceInteraction
    # -PlanarSurfaceInteraction

        if __debug__:
           log.debug('trying to form Interaction(%s, %s)' % (single.pid_particle_pair[1], surface))


        ### 1. Attempt to make a testShell. If it fails it will throw an exception.
        try:
            testShell = try_default_testinteraction(single, surface, self.geometrycontainer, self.domains)
        except testShellError as e:
            testShell = None
            if __debug__:
                log.debug('%s not formed %s' % \
                          ('Interaction(%s, %s)' % (single.pid_particle_pair[0], surface),
                          str(e) ))


        ### 2. The testShell was made succesfully. Now make the complete domain
        if testShell:
            # make the domain
            interaction = self.create_interaction(testShell)
            if __debug__:
                log.info('        *Created: %s' % (interaction))

            # get the next event time
            interaction.dt, interaction.event_type, = interaction.determine_next_event()
            if __debug__:
                assert interaction.dt >= 0.0
                log.info('dt=%s' % (FORMAT_DOUBLE % interaction.dt)) 

            self.last_time = self.t

            self.remove_domain(single)
            # the event associated with the single will be removed by the scheduler.

            # add to scheduler
            self.add_domain_event(interaction)
            # check everything is ok
            if __debug__:
                assert self.check_domain(interaction)

            return interaction
        else:
            return None


    def try_transition(self, single, surface):
    # Try to form a transition between the 'single' particle on a surface and another 'surface'.
    # This is called after an interaction trial has failed.
    # Currently only transitions between two planar surfaces are supported.

        if __debug__:
           log.debug('trying to form Transition(%s, %s)' % (single.pid_particle_pair[1], surface))


        ### 1. Attempt to make a testShell. If it fails it will throw an exception.
        try:
            testShell = try_default_testtransition(single, surface, self.geometrycontainer, self.domains)
        except testShellError as e:
            testShell = None
            if __debug__:
                log.debug('%s not formed %s' % \
                          ('Transition(%s, %s)' % (single.pid_particle_pair[0], surface),
                          str(e) ))


        ### 2. The testShell was made succesfully. Now make the complete domain
        if testShell:
            # make the domain
            transition = self.create_transition(testShell)
            if __debug__:
                log.info('        *Created: %s' % (transition))

            # get the next event time
            transition.dt, transition.event_type, = transition.determine_next_event()
            if __debug__:
                assert transition.dt >= 0.0
                log.info('dt=%s' % (FORMAT_DOUBLE % transition.dt)) 

            self.last_time = self.t

            self.remove_domain(single)
            # the event associated with the single will be removed by the scheduler.

            # add to scheduler
            self.add_domain_event(transition)
            # check everything is ok
            if __debug__:
                #assert self.check_domain(transition) # HACK
                pass

            return transition
        else:
            return None


    def try_pair(self, single1, single2):
    # Try to make a pair domain out of the two singles. A pair domain can be a:
    # -SimplePair (both particles live on the same structure)
    # -MixedPair (the particles live on different structures -> MixedPair2D3D)
    # Note that single1 is always the single that initiated the creation of the pair
    #  and is therefore no longer in the scheduler

        if __debug__:
            log.debug('trying to form Pair(%s, %s)' %
                (single1.pid_particle_pair, single2.pid_particle_pair))

        ### 1. Attempt to make a testShell. If it fails it will throw an exception.
        try:
            testShell = try_default_testpair(single1, single2, self.geometrycontainer, self.domains)
        except testShellError as e:
            testShell = None
            if __debug__:
                log.debug('%s not formed %s' % \
                          ('Pair(%s, %s)' % (single1.pid_particle_pair[0], single2.pid_particle_pair[0]),
                          str(e) ))


        ### 2. If the testShell could be formed, make the complete domain.
        if testShell:
            pair = self.create_pair(testShell)
            if __debug__:
                log.info('        *Created: %s' % (pair))

            pair.dt, pair.event_type, pair.reactingsingle = pair.determine_next_event(pair.r0)
            if __debug__:
                assert pair.dt >= 0
                log.info('dt=%s' % (FORMAT_DOUBLE % pair.dt)) 

            self.last_time = self.t

            self.remove_domain(single1)
            self.remove_domain(single2)

            # single1 will be removed by the scheduler, since it initiated the creation of the
            # pair.
            self.remove_event(single2)

            # add to scheduler
            self.add_domain_event(pair)
            # check everything is ok
            if __debug__:
                assert self.check_domain(pair)

            return pair
        else:
            return None
    

    def form_multi(self, single, multi_partners):
        # form a Multi with the 'single'

        # The 'multi_partners' are neighboring NonInteractionSingles, Multis and surfaces which
        # can be added to the Multi (this can also be empty)
        for partner, overlap in multi_partners:
            assert ((isinstance(partner, NonInteractionSingle) and partner.is_reset()) or \
                    isinstance(partner, Multi) or \
                    isinstance(partner, PlanarSurface) or \
                    isinstance(partner, CylindricalSurface)), \
                    'multi_partner %s was not of proper type' % (partner)


        # Only consider objects that are within the Multi horizon
        # assume that the multi_partners are already sorted by overlap
        neighbors = [obj for (obj, overlap) in multi_partners if overlap < 0]

        # TODO there must be a nicer way to do this
        if neighbors:
            closest = neighbors[0]
        else:
            closest = None


        # 1. Make new Multi if Necessary (optimization)
        if isinstance(closest, Multi):
        # if the closest to this Single is a Multi, reuse the Multi.
            multi = closest
            neighbors = neighbors[1:]   # don't add the closest multi with add_to_multi_recursive below
        else: 
        # the closest is not a Multi. Can be NonInteractionSingle, surface or
        # nothing. Create new Multi
            multi = self.create_multi()

        # 2. Add the single to the Multi
        self.add_to_multi(single, multi)
        self.remove_domain(single)


        # Add all partner domains (multi and dt=0 NonInteractionSingles) in the horizon to the multi
        for partner in neighbors:
            if (isinstance(partner, NonInteractionSingle) and partner.is_reset()) or \
               isinstance(partner, Multi):
                self.add_to_multi_recursive(partner, multi)
            else:
                # neighbor is a surface
                log.debug('add_to_multi: object(%s) is surface, not added to multi.' % partner)


        # 3. Initialize the multi and (re-)schedule
        multi.initialize(self.t)
        if isinstance(closest, Multi):
            # Multi existed before
            self.update_domain_event(self.t + multi.dt, multi)
        else:
            # In case of new multi
            self.add_domain_event(multi)

        if __debug__:
            assert self.check_domain(multi)

        return multi


    def add_to_multi_recursive(self, domain, multi):
    # adds 'domain' (which can be zero-dt NonInteractionSingle or Multi) to 'multi'


        if __debug__:
            log.debug('add_to_multi_recursive.\n domain: %s, multi: %s' % (domain, multi))

        if isinstance(domain, NonInteractionSingle):
            assert domain.is_reset()        # domain must be zero-dt NonInteractionSingle

            # check that the particles were not already added to the multi previously
            if multi.has_particle(domain.pid_particle_pair[0]):
                # Already in the Multi.
                if __debug__:
                    log.debug('%s already in multi. skipping.' % domain)
                return

            # 1. Get the neighbors of the domain
            dompos = domain.shell.shape.position

            # neighbor_distances has same format as before
            # It contains the updated list of domains in the neighborhood with distances
            neighbor_distances = self.geometrycontainer.get_neighbor_domains(dompos, self.domains,
                                                                             ignore=[domain.domain_id, multi.domain_id])

            # 3. add domain to the multi
            self.add_to_multi(domain, multi)
            self.remove_domain(domain)
            self.remove_event(domain)

            # 4. Add recursively to multi, neighbors that:
            #    - have overlapping 'multi_horizons'
            #    - are Multi or
            #    - are just bursted (initialized) NonInteractionSingles
            for neighbor, dist_to_shell in neighbor_distances:
                if (isinstance (neighbor, NonInteractionSingle) and neighbor.is_reset()):
                    multi_horizon = (domain.pid_particle_pair[1].radius + neighbor.pid_particle_pair[1].radius) * \
                                    MULTI_SHELL_FACTOR
                    # distance from the center of the particles/domains
                    distance = self.world.distance(dompos, neighbor.shell.shape.position)
                    overlap = distance - multi_horizon

                elif isinstance(neighbor, Multi):
                    # The dist_to_shell = dist_to_particle - multi_horizon_of_target_particle
                    # So only the horizon and distance of the current single needs to be taken into account
                    # Note: this is built on the assumption that the shell of a Multi has the size of the horizon.
                    multi_horizon = (domain.pid_particle_pair[1].radius * MULTI_SHELL_FACTOR)
                    overlap = dist_to_shell - multi_horizon
                else:
                    # neighbor is not addible to multi
                    overlap = numpy.inf

                # 4.2 if the domains are within the multi horizon
                if overlap < 0:
                    self.add_to_multi_recursive(neighbor, multi)


        elif isinstance(domain, Multi):

            # check that the particles were not already added to the multi previously
            for pp in multi.particles:
                if domain.has_particle(pp[0]):
                    if __debug__:
                        log.debug('%s already added. skipping.' % domain)
                    break
            else:
                # 1.   No bursting is needed, since the shells in the multi already exist and no space has be made
                # 2.   Add the domain (the partner multi) to the existing multi
                self.merge_multis(domain, multi)

                # 3/4. No neighbors are searched and recursively added since everything that was in the multi
                #      horizon of the domain was already in the multi.

        else:
            # only NonInteractionSingles and Multi should be selected
            assert False, 'Trying to add non Single or Multi to Multi.'


    def add_to_multi(self, single, multi):
    # This method is similar to the 'create_' methods for pair and interaction, except it's now for a multi
    # adding a single to the multi instead of creating a pair or interaction out of single(s)

        if __debug__:
            log.info('add to multi:\n  %s\n  %s' % (single, multi))

        shell_id = self.shell_id_generator()
        shell = multi.create_new_shell(single.pid_particle_pair[1].position,
                                       single.pid_particle_pair[1].radius * MULTI_SHELL_FACTOR,
                                       multi.domain_id)
        shell_id_shell_pair = (shell_id, shell)
        self.geometrycontainer.move_shell(shell_id_shell_pair)
        multi.add_shell(shell_id_shell_pair)
        multi.add_particle(single.pid_particle_pair)

        # TODO maybe also cache the singles in the Multi for reuse?

    def merge_multis(self, multi1, multi2):
        # merge multi1 into multi2. multi1 will be removed.
        if __debug__:
            log.info('merging %s to %s' % (multi1.domain_id, multi2.domain_id))
            log.info('  %s' % multi1)
            log.info('  %s' % multi2)

            try:
                particle_of_multi1 = iter(multi1.particle_container).next()
                assert particle_of_multi1[0] not in \
                        multi2.particle_container
            except:
                pass

        for sid_shell_pair in multi1.shell_list:
            sid_shell_pair[1].did = multi2.domain_id
            self.geometrycontainer.move_shell(sid_shell_pair)
            multi2.add_shell(sid_shell_pair)

        for pid_particle_pair in multi1.particles:
            multi2.add_particle(pid_particle_pair)

        del self.domains[multi1.domain_id]
        self.remove_event(multi1)


    def domain_distance(self, pos, domain):
        # calculates the shortest distance from 'pos' to A shell (a Multi
        # can have multiple) of 'domain'.
        # Note: it returns the distance between pos and the surface of the shell
        return min(self.world.distance(shell.shape, pos)
                   for i, (_, shell) in enumerate(domain.shell_list))

    def obj_distance_array(self, pos, domains):
        dists = numpy.array([self.domain_distance(pos, domain) for domain in domains])
        return dists
            

    #
    # statistics reporter
    #

    def print_report(self, out=None):
        """Print various statistics about the simulation.
        
        Arguments:
            - None

        """
        report = '''
t = %g
steps = %d 
\tSingle:\t%d\t(escape: %d, reaction: %d, bursted: %d)
\tInteraction: %d\t(escape: %d, interaction: %d, bursted: %d)
\tPair:\t%d\t(escape r: %d, R: %d, reaction pair: %d, single: %d, bursted: %d)
\tMulti:\t%d\t(escape: %d, reaction pair: %d, single: %d, bursted: %d)
total reactions = %d
rejected moves = %d
''' \
            % (self.t, self.step_counter,
               numpy.array(self.single_steps.values()).sum(),
               self.single_steps[EventType.SINGLE_ESCAPE],
               self.single_steps[EventType.SINGLE_REACTION],
               self.single_steps[EventType.BURST],
               numpy.array(self.interaction_steps.values()).sum(),
               self.interaction_steps[EventType.IV_ESCAPE],
               self.interaction_steps[EventType.IV_INTERACTION],
               self.interaction_steps[EventType.BURST],
               numpy.array(self.pair_steps.values()).sum(),
               self.pair_steps[EventType.IV_ESCAPE],
               self.pair_steps[EventType.COM_ESCAPE],
               self.pair_steps[EventType.IV_REACTION],
               self.pair_steps[EventType.SINGLE_REACTION],
               self.pair_steps[EventType.BURST],
               self.multi_steps[3], # total multi steps
               self.multi_steps[EventType.MULTI_ESCAPE],
               self.multi_steps[EventType.MULTI_BIMOLECULAR_REACTION],
               self.multi_steps[EventType.MULTI_UNIMOLECULAR_REACTION],
               self.multi_steps[EventType.BURST],
               self.reaction_events,
               self.rejected_moves
               )

        print >> out, report

    #
    # consistency checkers
    #

    def check_domain(self, domain):
        domain.check()

        # construct ignore list for surfaces and the structures that the domain is associated with
        if isinstance(domain, Multi):
            # Ignore all surfaces, multi shells can overlap with 
            # surfaces.
            ignores = [s.id for s in self.world.structures]
            associated = []
        elif isinstance(domain, SphericalSingle) or isinstance(domain, SphericalPair):
            # 3D NonInteractionSingles can overlap with planar surfaces but not with rods
            ignores = [s.id for s in self.world.structures if isinstance(s, PlanarSurface)]
            associated = []
        elif isinstance(domain, InteractionSingle) or isinstance(domain, MixedPair2D3D):
            # Ignore surface of the particle and interaction surface
            ignores = []
            associated = [domain.structure.id, domain.surface.id]
        elif isinstance(domain, PlanarSurfaceEdgeSingle):
            # Ignore surface of the particle and interaction surface
            ignores = []
            associated = [domain.structure.id, domain.surface.id]
        else:
            # Ignore the structure that the particles are associated with
            ignores = []
            associated = [domain.structure.id]



        ###### check shell consistency
        # check that shells of the domain don't overlap with surfaces that are not associated with the domain.
        # check that shells of the domain DO overlap with the structures that it is associated with.
        # check that shells of the domain do not overlap with shells of other domains
        # check that shells are not bigger than the allowed maximum

        for shell_id, shell in domain.shell_list:

            ### check that shells do not overlap with non associated surfaces
            surfaces = get_surfaces(self.world, shell.shape.position, ignores + associated)
            for surface, _ in surfaces:
                assert self.check_surface_overlap(shell, surface), \
                    '%s (%s) overlaps with %s.' % \
                    (str(domain), str(shell), str(surface))

            ### check that shells DO overlap with associated surfaces.
            surfaces = get_surfaces(self.world, shell.shape.position, ignores)
            for surface, _ in surfaces:
                if surface.id in associated:
                    assert not self.check_surface_overlap(shell, surface), \
                    '%s (%s) should overlap with associated surface %s.' % \
                    (str(domain), str(shell), str(surface))

            ### Check shell overlap with other shells
            neighbors = self.geometrycontainer.get_neighbor_domains(shell.shape.position,
                                                                    self.domains, ignore=[domain.domain_id])
            # TODO maybe don't check all the shells, this takes a lot of time
            # testing overlap criteria
            for neighbor, _ in neighbors:
                # note that the shell of a MixedPair or Multi that has have just been bursted can stick into each other.
                if not (((isinstance(domain, hasCylindricalShell)   and isinstance(domain, NonInteractionSingle)   and domain.is_reset()) and \
                         (isinstance(neighbor, hasSphericalShell)   and isinstance(neighbor, NonInteractionSingle) and domain.is_reset()) ) or \
                        ((isinstance(domain, hasSphericalShell)     and isinstance(domain, NonInteractionSingle)   and domain.is_reset()) and \
                         (isinstance(neighbor, hasCylindricalShell) and isinstance(neighbor, NonInteractionSingle) and domain.is_reset()) )):

                    for _, neighbor_shell in neighbor.shell_list:
                        overlap = self.check_shell_overlap(shell, neighbor_shell)
                        assert overlap >= 0.0, \
                            '%s (%s) overlaps with %s (%s) by %s.' % \
                            (domain, str(shell), str(neighbor), str(neighbor_shell), FORMAT_DOUBLE % overlap)


            ### checking if the shell don't exceed the maximum size
            if (type(shell.shape) is Cylinder):
                # the cylinder should at least fit in the maximal sphere
                shell_size = math.sqrt(shell.shape.radius**2 + shell.shape.half_length**2)
            elif (type(shell.shape) is Sphere):
                shell_size = shell.shape.radius
            else:
                raise RuntimeError('check_domain error: Shell shape was not Cylinder of Sphere')

            assert shell_size <= self.geometrycontainer.get_user_max_shell_size(), \
                '%s shell size larger than user-set max shell size, shell_size = %s, max = %s.' % \
                (str(shell_id), FORMAT_DOUBLE % shell_size, FORMAT_DOUBLE % self.geometrycontainer.get_user_max_shell_size())

            assert shell_size <= self.geometrycontainer.get_max_shell_size(), \
                '%s shell size larger than simulator cell size / 2, shell_size = %s, max = %s.' % \
                (str(shell_id), FORMAT_DOUBLE % shell_size, FORMAT_DOUBLE % self.geometrycontainer.get_max_shell_size())

        return True

    def check_shell_overlap(self, shell1, shell2):
    # Return the amount of overlap between two shells (positive number means no overlap, negative means overlap)

        # overlap criterium when both shells are spherical
        if (type(shell1.shape) is Sphere) and (type(shell2.shape) is Sphere):
            distance = self.world.distance(shell1.shape.position, shell2.shape.position)
            return distance - (shell1.shape.radius + shell2.shape.radius)

        # overlap criterium when both shells are cylindrical 
        elif (type(shell1.shape) is Cylinder) and (type(shell2.shape) is Cylinder):
            # assuming that the cylinders are always parallel
            assert feq(abs(numpy.dot (shell1.shape.unit_z, shell2.shape.unit_z)), 1.0), \
                'shells are not oriented parallel, dot(unit_z1, unit_z2) = %s' % \
                (abs(numpy.dot (shell1.shape.unit_z, shell2.shape.unit_z)))

            shell1_pos = shell1.shape.position
            shell2_pos = shell2.shape.position
            shell2_post = self.world.cyclic_transpose(shell1_pos, shell2_pos)
            inter_pos = shell1_pos - shell2_pos
            inter_pos_z = shell1.shape.unit_z * numpy.dot(inter_pos, shell1.shape.unit_z)
            inter_pos_r = inter_pos - inter_pos_z
            overlap_r = length(inter_pos_r) - (shell1.shape.radius + shell2.shape.radius)
            overlap_z = length(inter_pos_z) - (shell1.shape.half_length + shell2.shape.half_length)
            if (overlap_r < 0.0) and (overlap_z < 0.0):
                return -(overlap_r * overlap_z)           # TODO: find better number for overlap measure
            else:
                return 1


        # overlap criterium when one shell is spherical and the other is cylindrical
        elif (type(shell1.shape) is Sphere) and (type(shell2.shape) is Cylinder):
            distance = self.world.distance(shell2.shape, shell1.shape.position)
            return distance - shell1.shape.radius

        # the other way around
        elif (type(shell1.shape) is Cylinder) and (type(shell2.shape) is Sphere):
            distance = self.world.distance(shell1.shape, shell2.shape.position)
            return distance - shell2.shape.radius

        # something was wrong (wrong type of shell provided)
        else:
            raise RuntimeError('check_shell_overlap: wrong shell type(s) provided.')


    def check_surface_overlap(self, shell, surface):
    # Returns True if the shell and surface do not overlap, and False if they do overlap.

        if (type(shell.shape) is Sphere):
            distance = self.world.distance(surface.shape, shell.shape.position)
            return shell.shape.radius < distance

        elif (type(shell.shape) is Cylinder):
            distance = self.world.distance(surface.shape, shell.shape.position)

            # Only take shells into account that have unit_z perpendicular to unit_z of surface
            if (type(surface.shape) is Plane):
                return shell.shape.radius < distance
            elif (type(surface.shape) is Cylinder):
                return shell.shape.half_length < distance
            else:
                raise RuntimeError('check_surface_overlap: Surface was not Plane of Cylinder.')

        # something was wrong (wrong type of shell provided)
        else:
            raise RuntimeError('check_surface_overlap: wrong shell type provided.')


    def check_domain_for_all(self):
    # For every domain in domains, checks the consistency
        for domain in self.domains.itervalues():
            self.check_domain(domain)

    def check_event_stoichiometry(self):
        ### check scheduler
        # -check that every event on scheduler is associated with domain or is a non domain related event
        # -check that every event with domain is also in domains{}

        SMT = 6                 # just some temporary definition to account for non-domain related events
        self.other_objects = {} # ditto
        for id, event in self.scheduler:
            domain_id = event.data
            if domain_id != SMT:
                # in case the domain_id is not special, it needs to be in self.domains
                assert domain_id in self.domains
            else:
                # if it is special in needs to be in self.other_objects
                assert domain_id in self.other_objects


        ### performs two checks:
        # -check that every domain in domains{} has one and only one event in the scheduler
        # -check that dt, last_time of the domain is consistent with the event time on the scheduler
        already_in_scheduler = set()        # make a set of domain_ids that we found in the scheduler
        for domain_id, domain in self.domains.iteritems():
            # find corresponding event in the scheduler
            for id, event in self.scheduler:
                if event.data == domain_id:
                    # We found the event in the scheduler that is associated with the domain
                    assert (abs(domain.last_time + domain.dt - event.time) <= TIME_TOLERANCE * event.time)
                    break
            else:
                raise RuntimeError('Event for domain_id %s could not be found in scheduler' % str(domain_id) )

            # make sure that we had not already found it earlier
            assert domain_id not in already_in_scheduler
            already_in_scheduler.add(domain_id)


    def check_particle_consistency(self):
        ### Checks the particles consistency between the world and the domains of
        #   the simulator

        # First, check num particles in domains is equal to num particles in the world
        world_population = self.world.num_particles
        domain_population = 0
        for domain in self.domains.itervalues():
            domain_population += domain.multiplicity

        if world_population != domain_population:
            raise RuntimeError('population %d != domain_population %d' %
                               (world_population, domain_population))

#        # Next, check that every particle in the domains is once and only once in the world.
#        already_in_domain = set()
#        world_particles = list(self.world)
#        for domain in self.domains.itervalues():
#            for domain_particle in domain.particles:
#                for world_particle in world_particles:
#                    if domain_particle == world_particle:
#                        break
#                else:
#                    raise RuntimeError('particle %s not in world' % str(domain_particle))
#
#                assert domain_particle not in already_in_domain, 'particle %s twice in domains' % str(domain_particle)
#                already_in_domain.add(domain_particle)
#
#        # This now means that all the particles in domains are represented in the world and that
#        # all the particles in the domains are unique (no particle is represented in two domains)
#
#        assert already_in_domain == len(world_particles)
        # Since the number of particles in the domains is equal to the number of particles in the
        # world this now also means that all the particles in the world are represented in the
        # domains.

    def check_shell_matrix(self):
        ### checks the consistency between the shells in the geometry container and the domains
        # -check that shells of a domain in domains{} are once and only once in the shell matrix
        # -check that all shells in the matrix are once and only once in a domain

        did_map, shell_map = self.geometrycontainer.get_dids_shells()

        shell_population = 0
        for domain in self.domains.itervalues():
            shell_population += domain.num_shells

            # get the shells associated with the domain according to the geometrycontainer
            shell_ids = did_map[domain.domain_id]
            for shell_id, shell in domain.shell_list:
                # check that all shells in the domain are in the matrix and have the proper domain_id
                assert shell_id in shell_ids

            # check that the number of shells in the shell_list is equal to the number of shells the domain
            # says it has is equal to the number of shell the geometrycontainer has registered to the domain.
            assert domain.num_shells == len(list(domain.shell_list))
            assert domain.num_shells == len(shell_ids)
            if len(shell_ids) != domain.num_shells:
                diff = set(sid for (sid, _)
                               in domain.shell_list).difference(shell_ids)
                for sid in diff:
                    print shell_map.get(sid, None)

                raise RuntimeError('number of shells are inconsistent '
                                   '(%d != %d; %s) - %s' %
                                   (len(shell_ids), domain.num_shells, 
                                    domain.domain_id, diff))

        # check that total number of shells in domains==total number of shells in shell container
        matrix_population = self.geometrycontainer.get_total_num_shells()
        if shell_population != matrix_population:
            raise RuntimeError('num shells (%d) != matrix population (%d)' %
                               (shell_population, matrix_population))
        # Since the number of shells in the domains is equal to the number of shells in the
        # geometrycontainer this now also means that all the shells in the geometrycontainer are
        # represented in the domains.

        # This now also means that the shells of all the cached singles in Pairs are not in the containers.


# check that all the cached singles in Pairs are not in domains{}.

### check world
# check that particles do not overlap with cylinderical surfaces unless the domain is associated with the surface

### check domains
# check that testShell is of proper type
# check that the shell(s) of domain have the proper geometry (sphere/cylinder)
# check that shell is within minimum and maximum
# check that shell obeys scaling properties
# check that the particles are within the shells of the domain
# check that the position of the shell(s) and particle(s) are within the structures that the particles live on
# check that dt != 0 unless NonInteractionSingle.is_reset()
# check associated structures are of proper type (plane etc, but also of proper StructureTypeID)
# check that Green's functions are defined.

### check NonInteractionSingle
# check if is_reset() then shellsize is size particle, dt==0, event_type==ESCAPE
# check shell.unit_z == structure.unit_z
# check drift < inf
# check inner space < shell

### check Pair
# check number of particles==2
# check D_R, D_r > 0
# check r0 is between sigma and a (within bounds of greens function)
# check sigma

### check SimplePair
# check CoM, iv lies in the structure of the particles
# check shell.unit_z == structure.unit_z

### check MixedPair
# check CoM is in surface, IV is NOT

### check Interaction
# check shell.unit_z = +- surface.unit_z




### check consistency of the model
# check that the product species of an interaction lives on the interaction surface.
# check that the product species of a bimolecular reaction lives on either structure of reactant species
# check that the product species of a unimolecular reaction lives on structure of the reactant species or the bulk.
# structures cannot overlap unless substructure

    def check_domains(self):
    # checks that the events in the scheduler are consistent with the domains

        # make set of event_id that are stored in all the domains
        event_ids = set(domain.event_id
                        for domain in self.domains.itervalues())
        # check that all the event_id in the scheduler are also stored in a domain
        for id, event in self.scheduler:
            if id not in event_ids:
                raise RuntimeError('Event %s in EventScheduler has no domain in self.domains' %
                                   event)
            else:
                event_ids.remove(id)

        # self.domains always include a None  --> this can change in future
        if event_ids:
            raise RuntimeError('following domains in self.domains are not in '
                               'Event Scheduler: %s' % str(tuple(event_ids)))

    def check_pair_pos(self, pair, pos1, pos2, com, radius):
        particle1 = pair.pid_particle_pair1[1]
        particle2 = pair.pid_particle_pair2[1]

        old_com = com
        
        # debug: check if the new positions are valid:
        new_distance = self.world.distance(pos1, pos2)
        particle_radius12 = particle1.radius + particle2.radius

        # check 1: particles don't overlap.
        if new_distance <= particle_radius12:
            if __debug__:
                log.info('rejected move: radii %s, particle distance %s',
                         (FORMAT_DOUBLE % particle1.radius + particle2.radius,
                          FORMAT_DOUBLE % new_distance))
            if __debug__:
                log.debug('DEBUG: pair.dt %s, pos1 %s, pos2 %s' %
                          (FORMAT_DOUBLE % pair.dt, FORMAT_DOUBLE % pos1,
                           FORMAT_DOUBLE % pos2))
            raise RuntimeError('New particles overlap')

        # check 2: particles within mobility radius.
        d1 = self.world.distance(old_com, pos1) + particle1.radius
        d2 = self.world.distance(old_com, pos2) + particle2.radius
        if d1 > radius or d2 > radius:
            raise RuntimeError('New particle(s) out of protective sphere. ' 
                               'radius = %s, d1 = %s, d2 = %s ' %
                               (FORMAT_DOUBLE % radius, FORMAT_DOUBLE % d1,
                                FORMAT_DOUBLE % d2))

        return True




    def check(self):
        ParticleSimulatorBase.check(self)

        assert self.scheduler.check()

        assert self.t >= 0.0
        assert self.dt >= 0.0

        self.check_shell_matrix()
        self.check_domains()
        self.check_event_stoichiometry()
        self.check_particle_consistency()
        
        self.check_domain_for_all()

    #
    # methods for debugging.
    #

    def dump_scheduler(self):
        """Dump scheduler information.

        """
        for id, event in self.scheduler:
            print id, event

    def dump(self):
        """Dump scheduler and event information.

        """
        for id, event in self.scheduler:
            print id, event, self.domains[event.data]

    def count_domains(self):
        # Returns a tuple (# Singles, # Pairs, # Multis).

        num_singles = 0
        num_pairs = 0
        num_multis = 0
        for d in self.domains.itervalues():
            if isinstance(d, Single):
                num_singles += 1
            elif isinstance(d, Pair):
                num_pairs += 1
            elif isinstance(d, Multi):
                num_multis += 1
            else:
                raise RuntimeError('DO NOT GET HERE')

        return (num_singles, num_pairs, num_multis)

    dispatch = [
        (Single, process_single_event),
        (Pair, process_pair_event),
        (Multi, process_multi_event)
        ]

<|MERGE_RESOLUTION|>--- conflicted
+++ resolved
@@ -1243,19 +1243,11 @@
 #            assert (single.surface.sid == self.world.get_structure(product_species.structure_id)), \
 #                   'Product particle should live on the surface of interaction after the reaction.'
 
-<<<<<<< HEAD
-            # 1.5 get new position of particle
-            #transposed_pos = self.world.cyclic_transpose(reactant_pos, product_surface.shape.position)
-            #product_pos, _ = product_surface.projected_point(transposed_pos)
-            #product_pos = self.world.apply_boundary(product_pos)        # not sure this is still necessary
-            product_pos = reactant_pos; # HACK
-=======
             # 1.5 get new position and structure_id of particle
             transposed_pos       = self.world.cyclic_transpose(reactant_pos, product_surface.shape.position)
             product_pos, _       = product_surface.projected_point(transposed_pos)
             product_pos          = self.world.apply_boundary(product_pos)        # not sure this is still necessary
             product_structure_id = product_surface.id
->>>>>>> 209e2c5b
 
             # 2. burst the volume that will contain the products.
             #    Note that an interaction domain is already sized such that it includes the
