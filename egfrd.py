#!/usr/env python
# -*- coding: utf-8 -*-

from weakref import ref
import math
import numpy
import sys

from _gfrd import (
    Event,
    EventScheduler,
    Particle,
    SphericalShell,
    CylindricalShell,
    DomainIDGenerator,
    ShellIDGenerator,
    DomainID,
    ParticleContainer,
    CuboidalRegion,
    SphericalSurface,
    CylindricalSurface,
    DiskSurface,
    PlanarSurface,
    Surface,
    _random_vector,
    Cylinder,
    Disk,
    Sphere,
    Plane,
    NetworkRulesWrapper,
    )

from gfrdbase import *
from gfrdbase import DomainEvent
from single import *
from pair import *
from multi import *
from utils import *
from constants import *
from shellcontainer import ShellContainer
from shells import (
    testShellError,
    ShellmakingError,
    testPair,
    testInteractionSingle,
    hasSphericalShell,
    hasCylindricalShell,
    SphericalSingletestShell,
    SphericalPairtestShell,
    PlanarSurfaceSingletestShell,
    PlanarSurfacePairtestShell,
    PlanarSurfaceTransitionSingletestShell,
    PlanarSurfaceTransitionPairtestShell,
    CylindricalSurfaceSingletestShell,
    CylindricalSurfacePairtestShell,
    DiskSurfaceSingletestShell,
    PlanarSurfaceInteractiontestShell,
    PlanarSurfaceDiskSurfaceInteractiontestShell,
    PlanarSurfaceCylindricalSurfaceInteractiontestShell,
    CylindricalSurfaceInteractiontestShell,
    CylindricalSurfaceDiskInteractiontestShell,
    CylindricalSurfacePlanarSurfaceInteractiontestShell,
    CylindricalSurfacePlanarSurfaceIntermediateSingletestShell,
    CylindricalSurfacePlanarSurfaceInterfaceSingletestShell,
    CylindricalSurfaceSinktestShell,
    MixedPair2D3DtestShell,
    MixedPair2DStatictestShell,
    MixedPair1DStatictestShell,
    )

import loadsave
from histograms import *
from time import sleep

import logging
log = logging.getLogger('ecell')

import os


# Hashtable that selectively decides which domains can be constructed,
# irrespective of all other circumstances; this can be used, e.g., to
# switch off the construction of certain domains for testing, and to
# force the system to use Brownian Dynamics (make a Multi) in certain
# situations / circumstances instead.
# The "filter" map is based on the test shells, because certain special
# test shells result in the same domain type later in spite of different
# initial circumstances.
# Note that for the Singles setting the respective value to "False" will
# only block their "upscaling" in update_single(), because by convention
# we always allow for the creation of "zero-Singles".
# Use this feature with care, because switching off the formation of
# domains with central importance, such as the SphericalSingle, can lead
# to substantial performance loss. This is mainly to be used for testing.
allowed_to_make = {
        # Singles
        SphericalSingletestShell:                                       True,
        PlanarSurfaceSingletestShell:                                   True,
        CylindricalSurfaceSingletestShell:                              True,
        DiskSurfaceSingletestShell:                                     True,
        # (Special singles)
        CylindricalSurfacePlanarSurfaceInterfaceSingletestShell:        True,
        # Interactions
        # (Bulk -> 2D and 1D)
        PlanarSurfaceInteractiontestShell:                              True,
        CylindricalSurfaceInteractiontestShell:                         True,
        # (Among 2D and 1D structures)
        PlanarSurfaceCylindricalSurfaceInteractiontestShell:            True,
        PlanarSurfaceDiskSurfaceInteractiontestShell:                   True,
        CylindricalSurfacePlanarSurfaceInteractiontestShell:            True,
        CylindricalSurfacePlanarSurfaceIntermediateSingletestShell:     True,        
        CylindricalSurfaceDiskInteractiontestShell:                     True,
        CylindricalSurfaceSinktestShell:                                True,
        # Transitions
        PlanarSurfaceTransitionSingletestShell:                         True,
        # Pairs
        SphericalPairtestShell:                                         True,
        PlanarSurfacePairtestShell:                                     True,
        CylindricalSurfacePairtestShell:                                True,
        PlanarSurfaceTransitionPairtestShell:                           True,
        MixedPair2D3DtestShell:                                         True,
        MixedPair2DStatictestShell:                                     True,
        MixedPair1DStatictestShell:                                     True
}        

# A helper function to unify/facilitate checking whether construction of Pairs 
# is activated, used further below
def pair_testShell_if_allowed(pair_testShell_class, singleA, singleB, geometrycontainer, domains):

    if allowed_to_make[pair_testShell_class]:
        return pair_testShell_class(singleA,  singleB, geometrycontainer, domains)
    else:
        raise testShellError('Creation of test shell type deactivated for %s' % pair_testShell_class)
      
        
# Now in the following we define the "gearbox" functions that figure out
# which domain type should be constructed

### Singles
def create_default_single(domain_id, shell_id, pid_particle_pair, structure, reaction_rules, geometrycontainer, domains):
    # Bulk single
    if isinstance(structure, CuboidalRegion):
        # First make the test shell
        testSingle = SphericalSingletestShell(pid_particle_pair, structure, geometrycontainer, domains)
        return SphericalSingle          (domain_id, shell_id, testSingle, reaction_rules)
    # Plane single
    elif isinstance(structure, PlanarSurface):
        # First make the test shell
        testSingle = PlanarSurfaceSingletestShell(pid_particle_pair, structure, geometrycontainer, domains)
        return PlanarSurfaceSingle      (domain_id, shell_id, testSingle, reaction_rules)
    # Cylinder single
    elif isinstance(structure, CylindricalSurface):
        # First make the test shell
        testSingle = CylindricalSurfaceSingletestShell(pid_particle_pair, structure, geometrycontainer, domains)
        return CylindricalSurfaceSingle (domain_id, shell_id, testSingle, reaction_rules)
    # Disk single
    elif isinstance(structure, DiskSurface):
        # Here we first want to try a special case, in which the particle is at the "interface" btw. cylinder and plane
        # The corresponding test shell is akin to the standard DiskSurfaceSingle, but has an extended ignore list
        try:
            if allowed_to_make[CylindricalSurfacePlanarSurfaceInterfaceSingletestShell]:
                testSingle = CylindricalSurfacePlanarSurfaceInterfaceSingletestShell (pid_particle_pair, structure, geometrycontainer, domains)
            else:
                raise testShellError('Creation of test shell type deactivated for %s' % CylindricalSurfacePlanarSurfaceInterfaceSingletestShell)
        except testShellError as e:
            if __debug__:
                log.warn('Could not make CylindricalSurfacePlanarSurfaceInterfaceSingletestShell, %s' % str(e))
            # Making the default testShell should never fail
            testSingle = DiskSurfaceSingletestShell (pid_particle_pair, structure, geometrycontainer, domains)

        return DiskSurfaceSingle        (domain_id, shell_id, testSingle, reaction_rules)

### Interactions
def try_default_testinteraction(single, target_structure, geometrycontainer, domains):
  
    # [Bulk -> Plane] or [Bulk -> Cylinder]
    if isinstance(single.structure, CuboidalRegion):
        # [Bulk -> Plane]
        if isinstance(target_structure, PlanarSurface) and allowed_to_make[PlanarSurfaceInteractiontestShell]:
            return PlanarSurfaceInteractiontestShell      (single, target_structure, geometrycontainer, domains)
        # [Bulk -> Cylinder]
        elif isinstance(target_structure, CylindricalSurface) and allowed_to_make[CylindricalSurfaceInteractiontestShell]:
            return CylindricalSurfaceInteractiontestShell (single, target_structure, geometrycontainer, domains)
        else:
            raise testShellError('(Interaction). Combination of (3D particle, target_structure) is not supported or deactivated')
    
    # [Plane -> Cylinder] or [Plane -> Disk]
    elif isinstance(single.structure, PlanarSurface):
        # [Plane -> Cylinder]
        if isinstance(target_structure, CylindricalSurface) and allowed_to_make[PlanarSurfaceCylindricalSurfaceInteractiontestShell]: ### TESTING ###
            return PlanarSurfaceCylindricalSurfaceInteractiontestShell (single, target_structure, geometrycontainer, domains)
        # [Plane -> Disk]
        elif isinstance(target_structure, DiskSurface) \
             and (  allowed_to_make[CylindricalSurfacePlanarSurfaceIntermediateSingletestShell] \
                 or allowed_to_make[PlanarSurfaceDiskSurfaceInteractiontestShell]               ):
            # Here we have 2 possibilities; first we try the less probable one (special conditions apply that are checked
            # upon test shell construction), then the more common one.
            try:
                if allowed_to_make[CylindricalSurfacePlanarSurfaceIntermediateSingletestShell]:
                    return CylindricalSurfacePlanarSurfaceIntermediateSingletestShell (single, target_structure, geometrycontainer, domains)                    
                else:
                    raise testShellError('Creation of test shell type deactivated for %s' % CylindricalSurfacePlanarSurfaceIntermediateSingletestShell)
            except testShellError as e:
                if __debug__:
                    log.warn('Could not make CylindricalSurfacePlanarSurfaceIntermediateSingletestShell, %s.' % str(e))
            # OK, we could not make the special domain, but we still want to try the more standard one instead
            # If both shells do not work in this situation the second try will result in raising another shellmaking exception
            if allowed_to_make[PlanarSurfaceDiskSurfaceInteractiontestShell]:
                log.info('Now trying PlanarSurfaceDiskSurfaceInteractiontestShell.')
                return PlanarSurfaceDiskSurfaceInteractiontestShell    (single, target_structure, geometrycontainer, domains)                
            else:
                raise testShellError('Creation of test shell type deactivated for %s' % PlanarSurfaceDiskSurfaceInteractiontestShell)
        # Unsupported cases
        else:
            raise testShellError('(Interaction). Combination of (2D particle, target_structure) is not supported or deactivated')
          
    # [Cylinder -> Disk] or [Cylinder -> Plane]
    elif isinstance(single.structure, CylindricalSurface):
        # [Cylinder -> Disk]
        if isinstance(target_structure, DiskSurface) \
           and (  allowed_to_make[CylindricalSurfaceSinktestShell] \
               or allowed_to_make[CylindricalSurfaceDiskInteractiontestShell] ):
            try:
                if allowed_to_make[CylindricalSurfaceSinktestShell]:
                    return CylindricalSurfaceSinktestShell             (single, target_structure, geometrycontainer, domains)
                else:
                    raise testShellError('Creation of test shell type deactivated for %s' % CylindricalSurfaceSinktestShell)
            except testShellError as e:
                if __debug__:
                      log.warn('Could not make CylindricalSurfaceSinktestShell, %s; now trying CylindricalSurfaceDiskInteractiontestShell.' % str(e))
                if allowed_to_make[CylindricalSurfaceDiskInteractiontestShell]:
                    return CylindricalSurfaceDiskInteractiontestShell  (single, target_structure, geometrycontainer, domains)                
                else:
                    raise testShellError('Creation of test shell type deactivated for %s' % CylindricalSurfaceDiskInteractiontestShell)
        # [Cylinder -> Plane]
        elif isinstance(target_structure, PlanarSurface) and allowed_to_make[CylindricalSurfacePlanarSurfaceInteractiontestShell]:
            return CylindricalSurfacePlanarSurfaceInteractiontestShell (single, target_structure, geometrycontainer, domains)
        # Unsupported cases
        else:
            raise testShellError('(Interaction). Combination of (1D particle, target_structure) is not supported or deactivated')
          
    # All other unsupported cases
    else:
        raise testShellError('(Interaction). Structure of particle was of invalid type')

def create_default_interaction(domain_id, shell_id, testShell, reaction_rules, interaction_rules):
    if isinstance(testShell, PlanarSurfaceCylindricalSurfaceInteractiontestShell): # must be first because it is a special case of PlanarSurfaceDiskSurfaceInteractiontestShell below
        return PlanarSurfaceCylindricalSurfaceInteraction (domain_id, shell_id, testShell, reaction_rules, interaction_rules)
    if isinstance(testShell, PlanarSurfaceDiskSurfaceInteractiontestShell): # must be first because it is a special case of CylindricalSurfaceInteractiontestShell below
        return PlanarSurfaceDiskSurfaceInteraction        (domain_id, shell_id, testShell, reaction_rules, interaction_rules)
    elif isinstance(testShell, CylindricalSurfaceInteractiontestShell):
        return CylindricalSurfaceInteraction              (domain_id, shell_id, testShell, reaction_rules, interaction_rules)
    elif isinstance(testShell, PlanarSurfaceInteractiontestShell):
        return PlanarSurfaceInteraction                   (domain_id, shell_id, testShell, reaction_rules, interaction_rules)
    elif isinstance(testShell, CylindricalSurfacePlanarSurfaceInteractiontestShell): # must be first because it is a special case of CylindricalSurfaceDiskInteractiontestShell
        return CylindricalSurfacePlanarSurfaceInteraction        (domain_id, shell_id, testShell, reaction_rules, interaction_rules)
    elif isinstance(testShell, CylindricalSurfacePlanarSurfaceIntermediateSingletestShell): # this is actually not a "real" interaction, but we need to put it here to ignore the target structure
        return CylindricalSurfacePlanarSurfaceIntermediateSingle (domain_id, shell_id, testShell, reaction_rules, interaction_rules)
    elif isinstance(testShell, CylindricalSurfaceDiskInteractiontestShell):
        return CylindricalSurfaceDiskInteraction                 (domain_id, shell_id, testShell, reaction_rules, interaction_rules)
    elif isinstance(testShell, CylindricalSurfaceSinktestShell): # FIXME not sure we ever construct this; we have to give it priority over Cyl.Surf.DiskInteraction for non-capping disks!
        return CylindricalSurfaceSink                            (domain_id, shell_id, testShell, reaction_rules, interaction_rules)

### Transitions
def try_default_testtransition(single, target_structure, geometrycontainer, domains):
    if isinstance(single.structure, CuboidalRegion):        
            raise testShellError('(Transition). Combination of (3D particle, target_structure) is not supported')
    elif isinstance(single.structure, PlanarSurface):
        if isinstance(target_structure, PlanarSurface):
            if allowed_to_make[PlanarSurfaceTransitionSingletestShell]:
                return PlanarSurfaceTransitionSingletestShell (single, target_structure, geometrycontainer, domains)
            else:
                raise testShellError('Creation of test shell type deactivated for %s' % PlanarSurfaceTransitionSingletestShell)
        else:
            raise testShellError('(Transition). Combination of (2D particle, target_structure other than plane) is not supported')
    elif isinstance(single.structure, CylindricalSurface):
            raise testShellError('(Transition). Combination of (1D particle, target_structure) is not supported')
    else:
        raise testShellError('(Transition). Structure of particle was of invalid type')

def create_default_transition(domain_id, shell_id, testShell, reaction_rules):
    if isinstance(testShell, PlanarSurfaceTransitionSingletestShell):
        return PlanarSurfaceTransitionSingle (domain_id, shell_id, testShell, reaction_rules)

### Pairs
def try_default_testpair(single1, single2, geometrycontainer, domains):
    if single1.structure == single2.structure:
        if isinstance(single1.structure, CuboidalRegion):
            return pair_testShell_if_allowed(SphericalPairtestShell, single1, single2, geometrycontainer, domains)
        elif isinstance(single1.structure, PlanarSurface):
            return pair_testShell_if_allowed(PlanarSurfacePairtestShell, single1, single2, geometrycontainer, domains)
        elif isinstance(single1.structure, CylindricalSurface):
            return pair_testShell_if_allowed(CylindricalSurfacePairtestShell, single1, single2, geometrycontainer, domains)
    elif (isinstance(single1.structure, PlanarSurface) and isinstance(single2.structure, PlanarSurface)):
        return pair_testShell_if_allowed(PlanarSurfaceTransitionPairtestShell, single1, single2, geometrycontainer, domains) 
    elif (isinstance(single1.structure, PlanarSurface) and isinstance(single2.structure, CuboidalRegion)):
        return pair_testShell_if_allowed(MixedPair2D3DtestShell, single1, single2, geometrycontainer, domains) 
    elif (isinstance(single2.structure, PlanarSurface) and isinstance(single1.structure, CuboidalRegion)):
        return pair_testShell_if_allowed(MixedPair2D3DtestShell, single2, single1, geometrycontainer, domains)
        # (same as above with other particle order)
    elif (isinstance(single1.structure, PlanarSurface) and isinstance(single2.structure, DiskSurface)):
        return pair_testShell_if_allowed(MixedPair2DStatictestShell, single1, single2, geometrycontainer, domains)
    elif (isinstance(single2.structure, PlanarSurface) and isinstance(single1.structure, DiskSurface)):
        return pair_testShell_if_allowed(MixedPair2DStatictestShell, single2, single1, geometrycontainer, domains)
        # (same as above with other particle order)
    elif (isinstance(single1.structure, CylindricalSurface) and isinstance(single2.structure, DiskSurface)):
        return pair_testShell_if_allowed(MixedPair1DStatictestShell, single1, single2, geometrycontainer, domains)
    elif (isinstance(single2.structure, CylindricalSurface) and isinstance(single1.structure, DiskSurface)):
        return pair_testShell_if_allowed(MixedPair1DStatictestShell, single2, single1, geometrycontainer, domains)
        # (same as above with other particle order)
    else:
        # another mixed pair was supposed to be formed -> unsupported
        raise testShellError('(MixedPair). Combination of structures not supported')

def create_default_pair(domain_id, shell_id, testShell, reaction_rules):
    # Either SphericalPair, PlanarSurfacePair, or CylindricalSurfacePair.
    if   isinstance(testShell, SphericalPairtestShell):
        return SphericalPair               (domain_id, shell_id, testShell, reaction_rules)
    elif isinstance(testShell, PlanarSurfacePairtestShell):
        return PlanarSurfacePair           (domain_id, shell_id, testShell, reaction_rules)
    elif isinstance(testShell, PlanarSurfaceTransitionPairtestShell):
        return PlanarSurfaceTransitionPair (domain_id, shell_id, testShell, reaction_rules)
    elif isinstance(testShell, CylindricalSurfacePairtestShell):
        return CylindricalSurfacePair      (domain_id, shell_id, testShell, reaction_rules)
    # or MixedPair (3D/2D or 1D/Cap)
    elif isinstance(testShell, MixedPair2D3DtestShell):
        return MixedPair2D3D               (domain_id, shell_id, testShell, reaction_rules)
    elif isinstance(testShell, MixedPair1DStatictestShell):
        return MixedPair1DStatic           (domain_id, shell_id, testShell, reaction_rules)
    # NOTE MixedPair2DStatic does not exist, a regular PlanarSurfacePair works well in that case

class Delegate(object):
    def __init__(self, obj, method, arg):
        self.ref = ref(obj)
        self.method = method
        self.arg = arg

    def __call__(self):
        return self.method(self.ref(), self.arg)


class EGFRDSimulator(ParticleSimulatorBase):
    """The eGFRDSimulator implements the asynchronous egfrd scheme of performing
    the diffusing and reaction of n particles. The eGFRDsimulator acts on a 'world'
    object containing particles and structures, and can be attached and detached from
    this 'world'.
    """

    def __init__(self, world, rng=myrandom.rng, network_rules=None, reset=True):
        """Create a new EGFRDSimulator.

        Arguments:
            - world
                a world object created with the function 
                gfrdbase.create_world.
            - rng
                a random number generator. By default myrandom.rng is 
                used, which uses Mersenne Twister from the GSL library.
                You can set the seed of it with the function 
                myrandom.seed.
            - network_rules
                you don't need to use this, for backward compatibility only.

        """
        if network_rules == None:
            network_rules = NetworkRulesWrapper(world.model.network_rules)
        ParticleSimulatorBase.__init__(self, world, rng, network_rules)

        self.domain_id_generator = DomainIDGenerator(0)
        self.shell_id_generator = ShellIDGenerator(0)

        # some constants
        self.MAX_NUM_DT0_STEPS = 100000

        self.MAX_TIME_STEP = 10

        self.MAX_BURST_RADIUS = 0.5 * self.world.cell_size

        self.DEFAULT_DT_FACTOR = 1e-5           # Diffusion time prefactor in oldBD algortithm to determine time step.
        
        self.DEFAULT_STEP_SIZE_FACTOR = 0.05    # The maximum step size in the newBD algorithm is determined as DSSF * sigma_min.
                                                # Make sure that DEFAULT_STEP_SIZE_FACTOR < MULTI_SHELL_FACTOR, or else the 
                                                # reaction volume sticks out of the multi. 

        self.BD_DT_HARDCORE_MIN = +1e-9         # This is to define a hardcore lower bound for the timestep that will be
                                                # dynamically determined by the new BD scheme. It will prevent the algorithm
                                                # to calculate ridiculously small timesteps, but will break detail balance.
                                                # Take care: This is for testing only! Keep this at a negative value for normal sims!
	if reset:
      		self.BD_ONLY_FLAG = False       # Will force the algorithm into Multi-creation, i.e. always to use BD
                                        	# Take care: This is for testing only! Keep this 'False' for normal sims!
						# (However, we want to retain user-set values if the __init__ is not a reset)

        self.REMOVE_OVERLAPS = True             # Ignore overlaps, only warn when they happen and move particles apart
        self.max_overlap_error = 0.0            # This remembers the largest relative error produced by removing overlaps

        # used datastructrures
        self.scheduler = EventScheduler()       # contains the events. Note that every domains has exactly one event

        self.domains = {}                       # a dictionary containing references to the domains that are defined
                                                # in the simulation system. The id of the domain (domain_id) is the key.
                                                # The domains can be a single, pair or multi of any type.
        self.world = world

        # spatial histograms of domain type creation
        self.CREATION_HISTOGRAMS = False
        self.UPDATES_HISTOGRAMS  = False        # Attention, this may slow down simulation significantly!
                                                # Use method self.(de)activate_histograms() to switch this on from an external script       
        self.DomainCreationHists = None
        self.DomainUpdatesHists  = None

        if self.CREATION_HISTOGRAMS:
            self.activate_histograms('creation')

        if self.UPDATES_HISTOGRAMS:
            self.activate_histograms('updates')

        # other stuff
        self.is_dirty = True                    # The simulator is dirty if the state if the simulator is not
                                                # consistent with the content of the world that it represents
                                                # (or if we don't know for sure)

        if reset:
            self.reset()                        # The Simulator is only initialized at the first step, allowing
                                                # modifications to the world to be made before simulation starts

    def get_next_time(self):
        """ 
        Returns the time it will be when the next egfrd timestep
        is completed.        
        """ #~MW
        if self.scheduler.size == 0:
            return self.t                       # self.t is the current time of the simulator
        else:
            return self.scheduler.top[1].time

    # Some alias methods for the one above
    def get_next_event_time(self):        
        return self.get_next_time()        
    def next_time(self):
        return self.get_next_time()
    def next_event_time(self):
        return self.get_next_time()

    #####################################################
    #### METHODS FOR GENERAL SIMULATOR FUNCTIONALITY ####
    #####################################################
    def reset(self):
        """
        This function resets the "records" of the simulator. This means
        the simulator time is reset, the step counter is reset, events
        are reset, etc.
        Can be for example usefull when users want to first do an equilibration
        run before starting the "real experiment".
        """ #~ MW
        self.t = 0.0        
        self.dt = 0.0
	self.t0 = self.t # Saves the starting time before the first event was fired
			 # Can be reset when loading a state via load_state()
        self.step_counter = 0
        self.single_steps = {EventType.SINGLE_ESCAPE:0,
                             EventType.SINGLE_REACTION:0,
                             EventType.BURST:0,
                             'MAKE_NEW_DOMAIN':0}
        self.interaction_steps = {EventType.IV_INTERACTION:0,
                                  EventType.IV_ESCAPE:0,
                                  EventType.SINGLE_ESCAPE:0,
                                  EventType.BURST:0}
        self.pair_steps = {EventType.SINGLE_REACTION:0,
                           EventType.IV_REACTION:0,
                           EventType.IV_ESCAPE:0,
                           EventType.COM_ESCAPE:0,
                           EventType.BURST:0}
        self.multi_steps = {EventType.MULTI_ESCAPE:0,
                            EventType.MULTI_UNIMOLECULAR_REACTION:0,
                            EventType.MULTI_BIMOLECULAR_REACTION:0,
                            EventType.MULTI_DIFFUSION:0,
                            EventType.BURST:0,
                            3:0}
        self.zero_steps = 0

        self.multi_time = 0.0
        self.nonmulti_time = 0.0

        self.multi_rl = 0.0

        self.rejected_moves = 0
        self.reaction_events = 0
        self.last_event = None
        self.last_reaction = None

	self.t0 = 0.0

        self.is_dirty = True            # simulator needs to be re-initialized


    def initialize(self):
        """Initialize the eGFRD simulator

        This method (re-)initializes the simulator with the current state of the 'world'
        that it represents.
        Call this method if you change the 'world' using methods outside of the Simulator
        thereby invalidating the state of the eGFRD simulator (the simulator is dirty), or
        in an other case that the state of the simulator is inconsistent with the state of
        the world.
        """
        # 1. (re-)initialize previously set datastructures
        ParticleSimulatorBase.initialize(self)
        self.scheduler.clear()
        self.domains = {}

        # create/clear other datastructures
        self.geometrycontainer = ShellContainer(self.world)

        # 2. Couple all the particles in 'world' to a new 'single' in the eGFRD simulator
        # Fix order of adding particles (always, or at least in debug mode).
        singles = []
        pid_particle_pairs = list(self.world)
        pid_particle_pairs.sort()

        for pid_particle_pair in pid_particle_pairs:
            single = self.create_single(pid_particle_pair)
            if __debug__:
                log.debug('%s as single %s' %
                          (pid_particle_pair[0], single.domain_id))
            singles.append(single)
        assert len(singles) == self.world.num_particles
        for single in singles:
            self.add_domain_event(single)

        # 3. The simulator is now consistent with 'world'
        self.is_dirty = False


    def stop(self, t):
        """Bring the simulation to a full stop, which synchronizes all
        particles at time t. The state is similar to the state after
        initialization.

        With eGFRD, particle positions are normally updated 
        asynchronously. This method bursts all protective domains so that 
        the position of each particle is known.

        Arguments:
            - t
                the time at which to synchronize the particles. Usually 
                you will want to use the current time of the simulator: 
                EGFRDSimulator.t.

        This method is called stop because it is usually called at the 
        end of a simulation. It is possible to call this method at an 
        earlier time. For example the Logger module does this, because 
        it needs to know the positions of the particles at each log 
        step.

        """
        if __debug__:
            log.info('stop at %s' % (FORMAT_DOUBLE % t))

        if self.t == t:                         # We actually already stopped?
            return                              # FIXME: is this accurate? Probably use feq from utils.py

        if t >= self.scheduler.top[1].time:     # Can't schedule a stop later than the next event time
            raise RuntimeError('stop: stop time (%g) >= next event time (%g).' % (t, self.next_time()))

        if t < self.t:
            raise RuntimeError('stop: stop time (%g) < current time (%g).' % (t, self.t))

        self.t = t

        #non_single_list = []

        # Burst all the domains that we know of.
        self.burst_all_domains()

        ##first burst all Singles, and put Pairs and Multis in a list.
        #for id, event in self.scheduler:
        #ignore = []
        #for domain_id, domain in self.domains.items():
            #if domain_id not in ignore:
                  ##domain = self.domains[event.data]
                #if isinstance(domain, Pair) or isinstance(domain, Multi):
                    #non_single_list.append(domain)
                #elif isinstance(domain, Single):
                    #if __debug__:
                        #log.debug('burst %s, last_time= %s' % 
                                  #(domain, FORMAT_DOUBLE % domain.last_time))
                    #ignore.append(domain.domain_id)
                    #ignore = self.burst_single(domain, ignore)
                #else:
                    #assert False, 'domain from domains{} was no Single, Pair or Multi'


        ## then burst all Pairs and Multis.
        #if __debug__:
            #log.debug('burst %s' % non_single_list)
        #non_single_ids = [non_single.domain_id for non_single in non_single_list]
        #self.burst_domains(non_single_ids, ignore)

        self.dt = 0.0


    def step(self):
        """Execute one eGFRD step.

        """
        self.last_reaction = None

        if self.is_dirty:
            self.initialize()
            
        if __debug__:
            if int("0" + os.environ.get("ECELL_CHECK", ""), 10):
                self.check()

        if __debug__ and self.control_bounds:
            self.check_particle_consistency()
        
        self.step_counter += 1

        if __debug__:
            if self.scheduler.size == 0:
                raise RuntimeError('step: no Events in scheduler.')
        
        # 1. Get the next event from the scheduler
        #
        log.info('step: getting next event from scheduler')
        id, event = self.scheduler.pop()
        domain = self.domains[event.data]
        if event.time == numpy.inf:
            self.t, self.last_event = self.MAX_TIME_STEP, event
        else:
<<<<<<< HEAD
            self.t, self.last_event = event.time, event               
=======
            self.t, self.last_event = event.time, event
        
        if __debug__:
            domain_counts = self.count_domains()
            log.info('\n\n%d: t=%s dt=%e (next_time=%s)\t' %
                     (self.step_counter, self.t,
                      self.dt, self.scheduler.top[1].time if self.scheduler.size > 0 else 0) + 
                     'Singles: %d, Pairs: %d, Multis: %d\n' % domain_counts + 
                     'event=#%d reactions=%d rejectedmoves=%d' %
                     (id, self.reaction_events, self.rejected_moves))
>>>>>>> 987bb3dc

        # 2. Use the correct method to process (fire) the shell that produced the event
        #
        # Dispatch is a dictionary (hash) of what function to use to fire
        # different classes of shells (see bottom egfrd.py) 
        # event.data holds the object (Single, Pair, Multi) that is associated with the next event.
        # e.g. "if class is Single, then process_single_event" ~ MW
        log.info('step: dispatching to appropriate event handler')
        for klass, f in self.dispatch:

            if isinstance(domain, klass):
                f(self, domain, [domain.domain_id])         # fire the correct method for the class (e.g. process_single_event(self, Single))

                if self.UPDATES_HISTOGRAMS:
                    self.DomainUpdatesHists.bin_domain(domain)

        if __debug__:
            if self.scheduler.size == 0:
                raise RuntimeError('step: zero events left.')

        # 3. Adjust the simulation time
        #
        next_time = self.scheduler.top[1].time
        log.info('step: next_time=%s' % next_time)
        self.dt = next_time - self.t

        # Print some info
        # Make sure this comes after the new event has been created, 
        # otherwise we risk a SEGFAULT here at low particle numbers,
        # because self.scheduler.top[1] may not exist!
        if __debug__:
            domain_counts = self.count_domains()
            log.info('\n\n%d: t=%s dt=%e (next_time=%s)\t' %
                     (self.step_counter, self.t,
                      self.dt, self.scheduler.top[1].time) + 
                     'Singles: %d, Pairs: %d, Multis: %d\n' % domain_counts + 
                     'event=#%d reactions=%d rejectedmoves=%d' %
                     (id, self.reaction_events, self.rejected_moves))
                     
        # assert if not too many successive dt=0 steps occur.
        if __debug__:
            if self.dt < 1e-10: # We consider 0.1 nanoseconds a zero-step

                # log.warning('dt = %e = %.10e-%.10e = zero step, working in s.t >> dt~0 Python limit.' % (self.dt, next_time, self.t))
                self.zero_steps += 1

                if self.zero_steps >= max(self.scheduler.size * 3, self.MAX_NUM_DT0_STEPS): 
                    raise RuntimeError('step: too many successive dt=zero steps --> Simulator stalled???'
                                       'dt= %.10e-%.10e' % (next_time, self.t))
                
            else:
                self.zero_steps = 0


    #####################################
    #### METHODS FOR DOMAIN CREATION ####
    #####################################
    def create_single(self, pid_particle_pair):
    # Create a new single domain from a particle.
    # The interaction can be any NonInteractionSingle (SphericalSingle, PlanarSurface or CylindricalSurface
    # NonInteractionSingle).

        # 1. generate identifiers for the domain and shell. The event_id is
        # generated by the scheduler
        domain_id = self.domain_id_generator()
        shell_id = self.shell_id_generator()

        # get unimolecular reaction rules
        reaction_rules = self.network_rules.query_reaction_rule(pid_particle_pair[1].sid)
        # Get structure (region or surface) where the particle lives.
        species = self.world.get_species(pid_particle_pair[1].sid)
        structure = self.world.get_structure(pid_particle_pair[1].structure_id)

        # 2. Create and register the single domain.
        # The type of the single that will be created 
        # depends on the structure (region or surface) this particle is 
        # in/on. Either SphericalSingle, PlanarSurfaceSingle, or 
        # CylindricalSurfaceSingle.
        single = create_default_single(domain_id, shell_id, pid_particle_pair, 
                                       structure, reaction_rules,
                                       self.geometrycontainer, self.domains)

        assert isinstance(single, NonInteractionSingle)
        single.initialize(self.t)               # set the initial event and event time
        self.domains[domain_id] = single

        # 3. update the proper shell container
        self.geometrycontainer.move_shell(single.shell_id_shell_pair)

        #if __debug__:
            ## Used in __str__.
        single.world = self.world

        return single


    def create_interaction(self, testShell):
    # Create a new interaction domain from a testShell.
    # The interaction can be any interaction (PlanarSurface or CylindricalSurface). The creation of the testShell was
    # succesful, so here we can just make the domain.

        assert isinstance(testShell, testInteractionSingle)
        # TODO? Assert that the particle is not already associated with another domain

        # 1. generate identifiers for the domain and shell. event_id is generated by
        # the scheduler
        domain_id = self.domain_id_generator()
        shell_id = self.shell_id_generator()

        # get unimolecular reaction rules
        species_id = testShell.pid_particle_pair[1].sid
        reaction_rules = self.network_rules.query_reaction_rule(species_id)
        # get reaction rules for interaction
        structure_type_id = testShell.target_structure.sid
        interaction_rules = self.network_rules.query_reaction_rule(species_id, structure_type_id)

        # 2. Create and register the interaction domain.
        # The type of the interaction that will be created 
        # depends on the surface (planar or cylindrical) the particle is 
        # trying to associate with. Either PlanarSurfaceInteraction or 
        # CylindricalSurfaceInteraction.
        interaction = create_default_interaction(domain_id, shell_id, testShell,
                                                 reaction_rules, interaction_rules)

        assert isinstance(interaction, InteractionSingle)
        interaction.initialize(self.t)
        self.domains[domain_id] = interaction

        # 3. update the shell containers 
        self.geometrycontainer.move_shell(interaction.shell_id_shell_pair)

        #if __debug__:
            ## Used in __str__.
        interaction.world = self.world

        return interaction


    def create_transition(self, testShell):
    # Create a new transition domain from a testShell.
    # Currently only plane-plane transitions are supported.
    # We assume here that the testShell was successfully created.

        assert isinstance(testShell, PlanarSurfaceTransitionSingletestShell) or \
               isinstance(testShell, CylindricalSurfacePlanarSurfaceInteractiontestShell)
               # TODO should be generalized

        # 1. generate identifiers for the domain and shell. event_id is generated by
        # the scheduler
        domain_id = self.domain_id_generator()
        shell_id = self.shell_id_generator()

        # get unimolecular reaction rules
        species_id = testShell.pid_particle_pair[1].sid    
        reaction_rules = self.network_rules.query_reaction_rule(species_id)

        # 2. Create and register the transition domain.
        transition = create_default_transition(domain_id, shell_id, testShell, reaction_rules)

        assert isinstance(transition, Single)
        transition.initialize(self.t)
        self.domains[domain_id] = transition

        # 3. update the shell containers 
        self.geometrycontainer.move_shell(transition.shell_id_shell_pair)
        # TODO What precisely happens here?

        transition.world = self.world

        return transition


    def create_pair(self, testShell):
    # Create a new pair domain from a testShell.
    # The pair can be any pair (Simple or Mixed). The creation of the testShell was
    # succesful, so here we can just make the domain.

        assert isinstance(testShell, testPair)

        # 1. generate needed identifiers
        domain_id = self.domain_id_generator()
        shell_id = self.shell_id_generator()

        # Select 1 reaction type out of all possible reaction types between the two particles.
        reaction_rules = self.network_rules.query_reaction_rule(testShell.pid_particle_pair1[1].sid,
                                                                testShell.pid_particle_pair2[1].sid)


        # 2. Create pair. The type of the pair that will be created depends
        # on the structure (region or surface) the particles are in/on.  
        pair = create_default_pair(domain_id, shell_id, testShell, reaction_rules)

        assert isinstance(pair, Pair)
        pair.initialize(self.t)
        self.domains[domain_id] = pair

        # 3. update the shell containers with the new shell
        self.geometrycontainer.move_shell(pair.shell_id_shell_pair)

        #if __debug__:
            ## Used in __str__.
        pair.world = self.world

        return pair


    def create_multi(self):
        # 1. generate necessary id's
        domain_id = self.domain_id_generator()

        # 2. Create and register domain object
        multi = Multi(domain_id, self, self.DEFAULT_STEP_SIZE_FACTOR, self.BD_DT_HARDCORE_MIN)
        self.domains[domain_id] = multi

        # 3. no shells are yet made, since these are added later
        # -> a multi can have 0 shells
        return multi


    ##############################################
    #### METHODS FOR PARTICLE / DOMAIN UPDATE ####
    ##############################################
   #def move_single(self, single, position, radius=None):
       #single.pid_particle_pair = self.move_particle(single.pid_particle_pair, position)
       #self.update_single_shell(single, position, radius)

   #def update_single_shell(self, single, shell):#position, radius=None):
       ## Reuse shell_id.
       #shell_id = single.shell_id

       ## Replace shell.
       #shell_id_shell_pair = (shell_id, shell) 

       #single.shell_id_shell_pair = shell_id_shell_pair
       #self.geometrycontainer.move_shell(shell_id_shell_pair)


    def move_particle(self, pid_particle_pair, position, structure_id):
        # Moves a particle in World and performs the required change of structure_id
        # based on an existing particle.

        new_pid_particle_pair = (pid_particle_pair[0],
                                 Particle(position,
                                          pid_particle_pair[1].radius,
                                          pid_particle_pair[1].D,
                                          pid_particle_pair[1].v,
                                          pid_particle_pair[1].sid,
                                          structure_id))

        self.world.update_particle(new_pid_particle_pair)

        return new_pid_particle_pair


    def activate_overlap_remover():
        """
        Sets internal variable REMOVE_OVERLAPS to True (False by default),
        activating the removal of overlaps while monitoring the relative 
        error produced by that.

        The rel. error is defined as the separation added between particles 
        divided by the largest involved radius.

        Use deactivate_overlap_remover() to reverse this.
        """

        self.REMOVE_OVERLAPS = True


    def deactivate_overlap_remover():
        """
        Sets internal variable REMOVE_OVERLAPS to False, 
        deactivating the removal of overlaps.
        
        Use activate_overlap_remover() to activate it.
        """

        self.REMOVE_OVERLAPS = False


    def remove_overlap(self, reactant, target_position, ignore_p=None):

        # Get overlaps when moved to target position
        if ignore_p:
            co = self.world.check_overlap((target_position, reactant[1].radius),
                                                                    reactant[0], ignore_p[0])
        else:
            co = self.world.check_overlap((target_position, reactant[1].radius), reactant[0])

        # Extract the overlap data for the closest particle
        closest = co[0]
        overlap_PID      = closest[0][0]
        overlap_particle = closest[0][1]
        overlap_length   = closest[1]

        log.warn('Removing overlap: reported overlap length = %s', overlap_length)

        #log.debug('Target position: %s', target_position)
        #log.debug('Overlapping particle: %s, overlap: %s', overlap_particle, overlap_length)
        #log.debug('ID: %s',  overlap_PID)
        #log.debug('pos: %s', overlap_particle.position)
        # TODO remove that debugging stuff

        target_position_t = self.world.cyclic_transpose(target_position, overlap_particle.position)
        IP_vector         = target_position_t - overlap_particle.position
        correction        = SAFETY * (reactant[1].radius + overlap_particle.radius)

        new_position = self.world.apply_boundary( target_position + correction * normalize(IP_vector) )
        # TODO: Check that new position is in reactant structure!!!

        #log.debug('target_position_t = %s', target_position_t) 
        #log.debug('IP_vector = %s, length = %s, normalized = %s', IP_vector, length(IP_vector), normalize(IP_vector) )
        #log.debug('new_pos = %s', new_position)
        # TODO remove that debugging stuff

        co = self.world.check_overlap((new_position, reactant[1].radius), reactant[0])
        
        if co:

            for c in co:
                # Failed to remove overlap, sth. serious going on
                log.debug('remove_overlap: RE-detected overlap with %s' % str(c))
                RuntimeError('remove_overlap: failed.')

        else:

            # The overlap error is defined as the artificially added displacement divided by the smallest particle radius involved
            overlap_error = abs(correction - length(IP_vector)) / min(reactant[1].radius, overlap_particle.radius)            
            self.max_overlap_error = max(self.max_overlap_error, overlap_error)
            # Drop a warning
            log.warn('Removing overlap: error = %s, maximal error of overlap removal = %s', overlap_error, self.max_overlap_error)
            
            return new_position            


    def remove_domain(self, obj):
        # Removes all the ties to a domain (single, pair, multi) from the system.
        # Note that the particles that it represented still exist
        # in 'world' and that obj also still persits (?!)
        if __debug__:
            log.info("remove: %s" % obj)
        # TODO assert that the domain is not still in the scheduler
        del self.domains[obj.domain_id]
        for shell_id_shell_pair in obj.shell_list:
            self.geometrycontainer.remove_shell(shell_id_shell_pair)


    #######################################
    #### METHODS FOR EVENT BOOKKEEPING ####
    #######################################
    # TODO This method can be made a method to the scheduler class
    def add_domain_event(self, domain):
    # This method makes an event for domain 'domain' in the scheduler.
    # The event will have the domain_id pointing to the appropriate domain in 'domains{}'.
    # The domain will have the event_id pointing to the appropriate event in the scheduler.

        # Adapt the sampled dt to the preset scheduler precision
        dt_rounded = round(domain.dt, SCHEDULER_DIGITS)
        domain.dt = dt_rounded

        event_time = self.t + domain.dt
        event_id = self.scheduler.add(
            DomainEvent(event_time, domain))
        if __debug__:
            log.info('add_event: %s, event=#%d, t=%s' %
                     (domain.domain_id, event_id, event_time )
                    )
        domain.event_id = event_id                      # FIXME side effect programming -> unclear!!


    # TODO This method can be made a method to the scheduler class
    def remove_event(self, event):
        if __debug__:
            log.info('remove_event: event=#%d' % event.event_id)
        del self.scheduler[event.event_id]


    # TODO This method can be made a method to the scheduler class
    def update_domain_event(self, t, domain):
        if __debug__:
            log.info('update_event: %s, event=#%d, t=%s' %
                     (domain.domain_id, domain.event_id, t))
        self.scheduler.update((domain.event_id, DomainEvent(t, domain)))


    #####################################
    #### METHODS FOR DOMAIN BURSTING ####
    #####################################
    def burst_domain(self, domain, ignore):
    # Reduces 'domain' (Single, Pair or Multi) to 'zero_singles', singles
    # with the zero shell, and dt=0.
    # returns:
    # - list of zero_singles that was the result of the bursting
    # - updated ignore list

        domain_id = domain.domain_id

        if __debug__:
            log.info('burst_domain: %s' % domain)

        if isinstance(domain, Single):  # Single
            # TODO. Compare with gfrd.
            zero_singles, ignore = self.burst_single(domain, ignore)
        elif isinstance(domain, Pair):  # Pair
            zero_singles, ignore = self.burst_pair(domain, ignore)
        else:                           # Multi
            assert isinstance(domain, Multi)
            zero_singles, ignore = self.burst_multi(domain, ignore)

        if __debug__:
            # After a burst, the domain should be gone and should be on the ignore list.
            # Also the zero_singles should only be NonInteractionSingles
            assert domain_id not in self.domains
            assert domain_id in ignore
            assert all(isinstance(b, NonInteractionSingle) for b in zero_singles)
            log.info('zero_singles = %s' % ',\n\t  '.join(str(i) for i in zero_singles))

        return zero_singles, ignore


    def burst_single(self, single, ignore):
        # Bursts the 'single' domain and updates the 'ignore' list.
        # Returns:
        # - zero_singles that are the result of bursting the single (can be multiple
        #   because the burst is recursive). The zero_single have zero shell and are scheduled.
        # - the updated ignore list

        if __debug__:
            log.debug('burst single: %s', single)

        # Check correct timeline ~ MW
        assert single.last_time <= self.t
        assert self.t <= single.last_time + single.dt

        # Override dt, the burst happens before the single's scheduled event.
        # Override event_type. 
        single.dt = self.t - single.last_time
        single.event_type = EventType.BURST
        # with a burst there is always an associated event in the scheduler.
        # to simulate the natural occurence of the event we have to remove it from the scheduler
        self.remove_event(single)

        return self.process_single_event(single, ignore)


    def burst_pair(self, pair, ignore):
        # Bursts the 'pair' domain and updates the 'ignore' list.
        # Returns:
        # - zero_singles that are the result of bursting the pair (can be more than two
        #   since the burst is recursive). The zero_single have zero shell and are scheduled.
        # - the updated ignore list

        if __debug__:
            log.debug('burst_pair: %s', pair)

        # make sure that the current time is between the last time and the event time
        if __debug__:
            assert pair.last_time <= self.t
            assert self.t <= pair.last_time + pair.dt

        # Override event time and event_type. 
        pair.dt = self.t - pair.last_time 
        pair.event_type = EventType.BURST
        # with a burst there is always an associated event in the scheduler.
        # to simulate the natural occurence of the event we have to remove it from the scheduler
        self.remove_event(pair)

        return self.process_pair_event(pair, ignore)


    def burst_multi(self, multi, ignore):
        # Bursts the 'multi' domain and updates the 'ignore' list.
        # Returns:
        # - zero_singles that are the result of bursting the multi (note that the burst is
        #   recursive). The zero_single have zero shell and are scheduled.
        # - the updated ignore list

        if __debug__:
            log.debug('burst multi: %s', multi)

        #multi.sim.sync()
        # make sure that the current time is between the last time and the event time
        if __debug__:
            assert multi.last_time <= self.t
            assert self.t <= multi.last_time + multi.dt

        # with a burst there is always an associated event in the scheduler.
        # to simulate the natural occurence of the event we have to remove it from the scheduler
        self.remove_event(multi)        # The old event was still in the scheduler

        return self.break_up_multi(multi, ignore)


    def burst_volume(self, pos, radius, ignore=[]):
        """ Burst domains within a certain volume and give their ids.

        (Bursting means it propagates the particles within the domain until
        the current time, and then creates a new, minimum-sized domain.)

        Arguments:
            - pos: position of area to be "bursted"
            - radius: radius of spherical area to be "bursted"
            - ignore: ids of domains that should be ignored, none by default.
        """
        # TODO burst_volume now always assumes a spherical volume to burst.
        # It is inefficient to burst on the 'other' side of the membrane or to
        # burst in a circle, when you want to make a new shell in the membrane.
        # Then we may want to burst in a cylindrical volume, not a sphere.
        # Same for the 1D particles on rods.

        burst_radius = SAFETY*radius

        if burst_radius > self.MAX_BURST_RADIUS:

            log.warn('Setting burst radius (= %s) to maximally allowed limit ( = %s).' % (burst_radius, self.MAX_BURST_RADIUS))
            burst_radius = self.MAX_BURST_RADIUS / SAFETY

        neighbor_ids = self.geometrycontainer.get_neighbors_within_radius_no_sort(pos, burst_radius, ignore)

        return self.burst_domains(neighbor_ids, ignore)


    def burst_all_domains(self):
        # Bursts all the domains in the simulator

        # First apply all changes that may have been triggered by the last event
        # These are for example new shellmaking steps with dt==0 which logically
        # still are part of the last update. This is also to ensure that we do not
        # attempt to "double burst" domains, i.e. run this routine on domains which
        # are just bursted. In that case the checks below would fail.
        while self.dt == 0.0:
            self.step()

        all_domains = self.domains.items()
        all_domain_ids =[domain_id for domain_id, _ in all_domains]
        zero_singles, ignore = self.burst_domains(all_domain_ids, [])

        # Check if the bursting procedure was correct.
        if __debug__:

            if len(zero_singles) != self.world.num_particles :
                log.warn('No. of zero singles (= %s) is not equal to world.num_particles (= %s)!' \
                          % (len(zero_singles), self.world.num_particles) )

            if len(ignore) != len(all_domains) + self.world.num_particles:
                log.warn('Length of ignore list (= %s) is not equal to world.num_particles (= %s) plus length of all domains list (%s)!' \
                          % (len(ignore), len(all_domains), self.world.num_particles) )

            #assert len(zero_singles) == self.world.num_particles
            #assert len(ignore) == (len(all_domains) + self.world.num_particles)


    def burst_domains(self, domain_ids, ignore=[]):
        # bursts all the domains that are in the list 'domain_ids'
        # ignores all the domain ids on 'ignore'
        # returns:
        # - list of zero_singles that was the result of the bursting
        # - updated ignore list

        zero_singles = []
        for domain_id in domain_ids:
            if domain_id not in ignore:
                domain = self.domains[domain_id]

                # add the domain_id to the list of domains that is already bursted (ignore list),
                # and burst the domain.
                ignore.append(domain_id)
                more_zero_singles, ignore = self.burst_domain(domain, ignore)
                # add the resulting zero_singles from the burst to the total list of zero_singles.
                zero_singles.extend(more_zero_singles)

        return zero_singles, ignore


    def burst_non_multis(self, pos, radius, ignore):
        # Recursively bursts the domains within 'radius' centered around 'pos'
        # Similarly to burst_volume but now doesn't burst all domains.
        # Returns:
        # - the updated list domains that are already bursted -> ignore list
        # - zero_singles that were the result of the burst
        # get the neighbors in the burstradius that are not already bursted.
        neighbor_ids = self.geometrycontainer.get_neighbors_within_radius_no_sort(pos, SAFETY*radius, ignore)        

        zero_singles = []
        for domain_id in neighbor_ids:
            if domain_id not in ignore:                 # the list 'ignore' may have been updated in a
                domain = self.domains[domain_id]        # previous iteration of the loop

                if isinstance(domain, NonInteractionSingle) and domain.is_reset():
                    # If the domain was already bursted, but was not on the ignore list yet, put it there.
                    # NOTE: we assume that the domain has already bursted around it when it was made!                    
                    ignore.append(domain_id)

                elif (not isinstance(domain, Multi)): #and (self.t != domain.last_time): ## TESTING TESTING TESTING
                    # Burst domain only if (AND):
                    # -within burst radius
                    # -not already bursted before (not on 'ignore' list)
                    # -domain is not zero dt NonInteractionSingle
                    # -domain is not a multi
                    # -domain has time passed # TESTING we switch this off because sometimes indeed it is needed to
                                              # burst newly created domains. For example, when two Multis are dissolved
                                              # at the same time. Then the first Multi-breakup will result in the creation
                                              # of new domains that will not be bursted at the second Multi-breakup 
                                              # because dt=0. This may lead to overlaps.
 
                    # add the domain_id to the list of domains that is already bursted (ignore list),
                    # and burst the domain.
                    ignore.append(domain_id)
                    more_zero_singles, ignore = self.burst_domain(domain, ignore)
                    # add the resulting zero_singles from the burst to the total list of zero_singles.
                    zero_singles.extend(more_zero_singles)

                #else:
                    # Don't burst domain if (OR):
                    # -domain is farther than burst radius
                    # -domain is already a burst NonInteractionSingle (is on the 'ignore' list)
                    # -domain is a multi
                    # -domain is domain in which no time has passed

                    # NOTE that the domain id is NOT added to the ignore list since it may be bursted at a later
                    # time

        return zero_singles, ignore


    ####################################
    #### METHODS FOR EVENT HANDLING ####
    ####################################
    def fire_single_reaction(self, single, reactant_pos, reactant_structure_id, ignore):
        # This takes care of the identity change when a single particle decays into
        # one or a number of other particles
        # It performs the reactions:
        # A(any structure) -> 0
        # A(any structure) -> B(same structure or 3D)
        # A(any structure) -> B(same structure) + C(same structure or 3D)
        if __debug__:
            assert isinstance(single, Single)

        # Note that the reactant_structure_id is the id of the structure on which the particle was located at the time of the reaction.
        if __debug__:
            assert isinstance(single, Single)

        # 0. Get reactant info
        reactant                    = single.pid_particle_pair
        reactant_radius             = reactant[1].radius
        reactant_species            = self.world.get_species(reactant[1].sid)
        reactant_structure_type_id  = reactant_species.structure_type_id
        reactant_structure          = self.world.get_structure(reactant_structure_id)
        reactant_structure_parent_id = reactant_structure.structure_id
        reactant_structure_parent_structure = self.world.get_structure(reactant_structure_parent_id)
        # Get reaction rule
        rr = single.reactionrule

        # Some abbreviations used below
        def_sid = self.world.get_def_structure_type_id()
        parent_sid = reactant_structure_parent_structure.sid

        # The zero_singles are the NonInteractionSingles that are the total result of the recursive
        # bursting process.
        zero_singles = []

        if len(rr.products) == 0:
            
            # 1. No products, no info
            # 1.5 No new position/structure_id required
            # 2. No space required
            # 3. No space required
            # 4. process the changes (remove particle, make new ones)
            self.world.remove_particle(reactant[0])
            products = []
            # zero_singles/ignore is unchanged.

            # 5. Update counters
            self.reaction_events += 1
            self.last_reaction = (rr, (reactant, None), products)

            # 6. Log the change
            if __debug__:
                 log.info('single reaction: product = None.')
            
        elif len(rr.products) == 1:
            
            # 1. get product info
            product_species           = self.world.get_species(rr.products[0])
            product_radius            = product_species.radius
            product_structure_type_id = product_species.structure_type_id

            # 1.5 get new position and structure_id of particle
            # If the particle falls off a surface (other than CuboidalRegion)
            if product_structure_type_id != reactant_structure_type_id:

                # Figure out where the product goes. Only default structure or parent structure allowed.
                if product_structure_type_id == def_sid:
                    product_structure_id = self.world.get_def_structure_id()    # the default structure

                elif product_structure_type_id == parent_sid:
                    product_structure_id = reactant_structure.structure_id      # the parent structure

                else:
                    raise RuntimeError('fire_single_reaction: Product structure must be default structure or parent structure of reactant structure.')

                # produce a number of new possible positions for the product particle
                # TODO make these generators for efficiency
                product_pos_list = []
                if isinstance(reactant_structure, PlanarSurface):
                    if reactant_structure.shape.is_one_sided:
                        # unbinding always in direction of unit_z
                        directions = [1]
                    else:
                        # randomize unbinding direction
                        a = myrandom.choice(-1, 1)
                        directions = [-a,a]
                    # place the center of mass of the particle 'at contact' with the membrane
                    vector_length = (product_radius + 0.0) * (MINIMAL_SEPARATION_FACTOR - 1.0)  # the thickness of the membrane is 0.0
                    product_pos_list = [reactant_pos + vector_length * reactant_structure.shape.unit_z * direction \
                                        for direction in directions]

                elif isinstance(reactant_structure, CylindricalSurface):
                    vector_length = (product_radius + reactant_structure.shape.radius) * MINIMAL_SEPARATION_FACTOR
                    for _ in range(self.dissociation_retry_moves):
                        unit_vector3D = random_unit_vector()
                        unit_vector2D = normalize(unit_vector3D - 
                                        (reactant_structure.shape.unit_z * numpy.dot(unit_vector3D, reactant_structure.shape.unit_z)))
                        vector = reactant_pos + vector_length * unit_vector2D
                        product_pos_list.append(vector)

                elif isinstance(reactant_structure, DiskSurface):
                    # Initially check whether the DiskSurface dissociates the particles in radial direction (default setting)
                    if reactant_structure.dissociates_radially():
                      
                      # The particle unbinds perpendicularly to disk unit vector (i.e. like on cylinder)
                      vector_length = (product_radius + reactant_structure.shape.radius) * MINIMAL_SEPARATION_FACTOR
                      for _ in range(self.dissociation_retry_moves):
                          unit_vector3D = random_unit_vector()
                          unit_vector2D = normalize(unit_vector3D - 
                                          (reactant_structure.shape.unit_z * numpy.dot(unit_vector3D, reactant_structure.shape.unit_z)))
                          vector = reactant_pos + vector_length * unit_vector2D
                          product_pos_list.append(vector)
                          
                    else:
                      # The particle stays where it is
                      product_pos_list.append(reactant_pos)

                else:
                    # cannot decay from 3D to other structure
                    raise RuntimeError('fire_single_reaction: Can not decay from 3D to other structure')


            # If decay happens to same structure_type
            else:
                
                product_structure_id = reactant_structure_id
                product_pos_list     = [reactant_pos]           # no change of position is required if structure_type doesn't change


            # 2. make space for the products (kinda brute force, but now we only have to burst once).
            if not ((product_pos_list[0] == reactant_pos).all()) or product_radius > reactant_radius:
                product_pos = self.world.apply_boundary(product_pos_list[0])
                radius = self.world.distance(product_pos, reactant_pos) + product_radius
                zero_singles, ignore = self.burst_volume(product_pos, radius*SINGLE_SHELL_FACTOR, ignore)

            # 3. check that there is space for the products (try different positions if possible)
            # accept the new positions if there is enough space.
            for product_pos in product_pos_list:
                product_pos = self.world.apply_boundary(product_pos)

                # check that there is space for the products 
                # Note that we do not check overlap with surfaces (we assume that its no problem)
                if (not self.world.check_overlap((product_pos, product_radius), reactant[0])):

                    # 4. process the changes (remove particle, make new ones)
                    self.world.remove_particle(reactant[0])
                    newparticle = self.world.new_particle(product_species.id, product_structure_id, product_pos)
                    products = [newparticle]

                    # 5. update counters
                    self.reaction_events += 1
                    self.last_reaction = (rr, (reactant, None), products)

                    # 6. Log the change
                    if __debug__:
                        log.info('single reaction: product (%s) = %s' % (len(products), products))

                    # exit the loop, we have found a new position
                    break

            else:
                    # 4. Process (the lack of) change
                    moved_reactant = self.move_particle(reactant, reactant_pos, reactant_structure_id)
                    products = [moved_reactant]

                    # 5. update counters
                    self.rejected_moves += 1

                    # 6. Log the event
                    if __debug__:
                        log.info('single reaction: placing product failed.')

            
        elif len(rr.products) == 2:
            # 1. get product info
            product1_species            = self.world.get_species(rr.products[0])
            product2_species            = self.world.get_species(rr.products[1])
            product1_structure_type_id  = product1_species.structure_type_id 
            product2_structure_type_id  = product2_species.structure_type_id 
            product1_radius             = product1_species.radius
            product2_radius             = product2_species.radius
            D1 = product1_species.D
            D2 = product2_species.D
            particle_radius12           = product1_radius + product2_radius            


            # 1.5 Get new positions and structure_ids of particles
            # FIXME     This should be made more elegant, using as much as possible the
            #           structure functions from the BD mode.
            # If one of the particle is not on the surface of the reactant.
            if product1_structure_type_id != product2_structure_type_id:
                # Make sure that the reactant was on a surface, not in the bulk
                if reactant_structure_type_id != def_sid:
                    log.warn('Reactant structure is default structure, but products do not end up in bulk. Something seems wrong!')

                # Figure out which product stays in the surface and which one goes to the bulk or parent structure
                # Note that A is a particle staying in the surface of origin (of the reactant) and B goes to the "higher" structure
                if product2_structure_type_id == def_sid or product2_structure_type_id == parent_sid:
                    # product2 goes to bulk or parent structure and is now particleB (product1 is particleA and is on the surface)
                    product1_structure_id = reactant_structure_id # TODO after the displacement the structure can change!
                    if product2_structure_type_id == def_sid:
                        product2_structure_id = self.world.get_def_structure_id()   # the parent structure
                    else:
                        product2_structure_id = reactant_structure.structure_id     # the parent structure
                    productA_radius = product1_radius
                    productB_radius = product2_radius
                    DA = D1
                    DB = D2
                    default = True      # we like to think of this as the default
                elif product1_structure_type_id == def_sid or product1_structure_type_id == parent_sid:
                    # product1 goes to 3D and is now particleB (product2 is particleA)
                    product2_structure_id = reactant_structure_id
                    if product1_structure_type_id == def_sid:
                        product1_structure_id = self.world.get_def_structure_id()   # the parent structure
                    else:
                        product1_structure_id = reactant_structure.structure_id     # the parent structure
                    productA_radius = product2_radius
                    productB_radius = product1_radius
                    DA = D2
                    DB = D1
                    default = False
                else:
                    raise RuntimeError('fire_single_reaction: One product particle must go to the default structure or parent structure of reactant structure.')

                # We have to readjust this again in the end, when creating product positions, etc.
                # This is handled by the following function.
                def conditional_swap(newposA, newposB):

                    if default:
                        return (newposA, newposB)
                    else:
                        return (newposB, newposA)

                # Initialize product positions list
                product_pos_list = []

                # OK.
                # Now let's check what actually happens.
                if isinstance(reactant_structure, PlanarSurface):
                    # draw a number of new positions for the two product particles
                    # TODO make this a generator

                    # Make sure that the new positions lie within the region bounded by neighboring orthogonal
                    # planes to avoid particles leaking out of a box
                    # NOTE surface lists have format (surface, distance_to_surface_from_reactant_position)
                    neighbor_surfaces = get_neighbor_structures(self.world, reactant_pos, reactant_structure.id, ignores=[])

                    # Code snippet to get surfaces that might bound the dissociation positions;
                    # not used at the moment...
                    # Determine which of the neighbor surfaces set bounds to the dissociation region
                    #bounding_surfaces = []
                    #for surface, surface_distance in neighbor_surfaces:

                        #if isinstance(surface, PlanarSurface) and \
                            #feq(numpy.dot(surface.shape.unit_z, reactant_structure.shape.unit_z), 0.0) :

                            #bounding_surfaces.append( (surface, surface_distance) )

                    # OK, now sample new positions
                    for _ in range(self.dissociation_retry_moves):

                        # determine the side of the membrane the dissociation takes place
                        if(reactant_structure.shape.is_one_sided):
                            unit_z = reactant_structure.shape.unit_z
                        else:
                            unit_z = reactant_structure.shape.unit_z * myrandom.choice(-1, 1)
                        
                        Ns = 0
                        positions_legal = False
                        while not positions_legal:

                            # draw the random angle for the 3D particle relative to the particle left in the membrane
                            # do the backtransform with a random iv with length such that the particles are at contact
                            # Note we make the iv slightly longer because otherwise the anisotropic transform will produce illegal
                            # positions
                            iv = random_vector(particle_radius12 * MixedPair2D3D.calc_z_scaling_factor(DA, DB))
                            iv *= MINIMAL_SEPARATION_FACTOR

                            # calculate the new positions and structure IDs
                            newposA, newposB, _, _ = MixedPair2D3D.do_back_transform(reactant_pos, iv, DA, DB,
                                                                                     productA_radius, productB_radius,
                                                                                     reactant_structure, reactant_structure,
                                                                                     unit_z, self.world)
                            # the second reactant_structure parameter passed is ignored here
                            # therefore also the structure IDs returned by the classmethod will not be right

                            # Test whether the created positions are above the plane
                            # This is to ensure that 3D particles will stay inside a box made from planes
                            dist_to_edgeA = reactant_structure.project_point(newposA)[1][1]
                            dist_to_edgeB = reactant_structure.project_point(newposB)[1][1]                            

                            if dist_to_edgeA < 0.0 and dist_to_edgeB < 0.0 :
                                # Note that project_point()[1][1] returns the negative length to the closest edge
                                positions_legal = True

                            elif __debug__:
                            
                                log.warning('Dissociation positions in fire_single on PlanarSurface with two products out of bounds => resampling')

                            Ns = Ns + 1
                            if Ns > self.MAX_NUM_DT0_STEPS:   # To avoid an infinite loop we need some kind of break condition
                                                              # We take the same looping limit as for dt=0 steps because this is a similar situation
                                raise RuntimeError('fire_single_reaction: too many resampling attempts in reaction on PlanarSurface with two products: Ns = %s > %s' \
                                                  % (Ns, self.MAX_NUM_DT0_STEPS) )
                                                  # TODO This should not necessarily raise RuntimeError but just a warning;
                                                  # this is for TESTING only; replace by something better

                        product_pos_list.append(conditional_swap(newposA, newposB))

                elif isinstance(reactant_structure, CylindricalSurface):

                    for _ in range(self.dissociation_retry_moves):
                        iv = random_vector(particle_radius12 * MixedPair1D3D.calc_r_scaling_factor(DA, DB))
                        iv *= MINIMAL_SEPARATION_FACTOR

                        unit_z = reactant_structure.shape.unit_z

                        newposA, newposB, _, _ = MixedPair1D3D.do_back_transform(reactant_pos, iv, DA, DB,
                                                                                 productA_radius, productB_radius,
                                                                                 reactant_structure, reactant_structure,
                                                                                 unit_z, self.world)
                        # the second reactant_structure parameter passed is ignored here
                        # unit_z is passed here for completeness but not used in the method

                        newposB = self.world.apply_boundary(newposB)
                        if __debug__:
                            assert (self.world.distance(reactant_structure.shape, newposB) >= productB_radius)

                        product_pos_list.append(conditional_swap(newposA, newposB))

                elif isinstance(reactant_structure, DiskSurface):

                    # productA always must stay on the disk, in the position of the reactant
                    newposA = reactant_pos
                    
                    # Check whether the DiskSurface dissociates the particles in radial direction (default setting)
                    if reactant_structure.dissociates_radially():

                      # Create the position of the particle that goes into the bulk (productB)
                      # This is the same as for the single reaction of a completely dissociating disk-bound particle (see above)
                      vector_length = (productB_radius + max(productA_radius, reactant_structure.shape.radius)) * MINIMAL_SEPARATION_FACTOR
                      for _ in range(self.dissociation_retry_moves):
                          unit_vector3D = random_unit_vector()
                          unit_vector2D = normalize(unit_vector3D - 
                                          (reactant_structure.shape.unit_z * numpy.dot(unit_vector3D, reactant_structure.shape.unit_z)))
                          newposB = reactant_pos + vector_length * unit_vector2D                    

                          product_pos_list.append(conditional_swap(newposA, newposB))
                          
                    else:
                      # The particle does not dissociate into the bulk but moves back onto the parent cylinder
                      # and is placed adjacent (touching) next to particle A
                      vector_length = (productB_radius + productA_radius) * MINIMAL_SEPARATION_FACTOR
                      for _ in range(self.dissociation_retry_moves):
                          # Determine a random dissociation direction
                          unit_vector1D =  random_sign() * reactant_structure.shape.unit_z
                          newposB = reactant_pos + vector_length * unit_vector1D
                          # TODO We may have to carry out additional checks for free space here first, 
                          # but in principle the code below should handle it correctly as in all other cases

                          product_pos_list.append(conditional_swap(newposA, newposB))                      

                else:
                    # cannot decay from 3D to other structure
                    raise RuntimeError('fire_single_reaction: can not decay from 3D to other structure')


            # 1.5 Get new positions and structure_ids of particles
            #     If the two particles stay on the same structure type as the reactant
            #     (but not necessarily on the same structure!)
            else:
                # Case product1_structure_type_id == product2_structure_type_id
                # Generate new positions in the structure
                # TODO Make this into a generator
                product_pos_list = []
                for _ in range(self.dissociation_retry_moves):
                    # FIXME for particles on the cylinder there are only two possibilities
                    # calculate a random vector in the structure with unit length
                    iv = _random_vector(reactant_structure, particle_radius12, self.rng)
                    iv *= MINIMAL_SEPARATION_FACTOR

                    unit_z = reactant_structure.shape.unit_z    # not used but passed for completeness

                    # If reactant_structure is a finite PlanarSurface the new position potentially can
                    # lie outside of the plane. The two product particles then will end up on different
                    # planes of the same structure_type. Therefore this case is treated separately.
                    # We use a specific do_back_transform method here which automatically takes care
                    # of the potential structure change and potentially resulting overlaps.
                    if isinstance(reactant_structure, PlanarSurface):

                        # Recalculate the back transform taking into account the deflection
                        newpos1, newpos2, sid1, sid2 = PlanarSurfaceTransitionPair.do_back_transform(reactant_pos, iv,
                                                                                                      D1, D2,
                                                                                                      product1_radius, product2_radius,
                                                                                                      reactant_structure, reactant_structure,
                                                                                                      unit_z, self.world)
                    else:
                        
                        # Calculate the standard back transform
                        newpos1, newpos2, sid1, sid2 = SimplePair.do_back_transform(reactant_pos, iv, D1, D2,
                                                                                    product1_radius, product2_radius,
                                                                                    reactant_structure, reactant_structure,
                                                                                    unit_z, self.world)
                        # for the SimplePair do_back_transform() requires that the two structures passed are the same
                        # because it will check for this!

                # Pass on the newly generated information
                product_pos_list.append((newpos1, newpos2))
                product1_structure_id = sid1
                product2_structure_id = sid2


            # 2. make space for the products. 
            #    calculate the sphere around the two product particles
            product1_pos = self.world.apply_boundary(product_pos_list[0][0])
            product2_pos = self.world.apply_boundary(product_pos_list[0][1])
            radius = max(self.world.distance(product1_pos, reactant_pos) + product1_radius,
                         self.world.distance(product2_pos, reactant_pos) + product2_radius)
            zero_singles, ignore = self.burst_volume(reactant_pos, radius*SINGLE_SHELL_FACTOR, ignore)

            # 3. check that there is space for the products (try different positions if possible)
            # accept the new positions if there is enough space.
            for newpos1, newpos2 in product_pos_list:

                # First, for each neighboring plane, we check whether the new positions lie 
                # on the same side of the plane as the reactant; if not, this trial will be rejected                
                product_crossed_plane = False # by default everything is OK
                neighbor_surfaces = get_neighbor_structures(self.world, reactant_pos, reactant_structure.id, ignores=[])
                    # NOTE surface lists have format (surface, distance_to_surface_from_reactant_position)
                for surface, surf_dist in neighbor_surfaces:
                
                    if isinstance(surface, PlanarSurface):
                    
                        # Products and reactant are on the same side if the dot product of the position minus
                        # a point on the plane with the normal vector of the plane has the same sign
                        unit_z = surface.shape.unit_z
                        center = surface.shape.position
                        newpos1_crossed = numpy.dot(reactant_pos - center, unit_z) * numpy.dot(newpos1 - center, unit_z)
                        newpos2_crossed = numpy.dot(reactant_pos - center, unit_z) * numpy.dot(newpos2 - center, unit_z)
                        
                        if newpos1_crossed < 0.0 or newpos2_crossed < 0.0:

                            product_crossed_plane = True
                            
                            if __debug__:
                                log.info('single reaction: product crosses plane, reaction will be rejected.')

                newpos1 = self.world.apply_boundary(newpos1)
                newpos2 = self.world.apply_boundary(newpos2)

                if __debug__:
                    assert (self.world.distance(newpos1, newpos2) >= particle_radius12)

                # check that there is space for the products 
                # Note that we do not check overlap with surfaces -> TODO
                if not self.world.check_overlap((newpos1, product1_radius), reactant[0]) and \
                   not self.world.check_overlap((newpos2, product2_radius), reactant[0]) and \
                   not product_crossed_plane:
                    
                    # 4. process the changes (remove particle, make new ones)
                    self.world.remove_particle(reactant[0])
                    product1_pair = self.world.new_particle(product1_species.id, product1_structure_id, newpos1)
                    product2_pair = self.world.new_particle(product2_species.id, product2_structure_id, newpos2)
                    products = [product1_pair, product2_pair]

                    # 5. update counters
                    self.reaction_events += 1
                    self.last_reaction = (rr, (reactant, None), products)

                    # 6. Log the change
                    if __debug__:
                        log.info('single reaction: products (%s) = %s' % (len(products), products))

                    # exit the loop, we have found new positions
                    break
            else:
                # Log the lack of change
                if __debug__:
                    log.info('single reaction: placing products failed.')

                # 4. process the changes (move the particle and update structure)
                moved_reactant = self.move_particle(reactant, reactant_pos, reactant_structure_id)
                products = [moved_reactant]

                # 5. update counters.
                self.rejected_moves += 1

        else:
            raise RuntimeError('fire_single_reaction: num products >= 3 not supported.')

        return products, zero_singles, ignore


    def fire_interaction(self, single, reactant_pos, reactant_structure_id, ignore):
        # This takes care of the identity change when a particle associates with a surface.
        # It performs the reactions:
        # A(structure) + surface -> 0
        # A(structure) + surface -> B(surface)

        # Note that the reactant_structure_id is the id of the structure on which the particle was located at the time of the reaction.

        if __debug__:
            assert isinstance(single, InteractionSingle)

        # 0. get reactant info
        reactant              = single.pid_particle_pair
        reactant_radius       = reactant[1].radius
        rr = single.interactionrule

        # The zero_singles are the NonInteractionSingles that are the total result of the recursive
        # bursting process.
        zero_singles = []

        if len(rr.products) == 0:
            
            # 1. No products, no info
            # 1.5 No new position/structure_id required
            # 2. No space required
            # 3. No space required
            # 4. process the changes (remove particle, make new ones)            
            self.world.remove_particle(reactant[0])
            products = []
            # zero_singles/ignore is unchanged.

            # 5. Update counters
            self.reaction_events += 1
            self.last_reaction = (rr, (reactant, None), products)

            # 6. Log the change
            if __debug__:
                 log.info('interaction: product = None.')
            
        elif len(rr.products) == 1:
            
            # 1. get product info
            product_species      = self.world.get_species(rr.products[0])
            product_radius       = product_species.radius
            # In some special domains that are formally an interaction the product actually stays
            # behind on the origin structure (e.g. in the PlanarSurfaceDiskSurfaceInteraction,
            # which is a plane particle interacting with a cylinder touching the plane).
            # Therefore we have to make a distinction here. TODO FIXME this is not very elegant, and probably DEPRECATED by now
            if single.product_structure:
                product_structure    = single.product_structure # treating some special cases
                target_structure     = single.target_structure
            else:
                product_structure    = single.target_structure # the default
                target_structure     = single.target_structure

            # TODO make sure that the product species lives on the same type of the interaction surface
           #product_structure_type = self.world.get_structure(product_species.structure_id)
           #assert (single.target_structure.sid == self.world.get_structure(product_species.structure_id)), \
                  #'Product particle should live on the surface of interaction after the reaction.'

            # 1.5 get new position and structure_id of particle
            transposed_pos       = self.world.cyclic_transpose(reactant_pos, product_structure.shape.position)
            product_pos, _       = target_structure.project_point(transposed_pos) # we always project on the target structure, even if it is not the product structure
            product_pos          = self.world.apply_boundary(product_pos)         # not sure this is still necessary
            product_structure_id = product_structure.id

            # 2. burst the volume that will contain the products.
            #    Note that an interaction domain is already sized such that it includes the
            #    reactant particle moving into the surface.
            #    Note that the burst is recursive!!
            if product_radius > reactant_radius:
                zero_singles, ignore = self.burst_volume(product_pos, product_radius*SINGLE_SHELL_FACTOR, ignore)

            # 3. check that there is space for the products 
            # Note that we do not check for interfering surfaces (we assume this is no problem)
            if self.world.check_overlap((product_pos, product_radius), reactant[0]):

                # Log the (absence of) change
                if __debug__:
                    log.info('interaction: no space for product particle.')

                # 4. process the changes (only move particle, stay on same structure)
                moved_reactant = self.move_particle(reactant, reactant_pos, reactant_structure_id)
                products = [moved_reactant]

                # 5. update counters
                self.rejected_moves += 1

            else:
                # 4. process the changes (remove particle, make new ones)
                self.world.remove_particle(reactant[0])
                newparticle = self.world.new_particle(product_species.id, product_structure_id, product_pos)
                products = [newparticle]

                # 5. update counters
                self.reaction_events += 1
                self.last_reaction = (rr, (reactant, None), products)

                # 6. Log the change
                if __debug__:
                     log.info('interaction: product (%s) = %s' % (len(products), products))

        else:
            raise RuntimeError('fire_interaction: num products > 1 not supported.')

        return products, zero_singles, ignore


    def fire_pair_reaction(self, pair, reactant1_pos, reactant2_pos, reactant1_structure_id, reactant2_structure_id, ignore):
        # This takes care of the identity change when two particles react with each other
        # It performs the reactions:
        # A(any structure) + B(same structure) -> 0
        # A(any structure) + B(same structure or 3D) -> C(same structure)
        if __debug__:
            assert isinstance(pair, Pair)

        # Note that the reactant_structure_ids are the ids of the structures on which the particles were located at the time of the reaction.

        # 0. get reactant info
        pid_particle_pair1     = pair.pid_particle_pair1
        pid_particle_pair2     = pair.pid_particle_pair2
        rr = pair.draw_reaction_rule(pair.interparticle_rrs)

        # The zero_singles are the NonInteractionSingles that are the Total result of the recursive
        # bursting process.
        zero_singles = []

        if len(rr.products) == 0:

            # 1. no product particles, no info
            # 1.5 No new position/structure_id required
            # 2. No space required
            # 3. No space required
            # 4. process the change (remove particles, make new ones)
            self.world.remove_particle(pid_particle_pair1[0])
            self.world.remove_particle(pid_particle_pair2[0])
            products = []
            # zero_singles/ignore is unchanged.

            # 5. update counters
            self.reaction_events += 1
            self.last_reaction = (rr, (pid_particle_pair1, pid_particle_pair2), products)

            # 6. Log the change
            if __debug__:
                 log.info('pair reaction: product = None.')

        elif len(rr.products) == 1:

            # 1. get product info
            product_species = self.world.get_species(rr.products[0])
            product_radius  = product_species.radius


            # 1.5 get new position and structure_id for product particle
            product_pos = pair.draw_new_com(pair.dt, pair.event_type)
            product_pos = self.world.apply_boundary(product_pos)

            # select the structure_id for the product particle to live on.
            # TODO doesn't work for all needed cases
            product_structure_ids = self.world.get_structure_ids(self.world.get_structure_type(product_species.structure_type_id))
            if reactant1_structure_id in product_structure_ids:
                product_structure_id = reactant1_structure_id
            elif reactant2_structure_id in product_structure_ids:
                product_structure_id = reactant2_structure_id

            # 2.  make space for products
            # 2.1 if the product particle sticks out of the shell

            #if self.world.distance(old_com, product_pos) > (pair.get_shell_size() - product_radius): # TODO What is that?
            zero_singles, ignore = self.burst_volume(product_pos, product_radius*SINGLE_SHELL_FACTOR, ignore)

            # 3. check that there is space for the products ignoring the reactants
            # Note that we do not check for interfering surfaces (we assume this is no problem)
            if self.world.check_overlap((product_pos, product_radius), pid_particle_pair1[0],
                                                                       pid_particle_pair2[0]):
                # Log the (lack of) change
                if __debug__:
                    log.info('pair reaction: no space for product particle.')

                # 4. process the changes (move particles, change structure)
                moved_reactant1 = self.move_particle(pid_particle_pair1, reactant1_pos, reactant1_structure_id)
                moved_reactant2 = self.move_particle(pid_particle_pair2, reactant2_pos, reactant2_structure_id)
                products = [moved_reactant1, moved_reactant2]

                # 5. update counters
                self.rejected_moves += 1

            else:
                # 4. process the changes (remove particle, make new ones)
                self.world.remove_particle(pid_particle_pair1[0])
                self.world.remove_particle(pid_particle_pair2[0])
                newparticle = self.world.new_particle(product_species.id, product_structure_id, product_pos)
                products = [newparticle]

                # 5. update counters
                self.reaction_events += 1
                self.last_reaction = (rr, (pid_particle_pair1, pid_particle_pair2),
                                      products)

                # 6. Log the change
                if __debug__:
                    log.info('pair reaction: product (%s) = %s' % (len(products), products))

        else:
            raise NotImplementedError('fire_pair_reaction: num products >= 2 not supported.')

        return products, zero_singles, ignore


    def fire_move(self, single, reactant_pos, reactant_structure_id, ignore_p=None):
        # No reactions/Interactions have taken place -> no identity change of the particle
        # Just move the particles and process putative structure change

        # Note that the reactant_structure_id is the id of the structure on which the particle was located at the time of the move.

        if __debug__:            
            assert isinstance(single, Single)

        # 0. get reactant info
        reactant = single.pid_particle_pair
        # 1. No product->no info
        # 1.5 No additional positional/structure change is needed
        # 2. Position is in protective shell

        # 3. check that there is space for the reactants
        if ignore_p:
            co = self.world.check_overlap((reactant_pos, reactant[1].radius),
                                        reactant[0], ignore_p[0])
            if co:
                for c in co:
                    log.debug('fire_move: detected overlap with %s' % str(c))

                if self.REMOVE_OVERLAPS:
                    reactant_pos = self.remove_overlap(reactant, reactant_pos, ignore_p)
                        # still TESTING
                else:
                    raise RuntimeError('fire_move: particle overlap failed.')
        else:
            co = self.world.check_overlap((reactant_pos, reactant[1].radius),
                                        reactant[0])            
            if co:
                for c in co:
                    log.debug('fire_move: detected overlap with %s' % str(c))

                if self.REMOVE_OVERLAPS:
                    reactant_pos = self.remove_overlap(reactant, reactant_pos)
                        # still TESTING
                else:
                    raise RuntimeError('fire_move: particle overlap failed.')

        # 4. process the changes (move particles, change structure)
        moved_reactant = self.move_particle(reactant, reactant_pos, reactant_structure_id)        
        # 5. No counting
        # 6. No Logging
        return [moved_reactant]


    #########################################
    #### METHODS FOR NEW DOMAIN CREATION ####
    #########################################
    def make_new_domain(self, single):
        ### Make a new domain out of a NonInteractionSingle that was
        ### just fired

        # can only make new domain from NonInteractionSingle
        assert isinstance(single, NonInteractionSingle)
        assert single.is_reset()
        
        # Special case: When D=0, nothing needs to change and only new event
        # time is drawn
        # TODO find nicer construction than just this if statement
       #if single.getD() == 0:
           #single.dt, single.event_type = single.determine_next_event() 
           #single.last_time = self.t
           #self.add_domain_event(single)
           #return single


        # 0. Get generic info
        single_pos = single.pid_particle_pair[1].position
        single_radius = single.pid_particle_pair[1].radius
        reaction_threshold = single_radius * SINGLE_SHELL_FACTOR

        # 1.0 Get neighboring domains and surfaces
        neighbor_distances = self.geometrycontainer.get_neighbor_domains(single_pos, self.domains, ignore=[single.domain_id])        
        # Get also surfaces
        # Some singles have an extended ignore list, which we have to figure out first
        ignores = [] # by default
        if isinstance(single, DiskSurfaceSingle):
            ignores = single.ignored_structure_ids
            if __debug__:
                log.info('Extended structure ignore list when making %s, ignored IDs = %s' % (single, ignores))

        surface_distances = get_neighbor_structures(self.world, single_pos, single.structure.id, ignores)
        #log.info('surface_distances = %s' % str(surface_distances))

        # 2.3 We prefer to make NonInteractionSingles for efficiency.
        #     But if objects (Shells and surfaces) get close enough (closer than
        #     reaction_threshold) we want to try Interaction and/or Pairs. 

        #     From the list of neighbors, we calculate the thresholds (horizons) for trying to form
        #     the various domains. The domains can be:
        #     -zero-shell NonInteractionSingle -> Pair or Multi
        #     -Surface -> Interaction
        #     -Multi -> Multi
        #
        # Note that we do not differentiate between directions. This means that we
        # look around in a sphere, the horizons are spherical.
        pair_interaction_partners = []
        for domain, _ in neighbor_distances:
            if (isinstance (domain, NonInteractionSingle) and domain.is_reset()):
                # distance from the center of the particles/domains
                pair_distance = self.world.distance(single_pos, domain.shell.shape.position)
                pair_horizon  = (single_radius + domain.pid_particle_pair[1].radius) * SINGLE_SHELL_FACTOR
                pair_interaction_partners.append((domain, pair_distance - pair_horizon))
        
        for surface, surface_distance in surface_distances:            
            if isinstance(surface, PlanarSurface) or isinstance(surface, DiskSurface):
                # with a planar surface it is the center of mass that 'looks around'
                surface_horizon = single_radius * (SINGLE_SHELL_FACTOR - 1.0)            
            else:
                # with a cylindrical surface it is the surface of the particle
                surface_horizon = single_radius * SINGLE_SHELL_FACTOR

            pair_interaction_partners.append((surface, surface_distance - surface_horizon))

        pair_interaction_partners = sorted(pair_interaction_partners, key=lambda domain_overlap: domain_overlap[1])

        # For each particles/particle or particle/surface pair, check if a pair or interaction can be made
        # Note that we check the closest one first and only check if the object are within the horizon
        domain = None
        for obj, hor_overlap in pair_interaction_partners:

            if hor_overlap > 0.0 or domain or self.BD_ONLY_FLAG :
                # there are no more potential partners (everything is out of range)
                # or a domain was formed successfully previously
                # or the user wants to force the system into BD mode = Multi creation
                break

            if isinstance(obj, NonInteractionSingle):
                # try making a Pair (can be Mixed Pair or Normal Pair)
                domain = self.try_pair (single, obj)

            elif isinstance(obj, PlanarSurface) and isinstance(single.structure, PlanarSurface):
                # currently we only support transitions from plane to plane and from cylinder to plane
                domain = self.try_transition(single, obj)

            elif ( isinstance(obj, CylindricalSurface) or isinstance(obj, PlanarSurface) or isinstance(obj, DiskSurface) ):
                # try making an Interaction
                domain = self.try_interaction (single, obj)


        if not domain:
            # No Pair or Interaction domain was formed
            # Now choose between NonInteractionSingle and Multi

            # make a new list of potential partners
            # Is now zero-dt NonInteractionSingles and Multi's
            # TODO: combine with first selection such that we have to do this loop only once
            multi_partners = []
            for domain, dist_to_shell in neighbor_distances:

                if (isinstance (domain, NonInteractionSingle) and domain.is_reset()):
                    multi_horizon = (single_radius + domain.pid_particle_pair[1].radius) * MULTI_SHELL_FACTOR
                    distance = self.world.distance(single_pos, domain.shell.shape.position)
                    multi_partners.append((domain, distance - multi_horizon))                    

                elif isinstance(domain, Multi):
                    # The dist_to_shell = dist_to_particle - multi_horizon_of_target_particle
                    # So only the horizon and distance of the current single needs to be taken into account
                    # Note: this is built on the assumption that the shell of a Multi has the size of the horizon.
                    multi_horizon = (single_radius * MULTI_SHELL_FACTOR)
                    multi_partners.append((domain, dist_to_shell - multi_horizon))

            # Also add surfaces
            for surface, distance in surface_distances:
                if isinstance(surface, PlanarSurface) and single.structure.id == self.world.get_def_structure_id():
                    # With a planar surface it is the center of mass that 'looks around',
                    # but only for the classical situation of a 3D/bulk particle interacting with a plane.
                    # In all other situations the horizon for surface collisions should be measured from
                    # from the particle radius, otherwise we get situations in which a single cannot be
                    # constructed any more, yet a close plane will not be identified as a Multi partner.
                    surface_horizon = single_radius * (MULTI_SHELL_FACTOR - 1.0)
                else:
                    # With a cylindrical surface it is the surface of the particle
                    surface_horizon = single_radius * MULTI_SHELL_FACTOR

                multi_partners.append((surface, distance - surface_horizon))


            # get the closest object (if there)
            if multi_partners:
                multi_partners = sorted(multi_partners, key=lambda domain_overlap: domain_overlap[1])
                #log.debug('multi_partners: %s' % str(multi_partners))
                closest_overlap = multi_partners[0][1]
            else:
                # In case there is really nothing
                closest_overlap = numpy.inf

            if __debug__:
                log.debug('Single or Multi: closest_overlap = %s' % (FORMAT_DOUBLE % closest_overlap))
                if closest_overlap < numpy.inf:
                    log.debug('Overlap partner = %s' % str(multi_partners[0][0]))

            # If the closest partner is within the multi horizon we do Multi, otherwise Single
            # Here we also check whether the uses force-deactivated the construction of this particular
            # Single type, or wants to run the simulator in BD mode only anyhow
            if  closest_overlap > 0.0 and not self.BD_ONLY_FLAG:
                try:
                    if allowed_to_make[single.testShell.__class__]:                    
                        # Just make a normal NonInteractionSingle
                        self.update_single(single)
                        bin_domain = single                        
                    else:
                        raise testShellError('Creation of domain type deactivated.')

                except Exception as e:
                    # If in rare cases the single update fails, make at least a Multi and warn
                    # Note that this case is supposed to occur extremely rarely, and that it means sth. is not quite working well.
                    log.warn('Single update failed, exception: %s / %s' % (str(e), str(sys.exc_info()) ) )
                    log.warn('Single update: creating a Multi domain instead. Single = %s, multi_partners = %s' % (single, multi_partners))
                    domain = self.form_multi(single, multi_partners)
                    bin_domain = domain
            else:
                # An object was closer than the Multi horizon
                # Form a multi with everything that is in the multi_horizon
                domain = self.form_multi(single, multi_partners)
                bin_domain = domain

        else:

            # A non-Single / non-Multi has been successfully created
            bin_domain = domain

        # Update statistics on domain creation
        if self.CREATION_HISTOGRAMS:
            self.DomainCreationHists.bin_domain(bin_domain)

        self.single_steps['MAKE_NEW_DOMAIN'] += 1

        return domain


    #### Redundant but maybe useful for parts
    def calculate_simplepair_shell_size(self, single1, single2):
        # 3. Calculate the maximum based on some other criterium (convergence?)
        radius1 = single1.pid_particle_pair[1].radius
        radius2 = single2.pid_particle_pair[1].radius
        sigma = radius1 + radius2
        distance_from_sigma = r0 - sigma        # the distance between the surfaces of the particles
       #convergence_max = distance_from_sigma * 100 + sigma + shell_size_margin                # FIXME
      #max_shell_size = min(max_shell_size, convergence_max)

        #5. Calculate the 'ideal' shell size, it matches the expected first-passage time of the closest particle
        #with the expected time of the particles in the pair.
       #D1 = single1.pid_particle_pair[1].D
       #D2 = single2.pid_particle_pair[1].D
       #D12 = D1 + D2

       #D_closest = closest.pid_particle_pair[1].D
       #D_tot = D_closest + D12
       #ideal_shell_size = min((D12 / D_tot) *
                           #(closest_particle_distance - min_shell_size - closest_min_radius) +
                           #min_shell_size,
        ideal_shell_size = numpy.inf
        shell_size = min(max_shell_size, ideal_shell_size)


        # 6. Check if singles would not be better.
        # TODO clear this up -> strange rule
        pos1 = single1.pid_particle_pair[1].position
        pos2 = single2.pid_particle_pair[1].position
        d1 = self.world.distance(com, pos1)
        d2 = self.world.distance(com, pos2)

        if shell_size < max(d1 + single1.pid_particle_pair[1].radius *
                            SINGLE_SHELL_FACTOR, \
                            d2 + single2.pid_particle_pair[1].radius * \
                            SINGLE_SHELL_FACTOR) * 1.3:
            if __debug__:
                log.debug('%s not formed: singles are better' %
                          'Pair(%s, %s)' % (single1.pid_particle_pair[0], 
                                            single2.pid_particle_pair[0]))
            return None, None, None


    #################################################
    #### METHODS FOR EVENT CONSEQUENCES HANDLING ####
    #################################################
    def update_single(self, single): 
    # updates a NonInteractionSingle given that the single already holds its new position

        # The method only works for NonInteractionSingles
        assert isinstance(single, NonInteractionSingle)

        single_pos = single.pid_particle_pair[1].position    # TODO get the position as an argument

        # Create a new updated shell
        # If this does not work for some reason an exception is risen;
        # then make_new_domain() will make a Multi as a default fallback
        new_shell = single.create_updated_shell(single_pos)
        assert new_shell, 'Method single.create_updated_shell() returned None.'

        # Replace shell in domain and geometrycontainer.
        # Note: this should be done before determine_next_event.
        # Reuse shell_id.
        shell_id_shell_pair = (single.shell_id, new_shell) 
        single.shell_id_shell_pair = shell_id_shell_pair
        self.geometrycontainer.move_shell(shell_id_shell_pair)
        if __debug__:
            log.info('        * Updated single: single: %s, new_shell = %s' % \
                     (single, str(new_shell)))

        single.dt, single.event_type = single.determine_next_event()
        assert single.dt >= 0
        if __debug__:
            log.info('dt=%s' % (FORMAT_DOUBLE % single.dt)) 

        single.last_time = self.t

        # Check whether everything is OK
        if __debug__:
            assert self.check_domain(single)

        # Add to scheduler
        # Make sure this is really at the end of the process, i.e. that we only 
        # get here if no exceptions have been risen. If exceptions will be
        # produced after adding the (erroneous) single to the scheduler we will
        # have a zombie domain in it and break the whole scheduler queue!
        self.add_domain_event(single)

        return single


    def process_single_event(self, single, ignore):
    # This method handles the things that need to be done when the current event was
    # produced by a single. The single can be a NonInteractionSingle or an InteractionSingle.
    # Note that this method is also called when a single is bursted, in that case the event
    # is a BURST event.
    #
    # Note that 'ignore' should already contain the id of 'single'.
    #
    # This method returns:
    #
    # - the 'domains' that were created as a result of the processing. This can be a newly made domains
    #   (since make_new_domain is also called from here) or zero_singles
    #   Note that these could be many since the event can induce recursive bursting. 
    # - the updated ignore list. This contains the id of the 'single' domain, IDs of domains
    #   bursted in the process and the IDs of zero-dt singles.

        if __debug__:
           ## TODO assert that there is no event associated with this domain in the scheduler
           #assert self.check_domain(single)
            assert (single.domain_id in ignore), \
                   'Domain_id should already be on ignore list before processing event.'

        ### SPECIAL CASE 1:
        # If just need to make new domain.
        if single.is_reset():
            if __debug__:
                log.info('FIRE SINGLE: make_new_domain()')
                log.info('single = %s' % single)
            domains = [self.make_new_domain(single)]
            # domain is already scheduled in make_new_domain

        ### SPECIAL CASE 2:
        # In case nothing is scheduled to happen: do nothing and just reschedule
        elif single.dt == numpy.inf:
            if __debug__:
                log.info('FIRE SINGLE: Nothing happens-> single.dt=inf')
                log.info('single = %s' % single)
            self.add_domain_event(single)
            domains = [single]

        ### NORMAL:
        # Process 'normal' event produced by the single
        else:
            if __debug__:
                log.info('FIRE SINGLE: %s' % single.event_type)
                log.info('single = %s' % single)

            ### 1. check that everything is ok
            if __debug__:
                if single.event_type != EventType.BURST:
                    # The burst of the domain may be caused by an overlapping domain
                    assert self.check_domain(single)

                # check that the event time of the single (last_time + dt) is equal to the
                # simulator time
                assert (abs(single.last_time + single.dt - self.t) <= TIME_TOLERANCE * self.t), \
                       'Timeline incorrect. single.last_time = %s, single.dt = %s, self.t = %s' % \
                        (FORMAT_DOUBLE % single.last_time, FORMAT_DOUBLE % single.dt, FORMAT_DOUBLE % self.t)

            self.nonmulti_time += single.dt


            ### 2. get some necessary information
            pid_particle_pair = single.pid_particle_pair
            # in case of an interaction domain: determine real event before doing anything
            if single.event_type == EventType.IV_EVENT:
                single.event_type = single.draw_iv_event_type()
            
            # get the (new) position and structure on which the particle is located.
            if single.getD() != 0 and single.dt > 0.0:
                # If the particle had the possibility to diffuse
                newpos, struct_id = single.draw_new_position(single.dt, single.event_type)
                newpos, struct_id = self.world.apply_boundary((newpos,struct_id))
            else:
                # no change in position has taken place
                newpos    = pid_particle_pair[1].position
                struct_id = pid_particle_pair[1].structure_id
            # TODO? Check if the new positions are within domain

            # newpos now hold the new position of the particle (not yet committed to the world)
            # if we would here move the particles and make new shells, then it would be similar to a propagate

            self.remove_domain(single)

            # If the single had a decay reaction or interaction.
            if single.event_type == EventType.SINGLE_REACTION or \
               single.event_type == EventType.IV_INTERACTION:
                if __debug__:
                    log.info('%s' % single.event_type)
                    log.info('reactant = %s' % single)

                if single.event_type == EventType.SINGLE_REACTION:
                    self.single_steps[single.event_type] += 1
                    particles, zero_singles_b, ignore = self.fire_single_reaction(single, newpos, struct_id, ignore)
                    # The 'zero_singles_b' list now contains the resulting singles of a putative burst
                    # that occured in fire_single_reaction

                else:
                    self.interaction_steps[single.event_type] += 1
                    particles, zero_singles_b, ignore = self.fire_interaction(single, newpos, struct_id, ignore)

            else:
                particles = self.fire_move(single, newpos, struct_id)
                zero_singles_b = []   # no bursting takes place, ignore list remains unchanged
                # Update statistics
                if single.event_type == EventType.SINGLE_ESCAPE or\
                   single.event_type == EventType.IV_ESCAPE or\
                   single.event_type == EventType.BURST:
                      if isinstance(single, InteractionSingle):
                          self.interaction_steps[single.event_type] += 1
                      else:
                          self.single_steps[single.event_type] += 1
                elif __debug__:
                    log.warning('Omitting to count a single event with unforeseen event type (%s).' % single.event_type)
                    

            domains = zero_singles_b

            ### 5. Make a new domain (or reuse the old one) for each particle(s)
            #      (Re)schedule the (new) domain
            if __debug__ and particles == []:
                log.info('Empty particles list, no new domains will be made.')

            zero_singles = []
            for pid_particle_pair in particles:
#               single.pid_particle_pair = pid_particle_pair         # TODO reuse single
                zero_single = self.create_single(pid_particle_pair)  # TODO re-use NonInteractionSingle domain if possible
                self.add_domain_event(zero_single)                   # TODO re-use event if possible
                zero_singles.append(zero_single)       # Add the newly made zero-dt singles to the list
                ignore.append(zero_single.domain_id)   # Ignore these newly made singles (they should not be bursted)
            domains.extend(zero_singles)

            ### 6. Recursively burst around the newly made zero-dt NonInteractionSingles that surround the particles.
            #      For each zero_single the burst radius equals the particle radius * SINGLE_SHELL_FACTOR
            #      Add the resulting zero_singles to the already existing list.
            for zero_single in zero_singles:
                more_zero_singles, ignore = self.burst_non_multis(zero_single.pid_particle_pair[1].position,
                                                                  zero_single.pid_particle_pair[1].radius*SINGLE_SHELL_FACTOR,
                                                                  ignore)
                domains.extend(more_zero_singles)

            if __debug__:
                # check that at least all the zero_singles are on the ignore list
                assert all(zero_single.domain_id in ignore for zero_single in domains)

            ### 7. Log change?
                
       #NOTE Code snippets to re-use the domain/event
       #if isinstance(single, InteractionSingle):
           ## When bursting an InteractionSingle, the domain changes from Interaction
          ## NonInteraction domain. This needs to be reflected in the event 
           #self.remove_event(single)
           #self.add_domain_event(newsingle)
       #else:
           #assert single == newsingle
           #self.update_domain_event(self.t, single)

       #particle_radius = single.pid_particle_pair[1].radius
       #assert newsingle.shell.shape.radius == particle_radius

        return domains, ignore


    def process_pair_event(self, pair, ignore):
    # This method handles the things that need to be done when the current event was
    # produced by a pair. The pair can be any type of pair (Simple or Mixed).
    # Note that this method is also called when a pair is bursted, in that case the event
    # is a BURST event.
    # Note that ignore should already contain the id of 'pair'.
    # Returns:
    # - the 'domains' that were the results of the processing. These are zero_singles that are
    #   the result of the process. Note that these could be many since the event can induce
    #   recursive bursting.
    # - the updated ignore list. This contains the id of the 'pair' domain, ids of domains
    #   bursted in the process and the ids of zero-dt singles.

        if __debug__:
            log.info('FIRE PAIR: %s' % pair.event_type)
            log.info('single1 = %s' % pair.single1)
            log.info('single2 = %s' % pair.single2)

        ### 1. check that everything is ok
        if __debug__:
            assert (pair.domain_id in ignore), \
                   'Domain_id should already be on ignore list before processing event.'
            if pair.event_type != EventType.BURST:
                assert self.check_domain(pair)
                # check only non-bursted domains, because the burst may have been caused by an overlap
            assert pair.single1.domain_id not in self.domains
            assert pair.single2.domain_id not in self.domains
            # TODO assert that there is no event associated with this domain in the scheduler

            # check that the event time of the pair (last_time + dt) is equal to the
            # simulator time
            assert (abs(pair.last_time + pair.dt - self.t) <= TIME_TOLERANCE * self.t), \
                    'Timeline incorrect. pair.last_time = %s, pair.dt = %s, self.t = %s' % \
                    (FORMAT_DOUBLE % pair.last_time, FORMAT_DOUBLE % pair.dt, FORMAT_DOUBLE % self.t)

        self.nonmulti_time += pair.dt

        ### 2. get some necessary information
        single1 = pair.single1
        single2 = pair.single2
        pid_particle_pair1 = pair.pid_particle_pair1
        pid_particle_pair2 = pair.pid_particle_pair2
        oldpos1 = pid_particle_pair1[1].position
        oldpos2 = pid_particle_pair2[1].position

        if pair.event_type == EventType.IV_EVENT:
            # Draw actual pair event for iv at very last minute.
            pair.event_type = pair.draw_iv_event_type(pair.r0)

            if __debug__:
                log.info('Specified event type: IV_EVENT = %s' % pair.event_type)


        ### 3. Process the event produced by the pair

        # Count the event in the event statistics
        self.pair_steps[pair.event_type] += 1

        ### 3.1 Get new position and current structures of particles
        if pair.dt > 0.0:
            
            newpos1, newpos2, struct1_id, struct2_id = pair.draw_new_positions(pair.dt, pair.r0, pair.iv, pair.event_type)
            newpos1, struct1_id = self.world.apply_boundary((newpos1, struct1_id))
            newpos2, struct2_id = self.world.apply_boundary((newpos2, struct2_id))

            # Check that the particles do not overlap with any other particles in the world
            # Ignore the two singles because they are still at there old positions and most 
            # certainly would cause check_overlap to find them!
            assert not self.world.check_overlap((newpos1, pid_particle_pair1[1].radius),
                                                pid_particle_pair1[0], pid_particle_pair2[0])
            assert not self.world.check_overlap((newpos2, pid_particle_pair2[1].radius),
                                                pid_particle_pair1[0], pid_particle_pair2[0])

        else:
            newpos1 = pid_particle_pair1[1].position
            newpos2 = pid_particle_pair2[1].position
            struct1_id = pid_particle_pair1[1].structure_id
            struct2_id = pid_particle_pair2[1].structure_id
        # TODO? Check if the new positions are within domain
        # TODO? some more consistency checking of the positions
        #     assert self.check_pair_pos(pair, newpos1, newpos2, old_com,
        #                                pair.get_shell_size())


        # newpos1/2 now hold the new positions of the particles (not yet committed to the world)
        # if we would here move the particles and make new shells, then it would be similar to a propagate

        self.remove_domain(pair)

        ### 3.2 If identity changing processes have taken place
        #       Four cases:
        #       1. Single reaction
        if pair.event_type == EventType.SINGLE_REACTION:
            reactingsingle = pair.reactingsingle

            if reactingsingle == single1:
                theothersingle = single2
                # first move the non-reacting particle
                particles = self.fire_move(single2, newpos2, struct2_id, pid_particle_pair1)
                # don't ignore the (moved) non-reacting particle
                more_particles, zero_singles_b, ignore = self.fire_single_reaction(single1, newpos1, struct1_id, ignore)
                particles.extend(more_particles)
            else:
                theothersingle = single1
                particles = self.fire_move(single1, newpos1, struct1_id, pid_particle_pair2)
                more_particles, zero_singles_b, ignore = self.fire_single_reaction(single2, newpos2, struct2_id, ignore)
                particles.extend(more_particles)

            if __debug__:
                log.info('reactant = %s' % reactingsingle)

            # Make new NonInteractionSingle domains for every particle after the reaction.
            zero_singles = []
            for pid_particle_pair in particles:
                # 5. make a new single and schedule
                zero_single = self.create_single(pid_particle_pair)  # TODO reuse the non-reacting single domain
                self.add_domain_event(zero_single)
                zero_singles.append(zero_single)

        #
        #       2. Pair reaction
        #
        elif pair.event_type == EventType.IV_REACTION:

            particles, zero_singles_b, ignore = self.fire_pair_reaction(pair, newpos1, newpos2, struct1_id, struct2_id, ignore)

            # Make new NonInteractionSingle domains for every particle after the reaction.
            zero_singles = []
            for pid_particle_pair in particles:
                # 5. make a new single and schedule
                zero_single = self.create_single(pid_particle_pair)
                self.add_domain_event(zero_single)
                zero_singles.append(zero_single)

        # Just moving the particles
        #       3a. IV escape
        #       3b. CoM escape
        elif(pair.event_type == EventType.IV_ESCAPE or
             pair.event_type == EventType.COM_ESCAPE or
             pair.event_type == EventType.BURST):

            particles      = self.fire_move (single1, newpos1, struct1_id, pid_particle_pair2)
            particles.extend(self.fire_move (single2, newpos2, struct2_id))
            zero_singles_b = []
            # ignore is unchanged

            # Make new NonInteractionSingle domains for every particle after the reaction.
            zero_singles = []
            for pid_particle_pair in particles:
                # 5. make a new single and schedule
                zero_single = self.create_single(pid_particle_pair)  # TODO reuse domains that were cached in the pair
                self.add_domain_event(zero_single)
                zero_singles.append(zero_single)

        else:
            raise SystemError('process_pair_event: invalid event_type.')

       ##NOTE code snippit to reuse domains that were cached in pair domain
       ## re-use single domains for particles
       ## normally we would take the particles + new positions from the old pair
       ## and use them to make new singles. Now we re-use the singles stored in the
       ## pair
       #single1 = pair.single1
       #single2 = pair.single2
       #assert single1.domain_id not in self.domains
       #assert single2.domain_id not in self.domains
       #single1.pid_particle_pair = pid_particle_pair1  # this is probably redundant
       #single2.pid_particle_pair = pid_particle_pair2

       ## 'make' the singles
       #single1.initialize(self.t)
       #single2.initialize(self.t)
       
       #self.update_single_shell(single1, newpos1, pid_particle_pair1[1].radius)
       #self.update_single_shell(single2, newpos2, pid_particle_pair2[1].radius)


       #self.domains[single1.domain_id] = single1
       #self.domains[single2.domain_id] = single2

       ## Check the dimensions of the shells of the singles with the shell in the container
       #if __debug__:
           #container1 = self.geometrycontainer.get_container(single1.shell)
           #assert container1[single1.shell_id].shape.radius == \
                  #single1.shell.shape.radius
           #if type(single1.shell) is CylindricalShell:
               #assert container1[single1.shell_id].shape.half_length == \
                      #single1.shell.shape.half_length

           #container2 = self.geometrycontainer.get_container(single2.shell)
           #assert container2[single2.shell_id].shape.radius == \
                  #single2.shell.shape.radius
           #if type(single2.shell) is CylindricalShell:
               #assert container2[single2.shell_id].shape.half_length == \
                      #single2.shell.shape.half_length

       #assert single1.shell.shape.radius == pid_particle_pair1[1].radius
       #assert single2.shell.shape.radius == pid_particle_pair2[1].radius
       ## even more checking
       #assert self.check_domain(single1)
       #assert self.check_domain(single2)
       ## Now finally we are convinced that the singles were actually made correctly


        # Put the zero singles resulting from putative bursting in fire_... in the final list.
        zero_singles_fin = zero_singles_b
        # Ignore the zero singles that were made around the particles (cannot be bursted)
        for zero_single in zero_singles:
            ignore.append(zero_single.domain_id)
        zero_singles_fin.extend(zero_singles)       # Add the zero-dt singles around the particles

        ### 6. Recursively burst around the newly made zero-dt NonInteractionSingles that surround the particles.
        for zero_single in zero_singles:
            
            more_zero_singles, ignore = self.burst_non_multis(zero_single.pid_particle_pair[1].position,
                                                              zero_single.pid_particle_pair[1].radius*SINGLE_SHELL_FACTOR,
                                                              ignore)
            # Also add the zero-dt singles from this bursting to the final list
            zero_singles_fin.extend(more_zero_singles)

        # Some usefull checks in debugging mode
        # Check that at least all the zero_singles are on the ignore list
        if __debug__:
            assert all(zero_single.domain_id in ignore for zero_single in zero_singles_fin)

        ### 7. Log the event
        if __debug__:
            log.debug("process_pair_event: #1 { %s: %s => %s }" %
                      (single1, str(oldpos1), str(newpos1)))
            log.debug("process_pair_event: #2 { %s: %s => %s }" %
                      (single2, str(oldpos2), str(newpos2)))

        return zero_singles_fin, ignore


    def process_multi_event(self, multi, ignore):
    # This method handles the things that need to be done when the current event was
    # produced by a multi.
    # Returns:
    # - Nothing if the particles were just propagated.
    # Or:
    # - The zero_singles that are the result when the multi was broken up due to an event.
    #   Note that these could be many since the breakup can induce recursive bursting.
    # - The updated ignore list in case of an event. This contains the id of the 'multi'
    #   domain, ids of domains bursted in the process and the ids of zero-dt singles of the
    #   particles.

        if __debug__:
            log.info('FIRE MULTI: %s (dt=%s)' % (multi.last_event, multi.dt))

        if __debug__:
            assert (multi.domain_id in ignore), \
                   'Domain_id should already be on ignore list before processing event.'

            # check that the event time of the multi (last_time + dt) is equal to the
            # simulator time
            assert (abs(multi.last_time + multi.dt - self.t) <= TIME_TOLERANCE * self.t), \
                    'Timeline incorrect. multi.last_time = %s, multi.dt = %s, self.t = %s' % \
                    (FORMAT_DOUBLE % multi.last_time, FORMAT_DOUBLE % multi.dt, FORMAT_DOUBLE % self.t)

        self.multi_steps[multi.last_event] += 1
        self.multi_steps[3] += 1  # multi_steps[3]: total multi steps
        self.multi_time += multi.dt
        self.multi_rl   += multi.reaction_length
        multi.step()

        if(multi.last_event == EventType.MULTI_UNIMOLECULAR_REACTION or
           multi.last_event == EventType.MULTI_BIMOLECULAR_REACTION):
            self.reaction_events += 1
            self.last_reaction = multi.last_reaction

        if multi.last_event is not EventType.MULTI_DIFFUSION:                # if an event took place
            zero_singles, ignore = self.break_up_multi(multi, ignore)
            #self.multi_steps[multi.last_event] += 1
        else:
            multi.last_time = self.t
            self.add_domain_event(multi)
            zero_singles = []
            # ignore is unchanged

        return zero_singles, ignore


    def break_up_multi(self, multi, ignore):
        # Dissolves 'multi' into zero_singles, single with a zero shell (dt=0)
        # - 'ignore' contains domain ids that should be ignored
        # returns:
        # - updated ignore list
        # - zero_singles that were the product of the breakup

        self.remove_domain(multi)

        zero_singles = []
        for pid_particle_pair in multi.particles:
            zero_single = self.create_single(pid_particle_pair)
            self.add_domain_event(zero_single)
            zero_singles.append(zero_single)
            ignore.append(zero_single.domain_id)

        zero_singles_fin = zero_singles     # Put the zero-dt singles around the particles into the final list

        ### Recursively burst around the newly made zero-dt NonInteractionSingles that surround the particles.
        for zero_single in zero_singles:
            more_zero_singles, ignore = self.burst_non_multis(zero_single.pid_particle_pair[1].position,
                                                              zero_single.pid_particle_pair[1].radius*SINGLE_SHELL_FACTOR,
                                                              ignore)
            zero_singles_fin.extend(more_zero_singles)

        # check that at least all the zero_singles are on the ignore list
        if __debug__:
            assert all(zero_single.domain_id in ignore for zero_single in zero_singles_fin)

        return zero_singles_fin, ignore


    ###################################################
    #### METHODS FOR NEW SHELL CONSTRUCTION TRIALS ####
    ###################################################
    def try_interaction(self, single, target_structure):
    # Try to form an interaction between the 'single' particle and the 'target_structure'. The interaction can be a:
    # -CylindricalSurfaceInteraction
    # -PlanarSurfaceInteraction

        if __debug__:
           log.debug('trying to form Interaction(%s, %s)' % (single.pid_particle_pair[1], target_structure))


        ### 1. Attempt to make a testShell. If it fails it will throw an exception.
        try:
            testShell = try_default_testinteraction(single, target_structure, self.geometrycontainer, self.domains)
        except testShellError as e:
            testShell = None
            if __debug__:
                log.debug('%s not formed: %s' % \
                          ('Interaction(%s, %s)' % (single.pid_particle_pair[0], target_structure),
                          str(e) ))


        ### 2. The testShell was made succesfully. Now make the complete domain
        if testShell:
            # make the domain
            interaction = self.create_interaction(testShell)
            if __debug__:
                log.info('        * Created: %s' % (interaction))
                log.info('        * Total interaction rate: k_tot = %g' % interaction.interaction_ktot)

            # get the next event time
            interaction.dt, interaction.event_type, = interaction.determine_next_event()
            if __debug__:
                assert interaction.dt >= 0.0
                log.info('dt=%s' % (FORMAT_DOUBLE % interaction.dt)) 

            self.last_time = self.t

            self.remove_domain(single)
            # the event associated with the single will be removed by the scheduler.

            # add to scheduler
            self.add_domain_event(interaction)
            # check everything is ok
            if __debug__:
                assert self.check_domain(interaction)

            return interaction
        else:
            return None


    def try_transition(self, single, target_structure):
    # Try to form a transition between the 'single' particle on a structure and another structure.
    # This is called after an interaction trial has failed.
    # Currently only transitions between two planar surfaces are supported.

        if __debug__:
           log.debug('trying to form Transition(%s, %s)' % (single.pid_particle_pair[1], target_structure))


        ### 1. Attempt to make a testShell. If it fails it will throw an exception.
        try:
            testShell = try_default_testtransition(single, target_structure, self.geometrycontainer, self.domains)
        except testShellError as e:
            testShell = None
            if __debug__:
                log.debug('%s not formed: %s' % \
                          ('Transition(%s, %s)' % (single.pid_particle_pair[0], target_structure),
                          str(e) ))


        ### 2. The testShell was made succesfully. Now make the complete domain
        if testShell:
            # make the domain
            transition = self.create_transition(testShell)
            if __debug__:
                log.info('        * Created: %s' % (transition))

            # get the next event time
            transition.dt, transition.event_type, = transition.determine_next_event()
            if __debug__:
                assert transition.dt >= 0.0
                log.info('dt=%s' % (FORMAT_DOUBLE % transition.dt)) 

            self.last_time = self.t

            self.remove_domain(single)
            # the event associated with the single will be removed by the scheduler.

            # add to scheduler
            self.add_domain_event(transition)
            # check everything is ok
            if __debug__:
                #assert self.check_domain(transition) # HACK
                pass

            return transition
        else:
            return None


    def try_pair(self, single1, single2):
    # Try to make a pair domain out of the two singles. A pair domain can be a:
    # -SimplePair (both particles live on the same structure)
    # -MixedPair (the particles live on different structures -> MixedPair2D3D)
    # Note that single1 is always the single that initiated the creation of the pair
    #  and is therefore no longer in the scheduler

        if __debug__:
            log.debug('trying to form Pair(%s, %s)' %
                (single1.pid_particle_pair, single2.pid_particle_pair))

        ### 1. Attempt to make a testShell. If it fails it will throw an exception.
        try:
            testShell = try_default_testpair(single1, single2, self.geometrycontainer, self.domains)
        except testShellError as e:
            testShell = None
            if __debug__:
                log.debug('%s not formed: %s' % \
                          ('Pair(%s, %s)' % (single1.pid_particle_pair[0], single2.pid_particle_pair[0]),
                          str(e) ))


        ### 2. If the testShell could be formed, make the complete domain.
        if testShell:
            pair = self.create_pair(testShell)
            if __debug__:
                log.info('        * Created: %s' % (pair))

            pair.dt, pair.event_type, pair.reactingsingle = pair.determine_next_event(pair.r0)
            if __debug__:
                assert pair.dt >= 0
                log.info('dt=%s' % (FORMAT_DOUBLE % pair.dt)) 

            self.last_time = self.t

            self.remove_domain(single1)
            self.remove_domain(single2)

            # single1 will be removed by the scheduler, since it initiated the creation of the
            # pair.
            self.remove_event(single2)

            # add to scheduler
            self.add_domain_event(pair)
            # check everything is ok
            if __debug__:
                assert self.check_domain(pair)

            return pair
        else:
            return None
    

    ##############################################
    #### METHODS FOR MULTI SHELL CONSTRUCTION ####
    ##############################################
    def form_multi(self, single, multi_partners):
        # form a Multi with the 'single'

        # The 'multi_partners' are neighboring NonInteractionSingles, Multis and surfaces which
        # can be added to the Multi (this can also be empty)
        for partner, overlap in multi_partners:
            assert ((isinstance(partner, NonInteractionSingle) and partner.is_reset()) or \
                    isinstance(partner, Multi) or \
                    isinstance(partner, PlanarSurface) or \
                    isinstance(partner, DiskSurface) or \
                    isinstance(partner, CylindricalSurface)) or \
                    isinstance(partner, SphericalSurface), \
                    'multi_partner %s was not of proper type' % (partner)


        # Only consider objects that are within the Multi horizon
        # assume that the multi_partners are already sorted by overlap
        neighbors = [obj for (obj, overlap) in multi_partners if overlap < 0]

        # TODO there must be a nicer way to do this
        if neighbors:
            closest = neighbors[0]
        else:
            closest = None


        # 1. Make new Multi if Necessary (optimization)
        if isinstance(closest, Multi):
        # if the closest to this Single is a Multi, reuse the Multi.
            multi = closest
            neighbors = neighbors[1:]   # don't add the closest multi with add_to_multi_recursive below
        else: 
        # the closest is not a Multi. Can be NonInteractionSingle, surface or
        # nothing. Create new Multi
            multi = self.create_multi()

        # 2. Add the single to the Multi
        self.add_to_multi(single, multi)
        self.remove_domain(single)


        # Add all partner domains (multi and dt=0 NonInteractionSingles) in the horizon to the multi
        for partner in neighbors:            
            if (isinstance(partner, NonInteractionSingle) and partner.is_reset()) or \
               isinstance(partner, Multi):
                self.add_to_multi_recursive(partner, multi)
            else:
                # neighbor is a surface
                log.debug('add_to_multi: object(%s) is surface, not added to multi.' % partner)


        # 3. Initialize the multi and (re-)schedule        
        multi.initialize(self.t)
        if isinstance(closest, Multi):
            # Multi existed before
            self.update_domain_event(self.t + multi.dt, multi)
        else:
            # In case of new multi
            self.add_domain_event(multi)

        if __debug__:
            assert self.check_domain(multi)

        return multi


    def add_to_multi_recursive(self, domain, multi):
    # adds 'domain' (which can be zero-dt NonInteractionSingle or Multi) to 'multi'


        if __debug__:
            log.debug('add_to_multi_recursive:\t domain: %s, multi: %s' % (domain, multi))

        if isinstance(domain, NonInteractionSingle):
            assert domain.is_reset()        # domain must be zero-dt NonInteractionSingle

            # check that the particles were not already added to the multi previously
            if multi.has_particle(domain.pid_particle_pair[0]):
                # Already in the Multi.
                if __debug__:
                    log.debug('%s already in multi. skipping.' % domain)
                return

            # 1. Get the neighbors of the domain
            dompos = domain.shell.shape.position

            # neighbor_distances has same format as before
            # It contains the updated list of domains in the neighborhood with distances
            neighbor_distances = self.geometrycontainer.get_neighbor_domains(dompos, self.domains,
                                                                             ignore=[domain.domain_id, multi.domain_id])

            # 3. add domain to the multi
            self.add_to_multi(domain, multi)
            self.remove_domain(domain)
            self.remove_event(domain)

            # 4. Add recursively to multi, neighbors that:
            #    - have overlapping 'multi_horizons'
            #    - are Multi or
            #    - are just bursted (initialized) NonInteractionSingles
            for neighbor, dist_to_shell in neighbor_distances:

                if (isinstance (neighbor, NonInteractionSingle) and neighbor.is_reset()):
                    multi_horizon = (domain.pid_particle_pair[1].radius + neighbor.pid_particle_pair[1].radius) * \
                                    MULTI_SHELL_FACTOR
                    # distance from the center of the particles/domains
                    distance = self.world.distance(dompos, neighbor.shell.shape.position)
                    overlap = distance - multi_horizon

                elif isinstance(neighbor, Multi):
                    # The dist_to_shell = dist_to_particle - multi_horizon_of_target_particle
                    # So only the horizon and distance of the current single needs to be taken into account
                    # Note: this is built on the assumption that the shell of a Multi has the size of the horizon.
                    multi_horizon = (domain.pid_particle_pair[1].radius * MULTI_SHELL_FACTOR)
                    overlap = dist_to_shell - multi_horizon
                else:
                    # neighbor is not addible to multi
                    overlap = numpy.inf

                # 4.2 if the domains are within the multi horizon
                if overlap < 0:
                    self.add_to_multi_recursive(neighbor, multi)


        elif isinstance(domain, Multi):

            # check that the particles were not already added to the multi previously
            for pp in multi.particles:
                if domain.has_particle(pp[0]):
                    if __debug__:
                        log.debug('%s already added. skipping.' % domain)
                    break
            else:
                # 1.   No bursting is needed, since the shells in the multi already exist and no space has be made
                # 2.   Add the domain (the partner multi) to the existing multi
                self.merge_multis(domain, multi)

                # 3/4. No neighbors are searched and recursively added since everything that was in the multi
                #      horizon of the domain was already in the multi.

        else:
            # only NonInteractionSingles and Multi should be selected
            assert False, 'Trying to add non Single or Multi to Multi.'


    def add_to_multi(self, single, multi):
    # This method is similar to the 'create_' methods for pair and interaction, except it's now for a multi
    # adding a single to the multi instead of creating a pair or interaction out of single(s)

        if __debug__:
            log.info('add_to_multi:\t Adding %s to %s' % (single, multi))

        shell_id = self.shell_id_generator()
        shell = multi.create_new_shell(single.pid_particle_pair[1].position,
                                       single.pid_particle_pair[1].radius * MULTI_SHELL_FACTOR,
                                       multi.domain_id)
        shell_id_shell_pair = (shell_id, shell)
        self.geometrycontainer.move_shell(shell_id_shell_pair)
        multi.add_shell(shell_id_shell_pair)
        multi.add_particle(single.pid_particle_pair)

        # TODO maybe also cache the singles in the Multi for reuse?


    def merge_multis(self, multi1, multi2):
        # merge multi1 into multi2. multi1 will be removed.
        if __debug__:
            log.info('merge_multis: merging %s to %s' % (multi1.domain_id, multi2.domain_id))
            log.info('  %s' % multi1)
            log.info('  %s' % multi2)

            try:
                particle_of_multi1 = iter(multi1.particle_container).next()
                assert particle_of_multi1[0] not in \
                        multi2.particle_container
            except:
                pass

        for sid_shell_pair in multi1.shell_list:
            sid_shell_pair[1].did = multi2.domain_id
            self.geometrycontainer.move_shell(sid_shell_pair)
            multi2.add_shell(sid_shell_pair)

        for pid_particle_pair in multi1.particles:
            multi2.add_particle(pid_particle_pair)

        del self.domains[multi1.domain_id]
        self.remove_event(multi1)


    ##############################
    #### SOME HELPER METHODS  ####
    ##############################
    def domain_distance(self, pos, domain):
        # calculates the shortest distance from 'pos' to A shell (a Multi
        # can have multiple) of 'domain'.
        # Note: it returns the distance between pos and the surface of the shell
        return min(self.world.distance(shell.shape, pos)
                   for i, (_, shell) in enumerate(domain.shell_list))


    def obj_distance_array(self, pos, domains):
        dists = numpy.array([self.domain_distance(pos, domain) for domain in domains])
        return dists
        

    ####################
    #### STATISTICS ####
    ####################
    def print_report(self, out=None):
        """Print various statistics about the simulation.
        
        Arguments:
            - None

        """        
        single_steps = numpy.array(self.single_steps.values()).sum()
        interaction_steps = numpy.array(self.interaction_steps.values()).sum()
        pair_steps = numpy.array(self.pair_steps.values()).sum()
        multi_steps = self.multi_steps[3] # total multi steps
        total_steps = single_steps + interaction_steps + pair_steps + multi_steps

        if multi_steps:
            avg_multi_time = 1.0 * self.multi_time / multi_steps
            avg_multi_rl   = 1.0 * self.multi_rl   / multi_steps
        else:
            avg_multi_time = 0.0
            avg_multi_rl   = 0.0

        report = '''
t = %g
t0 = %g
sim. time: %g
\tNonmulti: %g\tMulti: %g
steps: %d 
updates: %d
\tSingle:\t%d\t(%.2f %%)\t(escape: %d, reaction: %d, bursted: %d, make_new_domain: %d)
\tInteraction: %d\t(%.2f %%)\t(escape: %d, interaction: %d, bursted: %d)
\tPair:\t%d\t(%.2f %%)\t(r-escape: %d, R-escape: %d, reaction pair: %d, single: %d, bursted: %d)
\tMulti:\t%d\t(%.2f %%)\t(diffusion: %d, escape: %d, reaction pair: %d, single: %d, bursted: %d)
\tavg. multi time step: %e, avg. multi reaction length: %e
\tmulti hardcore time step minimum: %s
total reactions:     %d
rejected moves:      %d
overlap remover was: %s
max. overlap error:  %g
''' \
            % (self.t, 
	       self.t0,
	       self.t - self.t0,
	       self.nonmulti_time, self.multi_time,
               self.step_counter, total_steps,
               single_steps,
               (100.0*single_steps) / total_steps,
               self.single_steps[EventType.SINGLE_ESCAPE],
               self.single_steps[EventType.SINGLE_REACTION],
               self.single_steps[EventType.BURST],
               self.single_steps['MAKE_NEW_DOMAIN'],
               interaction_steps,
               (100.0*interaction_steps) / total_steps,
               self.interaction_steps[EventType.IV_ESCAPE],
               self.interaction_steps[EventType.IV_INTERACTION],
               self.interaction_steps[EventType.BURST],
               pair_steps,
               (100.0*pair_steps) / total_steps,
               self.pair_steps[EventType.IV_ESCAPE],
               self.pair_steps[EventType.COM_ESCAPE],
               self.pair_steps[EventType.IV_REACTION],
               self.pair_steps[EventType.SINGLE_REACTION],
               self.pair_steps[EventType.BURST],
               multi_steps,
               (100.0*multi_steps) / total_steps,
               self.multi_steps[EventType.MULTI_DIFFUSION],
               self.multi_steps[EventType.MULTI_ESCAPE],
               self.multi_steps[EventType.MULTI_BIMOLECULAR_REACTION],
               self.multi_steps[EventType.MULTI_UNIMOLECULAR_REACTION],
               self.multi_steps[EventType.BURST],
               avg_multi_time,
               avg_multi_rl,
               ('inactive' if self.BD_DT_HARDCORE_MIN < 0.0 else self.BD_DT_HARDCORE_MIN),
               self.reaction_events,
               self.rejected_moves,
               ('active' if self.REMOVE_OVERLAPS else 'inactive'),
               self.max_overlap_error               
               )

        print >> out, report


    def activate_histograms(self, modes=['creation', 'updates']):
        """ Activate and initialize the shell creation and / or updates histograms.

            The argument is a list containing keywords of the histograms to activate,
            i.e. 'creation' and/or 'updates'.

            The default is ['creation', 'updates'], i.e. both histograms will be
            activated.

        """
        for m in modes:

            log.info('Activating %s histograms ...', str(m))

            if str(m) == 'creation':
                self.CREATION_HISTOGRAMS = True

            if str(m) == 'updates':
                self.UPDATES_HISTOGRAMS = True


        if self.CREATION_HISTOGRAMS:
            self.DomainCreationHists = DomainsHistogramCollection(self.world, nbins=100, name='Creation Histograms Collection')

        if self.UPDATES_HISTOGRAMS:
            self.DomainUpdatesHists = DomainsHistogramCollection(self.world, nbins=100, name='Updates Histograms Collection')


    def deactivate_histograms(self, modes=['creation', 'updates']):
        """ Deactivate the shell creation and / or updates histograms.

            The argument is a list containing keywords of the histograms to activate,
            i.e. 'creation' and/or 'updates'.

            The default is ['creation', 'updates'], i.e. both histograms will be
            deactivated.

        """
        for m in modes:

            log.info('Deactivating %s histograms ...', str(m))

            if str(m) == 'creation':
                self.CREATION_HISTOGRAMS = False

            if str(m) == 'updates':
                self.UPDATES_HISTOGRAMS = False


    ##########################################
    #### METHODS FOR CONSISTENCY CHECKING ####
    ##########################################
    def check_domain(self, domain):
        domain.check()

        # Construct ignore list for surfaces and the structures that the domain is associated with
        # __
        # This is necessary because structures which are involved in the 
        # mathematical solution need to be excluded from the overlap 
        # check.
        if isinstance(domain, Multi):
            # Ignore all surfaces, multi shells can overlap with 
            # surfaces.
            ignores = [s.id for s in self.world.structures]
            associated = []

        elif isinstance(domain, SphericalSingle) or isinstance(domain, SphericalPair) or isinstance(domain, PlanarSurfaceSingle): # TODO Why not PlanarSurfacePair ?
            # 3D NonInteractionSingles can overlap with planar surfaces but not with rods
            ignores = [domain.structure.structure_id] + [s.id for s in self.world.structures if isinstance(s, PlanarSurface)]
            associated = []

        elif isinstance(domain, DiskSurfaceSingle):
            # Particles bound to DiskSurfaces ignore all rods and other disks for now.
            ignores_cyl = [s.id for s in self.world.structures if isinstance(s, CylindricalSurface)] # TODO Only ignore closest cylinder
            ignores_dsk = [s.id for s in self.world.structures if isinstance(s, DiskSurface)] # TODO Only ignore closest disks
            ignores = ignores_cyl + ignores_dsk
            associated = [domain.structure.id, domain.structure.structure_id] # the latter is the ID of the parent structure

        elif isinstance(domain, CylindricalSurfacePlanarSurfaceIntermediateSingle) or isinstance(domain, MixedPair1DStatic) \
          or isinstance(domain, PlanarSurfaceDiskSurfaceInteraction):
            # Ignore the planar surface and sub-disk that holds/will hold the particle, and the neighboring cylinder PLUS its disks
            # Note that the plane is the parent structure of the disk, which in both cases is the target structure
            ignores_cyl = [s.id for s in self.world.structures if isinstance(s, CylindricalSurface)] # TODO Only ignore closest cylinder
            ignores_dsk = [s.id for s in self.world.structures if isinstance(s, DiskSurface)] # TODO Only ignore closest disks
            ignores = ignores_cyl + ignores_dsk
            associated = [domain.origin_structure.id, domain.target_structure.id, domain.target_structure.structure_id]
                                                                                  # the latter is the ID of the parent structure

        elif isinstance(domain, CylindricalSurfaceInteraction) or isinstance(domain, CylindricalSurfacePlanarSurfaceInteraction):
            # Ignore surface of the particle and interaction surface and all DiskSurfaces for now.
            ignores = [s.id for s in self.world.structures if isinstance(s, DiskSurface)] # TODO Only ignore closest disk
            associated = [domain.origin_structure.id, domain.target_structure.id]

        elif isinstance(domain, InteractionSingle) or isinstance(domain, MixedPair2D3D):
            # Ignore surface of the particle and interaction surface
            ignores = []
            associated = [domain.origin_structure.id, domain.target_structure.id]

        elif isinstance(domain, PlanarSurfacePair):
            # PlanarSurfacePair domains are also formed with a static particle located on a (sub-) disk of the plane
            # In these cases, the disk and--if present--a cylinder next to it shall be ignored.
            ignores = [domain.structure.structure_id] + domain.ignored_structure_ids # ignore parent structure and extra-ignore-list
            associated = [domain.structure.id]

        elif isinstance(domain, PlanarSurfaceTransitionSingle) or isinstance(domain, PlanarSurfaceTransitionPair):
            # Ignore surface of the particle and interaction surface
            ignores = [domain.structure1.structure_id, domain.structure2.structure_id] # parent structures
            associated = [domain.structure1.id, domain.structure2.id]

        else:
            # Ignore the structure that the particles are associated with
            ignores = []
            associated = [domain.structure.id]

        ###### check shell consistency
        # check that shells of the domain don't overlap with surfaces that are not associated with the domain.
        # check that shells of the domain DO overlap with the structures that it is associated with.
        # check that shells of the domain do not overlap with shells of other domains
        # check that shells are not bigger than the allowed maximum

        for shell_id, shell in domain.shell_list:

            ### Determine the size of the shell; take sth. representative
            if (type(shell.shape) is Cylinder):
                # the cylinder should at least fit in the maximal sphere
                shell_size = math.sqrt(shell.shape.radius**2 + shell.shape.half_length**2)
            elif (type(shell.shape) is Sphere):
                shell_size = shell.shape.radius
            else:
                raise RuntimeError('check_domain error: Shell shape was not Cylinder of Sphere')

            overlap_tolerance = shell_size*TOLERANCE

            ### Check that shells do not overlap with non associated surfaces
            surfaces = get_all_surfaces(self.world, shell.shape.position, ignores + associated)
            for surface, _ in surfaces:
                overlap = self.check_shape_overlap(shell.shape, surface.shape)
                if __debug__ and overlap < 0.0:
                            log.warn('%s (%s) overlaps with %s by %s.' % \
                                      (str(domain), str(shell), str(surface), FORMAT_DOUBLE % overlap) )
                assert overlap >= -1.0*overlap_tolerance, \
                    'Overlap (%s) out of overlap_tolerance (%s).' % (str(overlap), str(overlap_tolerance))
                    

            ### Check that shells DO overlap with associated surfaces.
            surfaces = get_all_surfaces(self.world, shell.shape.position, ignores)
            for surface, _ in surfaces:
                if surface.id in associated:
                    assert self.check_shape_overlap(shell.shape, surface.shape) < 0.0, \
                    '%s (%s) should overlap with associated surface %s.' % \
                    (str(domain), str(shell), str(surface))

            ### Check shell overlap with other shells
            neighbors = self.geometrycontainer.get_neighbor_domains(shell.shape.position,
                                                                    self.domains, ignore=[domain.domain_id])
            # TODO maybe don't check all the shells, this takes a lot of time
            # testing overlap criteria
            for neighbor, _ in neighbors:
                # note that the shell of a MixedPair or Multi that has have just been bursted can stick into each other.
                if not (((isinstance(domain, hasCylindricalShell)   and isinstance(domain, NonInteractionSingle)   and domain.is_reset()) and \
                         (isinstance(neighbor, hasSphericalShell)   and isinstance(neighbor, NonInteractionSingle) and domain.is_reset()) ) or \
                        ((isinstance(domain, hasSphericalShell)     and isinstance(domain, NonInteractionSingle)   and domain.is_reset()) and \
                         (isinstance(neighbor, hasCylindricalShell) and isinstance(neighbor, NonInteractionSingle) and domain.is_reset()) )):

                    for _, neighbor_shell in neighbor.shell_list:
                        overlap = self.check_shape_overlap(shell.shape, neighbor_shell.shape)
                        if __debug__ and overlap < 0.0:
                            log.warn('%s (%s) overlaps with %s (%s) by %s.' %\
                                      (domain, str(shell), str(neighbor), str(neighbor_shell), FORMAT_DOUBLE % overlap) )
                        assert overlap >= -1.0*overlap_tolerance, \
                            'Overlap out of overlap_tolerance = %s.' % str(overlap_tolerance)

            ### Check if the shell does not exceed the maximum size
            assert shell_size <= self.geometrycontainer.get_user_max_shell_size(), \
                '%s shell size larger than user-set max shell size, shell_size = %s, max = %s.' % \
                (str(shell_id), FORMAT_DOUBLE % shell_size, FORMAT_DOUBLE % self.geometrycontainer.get_user_max_shell_size())

            assert shell_size <= self.geometrycontainer.get_max_shell_size(), \
                '%s shell size larger than simulator cell size / 2, shell_size = %s, max = %s.' % \
                (str(shell_id), FORMAT_DOUBLE % shell_size, FORMAT_DOUBLE % self.geometrycontainer.get_max_shell_size())

        return True


    def check_shape_overlap(self, shape1, shape2):
    # Return the distance between two shapes (positive number means no overlap, negative means overlap)

        # overlap criterium when one of the shapes is a sphere
        if (type(shape1) is Sphere):
            distance = self.world.distance(shape2, shape1.position)
            return (1.0+TOLERANCE)*distance - shape1.radius
        elif (type(shape2) is Sphere):
            distance = self.world.distance(shape1, shape2.position)
            return (1.0+TOLERANCE)*distance - shape2.radius

        # overlap criterium when one of the shapes is a cylinder and the other is a plane
        elif ((type(shape1) is Cylinder) and (type(shape2) is Plane)) or \
             ((type(shape2) is Cylinder) and (type(shape1) is Plane)):

            # putatively swap to make sure that shape1 is Cylinder and shape2 is Plane
            if (type(shape2) is Cylinder) and (type(shape1) is Plane):
                temp = shape2
                shape2 = shape1
                shape1 = temp

            if math.sqrt(shape1.half_length**2 + shape1.radius**2) < self.world.distance(shape2, shape1.position):
                # if the plane is outside the sphere surrounding the cylinder.
                return 1

            else: 
                shape1_pos = shape1.position
                shape2_pos = shape2.position
                shape1_post = self.world.cyclic_transpose(shape1_pos, shape2_pos)
                inter_pos = shape1_post - shape2_pos
                relative_orientation = numpy.dot(shape1.unit_z, shape2.unit_z)
                # if the unit_z of the plane is perpendicular to the axis of the cylinder.
                if feq(relative_orientation, 0):
                    if abs(numpy.dot(inter_pos, shape2.unit_x)) - shape1.half_length > shape2.half_extent[0] or \
                       abs(numpy.dot(inter_pos, shape2.unit_y)) - shape1.half_length > shape2.half_extent[1] or \
                       abs(numpy.dot(inter_pos, shape2.unit_z)) > shape1.radius:
                        return 1
                    else:
                        # NOTE this is still incorrect. By the above if statement the cylinder is made into a cuboid
                        return -1

                elif feq(abs(relative_orientation), 1):
                    if abs(numpy.dot(inter_pos, shape2.unit_x)) - shape1.radius > shape2.half_extent[0] or \
                       abs(numpy.dot(inter_pos, shape2.unit_y)) - shape1.radius > shape2.half_extent[1] or \
                       abs(numpy.dot(inter_pos, shape2.unit_z)) > shape1.half_length:
                        return 1
                    else:
                        # NOTE this is still incorrect. By the above if statement the cylinder is made into a cuboid
                        return -1
                else:
                    raise RuntimeError('check_shape_overlap: planes and cylinders should be either parallel or perpendicular.')

        # FIXME FIXME separate Disk overlap criterium in separate check (probably clearer/faster than combining)
        # overlap criterium when both shells are cylindrical or disks (= cylinders with half_length = 0.0)
        elif (type(shape1) is Cylinder) and (type(shape2) is Cylinder) or \
             (type(shape1) is Cylinder) and (type(shape2) is Disk) or \
             (type(shape1) is Disk)     and (type(shape2) is Cylinder) or \
             (type(shape1) is Disk)     and (type(shape2) is Disk) :

            # Disk has no property half_length, so check type before any calculation
            shape1_hl = 0.0
            shape2_hl = 0.0
            if type(shape1) is Cylinder:
                shape1_hl = shape1.half_length
            if type(shape2) is Cylinder:                
                shape2_hl = shape2.half_length

            # Check whether the cylinders are inside the sphere of which the radius is the shortest distance
            # to the other cylinder; in that case, there cannot be any overlap and we are fine.
            if math.sqrt(shape1_hl**2 + shape1.radius**2) < self.world.distance(shape2, shape1.position) or \
               math.sqrt(shape2_hl**2 + shape2.radius**2) < self.world.distance(shape1, shape2.position):
                
                return 1

            else:

                # Calculate the inter-object vector (inter_pos)
                # Don't forget the periodic boundary conditions
                shape1_pos = shape1.position
                shape2_pos = shape2.position
                shape1_post = self.world.cyclic_transpose(shape1_pos, shape2_pos)
                inter_pos = shape1_post - shape2_pos

                relative_orientation = numpy.dot(shape1.unit_z, shape2.unit_z)

                # If the unit_z of cylinder1 (disk1) is perpendicular to the axis of cylinder2 (disk2).
                if feq(relative_orientation, 0.0):

                    # Project the inter-cylinder distance on the axes of the two cylinders (disks)
                    inter_pos_proj_1 = numpy.dot(inter_pos, shape1.unit_z) * shape1.unit_z
                    inter_pos_proj_2 = numpy.dot(inter_pos, shape2.unit_z) * shape2.unit_z
                    # Also calculate the part orthogonal to both projections
                    inter_pos_proj_3 = inter_pos - inter_pos_proj_1 - inter_pos_proj_2

                    delta_1 = length(inter_pos_proj_1)
                    delta_2 = length(inter_pos_proj_2)
                    delta_3 = length(inter_pos_proj_3)                    

                    # Collision is impossible if the half-length of the cylinder that we projected on
                    # plus the radius of the other cylinder are smaller then the projected distance
                    if delta_1 > shape1_hl + shape2.radius:
                        return 1
                    # Also check for the vice-versa projection
                    if delta_2 > shape2_hl + shape1.radius:
                        return 1                                                                               

                    # Treat the obvious collisions:
                    # If the following criterion is fulfilled we certainly have one
                    if delta_3 <= shape1.radius + shape2.radius and \
                       shape1_hl > delta_1 and shape2_hl > delta_2:

                        return -1

                    else:
                        # The cylinders overlap in one of the planes defined by the cylinder axes
                        # as plane normal vectors. That does not necessarily mean that they also overlap
                        # in 3D precisely because of the missing corner volume (when compared to a box).
                        # Collision here of course is possible but it is nontrivial to calculate it
                        # in a generic way. For now we just warn.
                        # TODO We need really sth. more sophisticated here!
                        log.warning('check_shape_overlap: Incomplete check for orthogonal cylinders overlap.')
                        return 1

                # If the two objects (cylinder or disk) are parallel
                elif feq(abs(relative_orientation), 1.0):

                    # Calculate the components of the inter-object vector in the COS
                    # defined by shape2
                    inter_pos_z = shape2.unit_z * numpy.dot(inter_pos, shape2.unit_z)
                    inter_pos_r = inter_pos - inter_pos_z
                    overlap_r = (1.0+TOLERANCE)*length(inter_pos_r) - (shape1.radius + shape2.radius)
                    overlap_z = (1.0+TOLERANCE)*length(inter_pos_z) - (shape1_hl + shape2_hl)

                    if (overlap_r < 0.0) and (overlap_z < 0.0):

                       if length(inter_pos_r) == 0.0: 
                          total_overlap = overlap_z
                       elif length(inter_pos_z) == 0.0:
                          total_overlap = overlap_r
                       else:
                          total_overlap = -1.0 * math.sqrt(overlap_r*overlap_r + overlap_z*overlap_z)
                        
                       return total_overlap

                    else:
                        return 1
                else:
                    raise RuntimeError('check_shape_overlap: cylinders are not oriented parallel or perpendicular.')

        # If both shapes are planes.
        elif (type(shape1) is Plane) and (type(shape2) is Plane):
            # TODO
            return 1

        # something was wrong (wrong type of shape provided)
        else:
            raise RuntimeError('check_shape_overlap: wrong shape type(s) provided.')


    def check_domain_for_all(self):
    # For every domain in domains, checks the consistency
        for domain in self.domains.itervalues():
            self.check_domain(domain)


    def check_event_stoichiometry(self):
        ### check scheduler
        # -check that every event on scheduler is associated with domain or is a non domain related event
        # -check that every event with domain is also in domains{}

        SMT = 6                 # just some temporary definition to account for non-domain related events
        self.other_objects = {} # ditto
        for id, event in self.scheduler:
            domain_id = event.data
            if domain_id != SMT:
                # in case the domain_id is not special, it needs to be in self.domains
                assert domain_id in self.domains
            else:
                # if it is special in needs to be in self.other_objects
                assert domain_id in self.other_objects


        ### performs two checks:
        # -check that every domain in domains{} has one and only one event in the scheduler
        # -check that dt, last_time of the domain is consistent with the event time on the scheduler
        already_in_scheduler = set()        # make a set of domain_ids that we found in the scheduler
        for domain_id, domain in self.domains.iteritems():
            # find corresponding event in the scheduler
            for id, event in self.scheduler:
                if event.data == domain_id:
                    # We found the event in the scheduler that is associated with the domain
                    assert (abs(domain.last_time + domain.dt - event.time) <= TIME_TOLERANCE * event.time)
                    break
            else:
                raise RuntimeError('check_event_stoichiometry: event for domain_id %s could not be found in scheduler' % str(domain_id) )

            # make sure that we had not already found it earlier
            assert domain_id not in already_in_scheduler
            already_in_scheduler.add(domain_id)


    def check_particle_consistency(self):
        ### Checks the particles consistency between the world and the domains of
        #   the simulator

        # First, check num particles in domains is equal to num particles in the world
        world_population = self.world.num_particles
        domain_population = 0
        for domain in self.domains.itervalues():
            domain_population += domain.multiplicity

        if world_population != domain_population:
            raise RuntimeError('check_event_stoichiometry: population %d != domain_population %d' %
                               (world_population, domain_population))

        # If control bounds are defined, check whether all particles are within
        # (with a certain tolerance):
        world_particles = list(self.world)

        for particle in world_particles:
            
            pos = self.get_position(particle)

            for corner1, corner2 in self.control_bounds:

                  tolerance = length(corner2) * TOLERANCE  

                  if not(      all([diff >= -tolerance for diff in numpy.subtract(pos, corner1)]) \
                          and  all([diff >= -tolerance for diff in numpy.subtract(corner2, pos)]) ):

                      log.warn('Particle out of control bounds: particle = %s, bounds = %s, tolerance = %s' \
                               % (particle, (corner1, corner2), tolerance) )

          

       ## Next, check that every particle in the domains is once and only once in the world.
       #already_in_domain = set()
       #world_particles = list(self.world)
       #for domain in self.domains.itervalues():
           #for domain_particle in domain.particles:
               #for world_particle in world_particles:
                   #if domain_particle == world_particle:
                       #break
               #else:
                   #raise RuntimeError('particle %s not in world' % str(domain_particle))

               #assert domain_particle not in already_in_domain, 'particle %s twice in domains' % str(domain_particle)
               #already_in_domain.add(domain_particle)

       ## This now means that all the particles in domains are represented in the world and that
       ## all the particles in the domains are unique (no particle is represented in two domains)

       #assert already_in_domain == len(world_particles)
       ## Since the number of particles in the domains is equal to the number of particles in the
       ## world this now also means that all the particles in the world are represented in the
       ## domains.

    def check_shell_matrix(self):
        ### checks the consistency between the shells in the geometry container and the domains
        # -check that shells of a domain in domains{} are once and only once in the shell matrix
        # -check that all shells in the matrix are once and only once in a domain

        did_map, shell_map = self.geometrycontainer.get_dids_shells()

        shell_population = 0
        for domain in self.domains.itervalues():
            shell_population += domain.num_shells

            # get the shells associated with the domain according to the geometrycontainer
            shell_ids = did_map[domain.domain_id]
            for shell_id, shell in domain.shell_list:
                # check that all shells in the domain are in the matrix and have the proper domain_id
                assert shell_id in shell_ids

            # check that the number of shells in the shell_list is equal to the number of shells the domain
            # says it has is equal to the number of shell the geometrycontainer has registered to the domain.
            assert domain.num_shells == len(list(domain.shell_list))
            assert domain.num_shells == len(shell_ids)
            if len(shell_ids) != domain.num_shells:
                diff = set(sid for (sid, _)
                               in domain.shell_list).difference(shell_ids)
                for sid in diff:
                    print shell_map.get(sid, None)

                raise RuntimeError('check_shell_matrix: number of shells are inconsistent '
                                   '(%d != %d; %s) - %s' %
                                   (len(shell_ids), domain.num_shells, 
                                    domain.domain_id, diff))

        # check that total number of shells in domains==total number of shells in shell container
        matrix_population = self.geometrycontainer.get_total_num_shells()
        if shell_population != matrix_population:
            raise RuntimeError('check_shell_matrix: num shells (%d) != matrix population (%d)' %
                               (shell_population, matrix_population))
        # Since the number of shells in the domains is equal to the number of shells in the
        # geometrycontainer this now also means that all the shells in the geometrycontainer are
        # represented in the domains.

        # This now also means that the shells of all the cached singles in Pairs are not in the containers.


#####################################################
#### TODO: METHODS PROTOTYPES FOR FURTHER CHECKS ####
#####################################################
### check that all the cached singles in Pairs are not in domains{}.

### check world
# check that particles do not overlap with cylinderical surfaces unless the domain is associated with the surface

### check domains
# check that testShell is of proper type
# check that the shell(s) of domain have the proper geometry (sphere/cylinder)
# check that shell is within minimum and maximum
# check that shell obeys scaling properties
# check that the particles are within the shells of the domain
# check that the position of the shell(s) and particle(s) are within the structures that the particles live on
# check that dt != 0 unless NonInteractionSingle.is_reset()
# check associated structures are of proper type (plane etc, but also of proper StructureTypeID)
# check that Green's functions are defined.

### check NonInteractionSingle
# check if is_reset() then shellsize is size particle, dt==0, event_type==ESCAPE
# check shell.unit_z == structure.unit_z
# check drift < inf
# check inner space < shell

### check Pair
# check number of particles==2
# check D_R, D_r > 0
# check r0 is between sigma and a (within bounds of greens function)
# check sigma

### check SimplePair
# check CoM, iv lies in the structure of the particles
# check shell.unit_z == structure.unit_z

### check MixedPair
# check CoM is in surface, IV is NOT

### check Interaction
# check shell.unit_z = +- surface.unit_z

### check consistency of the model
# check that the product species of an interaction lives on the interaction surface.
# check that the product species of a bimolecular reaction lives on either structure of reactant species
# check that the product species of a unimolecular reaction lives on structure of the reactant species or the bulk.
# structures cannot overlap unless substructure

    def check_domains(self):
    # checks that the events in the scheduler are consistent with the domains

        # make set of event_id that are stored in all the domains
        event_ids = set(domain.event_id
                        for domain in self.domains.itervalues())
        # check that all the event_id in the scheduler are also stored in a domain
        for id, event in self.scheduler:
            if id not in event_ids:
                raise RuntimeError('check_domains: event %s in event scheduler has no domain in self.domains' %
                                   event)
            else:
                event_ids.remove(id)

        # self.domains always include a None  --> this can change in future
        if event_ids:
            raise RuntimeError('check_domains: following domains in self.domains are not in '
                               'event scheduler: %s' % str(tuple(event_ids)))

    def check_pair_pos(self, pair, pos1, pos2, com, radius):
        particle1 = pair.pid_particle_pair1[1]
        particle2 = pair.pid_particle_pair2[1]

        old_com = com
        
        # debug: check if the new positions are valid:
        new_distance = self.world.distance(pos1, pos2)
        particle_radius12 = particle1.radius + particle2.radius

        # check 1: particles don't overlap.
        if new_distance <= particle_radius12:
            if __debug__:
                log.info('rejected move: radii %s, particle distance %s',
                         (FORMAT_DOUBLE % particle1.radius + particle2.radius,
                          FORMAT_DOUBLE % new_distance))
            if __debug__:
                log.debug('DEBUG: pair.dt %s, pos1 %s, pos2 %s' %
                          (FORMAT_DOUBLE % pair.dt, FORMAT_DOUBLE % pos1,
                           FORMAT_DOUBLE % pos2))
            raise RuntimeError('New particles overlap')

        # check 2: particles within mobility radius.
        d1 = self.world.distance(old_com, pos1) + particle1.radius
        d2 = self.world.distance(old_com, pos2) + particle2.radius
        if d1 > radius or d2 > radius:
            raise RuntimeError('check_pair_pos: new particle(s) out of protective sphere. ' 
                               'radius = %s, d1 = %s, d2 = %s ' %
                               (FORMAT_DOUBLE % radius, FORMAT_DOUBLE % d1,
                                FORMAT_DOUBLE % d2))

        return True

    ##########################
    #### CHECKLIST METHOD ####
    ##########################
    def check(self):
        ParticleSimulatorBase.check(self)

        assert self.scheduler.check()

        assert self.t >= 0.0
        assert self.dt >= 0.0

        self.check_shell_matrix()
        self.check_domains()
        self.check_event_stoichiometry()
        self.check_particle_consistency()
        
        self.check_domain_for_all()


    ########################################
    #### METHODS FOR LOADING AND SAVING ####
    ########################################
    # These are just wrappers around the methods
    # in loadsave.py :

    def save_state(self, filename, reload=False, delay=0.0):
        """ Save the state of the simulator after bursting
            all domains. The latter facilitates reconstruction
            of precisely the state saved.
            
            Arguments:
            - filename : a string specifying the name of
                         the file that the state will be
                         saved in.
            - [reload] : (optional) if this this set
                         to 'True' the simulator will
                         be re-initialized with the state
                         from the save-file ('filename').
                         Use this if you experience divergence
                         between the original and saved
                         simulations caused by limited
                         Python float precision.

                         reload = False by default.

            - [delay] :  (optional) remain idle for a
                         certain amount of seconds defined
                         by this parameter before reloading the 
                         saved state. This may be useful to avoid
                         reloading of a file which has not yet
                         been completely written.
                         Only has an effect when reload = True.                         
        """
        loadsave.save_state(self, filename)

        if(reload):
        
            if(delay > 0.0):
                    sleep(delay)

            self.load_state(filename, reset_t0=False)
	    # When reloading to continue the simulation, we
	    # want to make sure that the recorded starting time
	    # is not overwritten


    def load_state(self, filename, reset_t0=True):
        """ Load a state previously saved via save_state()
            and re-initialize the simulator with the loaded
            data.
            
            Takes the name of the save-file as an argument
            of string-type.

	    If the optional parameter reset_t0 is set to 'True'
	    the starting time of the scheduler (self.t0) will be
	    set to the scheduler time saved in the input file.
	    It is 'True' by default and typically only set to
	    'False' during temporary interrupts with saving and
	    reloading of the current state.
        """
        # Run the load function which will return a
        # new world containing the read-in model and
        # objects in the right positions and the seed
        # that was used to reset the RNG at output
        world, seed, time_info = loadsave.load_state(filename)

        if __debug__:
            log.info('Loaded state from file %s, re-initializing the simulator...' % filename)

        # Re-initialize the simulator using the seed
        # from the input file
        self.reset_seed(seed)
        self.__init__(world, myrandom.rng, reset=False)
            # reset=False ensures the statistics are not lost

        # Set the simulator time to the time it had at output
        # This is to avoid divergence between the original and the
        # restarted simulation because of the limited floating point 
        # precision of Python
        self.t  = time_info[0]

	if reset_t0:
	        self.t0 = self.t


    #########################################
    #### METHODS FOR DEBUGGING & TESTING ####
    #########################################
    def dump_scheduler(self):
        """Dump scheduler information.

        """
        for id, event in self.scheduler:
            print id, event

    def dump(self):
        """Dump scheduler and event information.

        """
        for id, event in self.scheduler:
            print id, event, self.domains[event.data]

    def count_domains(self):
        # Returns a tuple (# Singles, # Pairs, # Multis).

        num_singles = 0
        num_pairs = 0
        num_multis = 0
        for d in self.domains.itervalues():
            if isinstance(d, Single):
                num_singles += 1
            elif isinstance(d, Pair):
                num_pairs += 1
            elif isinstance(d, Multi):
                num_multis += 1
            else:
                raise RuntimeError('count_domains: domain has unknown type!')

        return (num_singles, num_pairs, num_multis)

    def set_BD_only(self):

        self.BD_ONLY_FLAG = True

    def unset_BD_only(self):

        self.BD_ONLY_FLAG = False


    dispatch = [
        (Single, process_single_event),
        (Pair, process_pair_event),
        (Multi, process_multi_event)
        ]


<|MERGE_RESOLUTION|>--- conflicted
+++ resolved
@@ -630,20 +630,17 @@
         if event.time == numpy.inf:
             self.t, self.last_event = self.MAX_TIME_STEP, event
         else:
-<<<<<<< HEAD
-            self.t, self.last_event = event.time, event               
-=======
             self.t, self.last_event = event.time, event
-        
-        if __debug__:
-            domain_counts = self.count_domains()
-            log.info('\n\n%d: t=%s dt=%e (next_time=%s)\t' %
-                     (self.step_counter, self.t,
-                      self.dt, self.scheduler.top[1].time if self.scheduler.size > 0 else 0) + 
-                     'Singles: %d, Pairs: %d, Multis: %d\n' % domain_counts + 
-                     'event=#%d reactions=%d rejectedmoves=%d' %
-                     (id, self.reaction_events, self.rejected_moves))
->>>>>>> 987bb3dc
+
+        # Retained from earlier, but currently switched off
+        #if __debug__:
+        #    domain_counts = self.count_domains()
+        #    log.info('\n\n%d: t=%s dt=%e (next_time=%s)\t' %
+        #             (self.step_counter, self.t,
+        #             self.dt, self.scheduler.top[1].time if self.scheduler.size > 0 else 0) + 
+        #             'Singles: %d, Pairs: %d, Multis: %d\n' % domain_counts + 
+        #             'event=#%d reactions=%d rejectedmoves=%d' %
+        #             (id, self.reaction_events, self.rejected_moves))
 
         # 2. Use the correct method to process (fire) the shell that produced the event
         #
@@ -687,7 +684,7 @@
         if __debug__:
             if self.dt < 1e-10: # We consider 0.1 nanoseconds a zero-step
 
-                # log.warning('dt = %e = %.10e-%.10e = zero step, working in s.t >> dt~0 Python limit.' % (self.dt, next_time, self.t))
+                log.warning('dt = %e = %.10e-%.10e = zero step, working in s.t >> dt~0 Python limit.' % (self.dt, next_time, self.t))
                 self.zero_steps += 1
 
                 if self.zero_steps >= max(self.scheduler.size * 3, self.MAX_NUM_DT0_STEPS): 
