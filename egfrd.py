#!/usr/env python

from weakref import ref
import math

import numpy

from _gfrd import (
    Event,
    EventScheduler,
    Particle,
    SphericalShell,
    CylindricalShell,
    DomainIDGenerator,
    ShellIDGenerator,
    DomainID,
    ParticleContainer,
    CuboidalRegion,
    CylindricalSurface,
    PlanarSurface,
    Surface,
    _random_vector,
    Cylinder,
    Sphere,
    Plane,
    NetworkRulesWrapper,
    )

from gfrdbase import *
from single import *
from pair import *
from multi import *
from utils import *
from constants import *
from shellcontainer import ShellContainer
from shells import (
    testShellError,
    testPair,
    testInteractionSingle,
    hasSphericalShell,
    hasCylindricalShell,
    SphericalSingletestShell,
    SphericalPairtestShell,
    PlanarSurfaceSingletestShell,
    PlanarSurfacePairtestShell,
    CylindricalSurfaceSingletestShell,
    CylindricalSurfacePairtestShell,
    PlanarSurfaceInteractiontestShell,
    CylindricalSurfaceInteractiontestShell,
    CylindricalSurfaceSinktestShell,
    MixedPair2D3DtestShell,
    )

import logging
import os

log = logging.getLogger('ecell')

### Singles
def create_default_single(domain_id, shell_id, pid_particle_pair, structure, reaction_rules, geometrycontainer, domains):
    if isinstance(structure, CuboidalRegion):
        # first make the test shell
        testSingle = SphericalSingletestShell(pid_particle_pair, structure, geometrycontainer, domains)
        return SphericalSingle          (domain_id, shell_id, testSingle, reaction_rules)
    elif isinstance(structure, PlanarSurface):
        # first make the test shell
        testSingle = PlanarSurfaceSingletestShell(pid_particle_pair, structure, geometrycontainer, domains)
        return PlanarSurfaceSingle      (domain_id, shell_id, testSingle, reaction_rules)
    elif isinstance(structure, CylindricalSurface):
        # first make the test shell
        testSingle = CylindricalSurfaceSingletestShell(pid_particle_pair, structure, geometrycontainer, domains)
        return CylindricalSurfaceSingle (domain_id, shell_id, testSingle, reaction_rules)

### Interactions
def try_default_testinteraction(single, surface, geometrycontainer, domains):
    if isinstance(single.structure, CuboidalRegion):
        if isinstance(surface, PlanarSurface):
            return PlanarSurfaceInteractiontestShell(single, surface, geometrycontainer, domains)
        elif isinstance(surface, CylindricalSurface):
            return CylindricalSurfaceInteractiontestShell(single, surface, geometrycontainer, domains)
        else:
            raise testShellError('(Interaction). Combination of (3D particle, surface) is not supported')
    elif isinstance(single.structure, PlanarSurface):
        raise testShellError('(Interaction). Combination of (2D particle, surface) is not supported')
    elif isinstance(single.structure, CylindricalSurface):
        if isinstance(surface, CylindricalSurface):     # TODO differentiate between a sink and a cap
            return CylindricalSurfaceSinktestShell (single, surface, geometrycontainer, domains)
        else:
            raise testShellError('(Interaction). Combination of (1D particle, surface) is not supported')
    else:
        raise testShellError('(Interaction). structure of particle was of invalid type')

def create_default_interaction(domain_id, shell_id, testShell, reaction_rules, interaction_rules):
    if isinstance(testShell, CylindricalSurfaceInteractiontestShell):
        return CylindricalSurfaceInteraction (domain_id, shell_id, testShell, reaction_rules, interaction_rules)
    elif isinstance(testShell, PlanarSurfaceInteractiontestShell):
        return PlanarSurfaceInteraction      (domain_id, shell_id, testShell, reaction_rules, interaction_rules)
    elif isinstance(testShell, CylindricalSurfaceSinktestShell):
        return CylindricalSurfaceSink        (domain_id, shell_id, testShell, reaction_rules, interaction_rules)

### Pairs
def try_default_testpair(single1, single2, geometrycontainer, domains):
    if single1.structure == single2.structure:
        if isinstance(single1.structure, CuboidalRegion):
            return SphericalPairtestShell(single1, single2, geometrycontainer, domains)
        elif isinstance(single1.structure, PlanarSurface):
            return PlanarSurfacePairtestShell(single1, single2, geometrycontainer, domains)
        elif isinstance(single1.structure, CylindricalSurface):
            return CylindricalSurfacePairtestShell(single1, single2, geometrycontainer, domains)
    elif (isinstance(single1.structure, PlanarSurface) and isinstance(single2.structure, CuboidalRegion)):
        return MixedPair2D3DtestShell(single1, single2, geometrycontainer, domains) 
    elif (isinstance(single2.structure, PlanarSurface) and isinstance(single1.structure, CuboidalRegion)):
        return MixedPair2D3DtestShell(single2, single1, geometrycontainer, domains)
    else:
        # a 1D/3D pair was supposed to be formed -> unsupported
        raise testShellError('(MixedPair). combination of structure not supported')
        
def create_default_pair(domain_id, shell_id, testShell, reaction_rules):
    # Either SphericalPair, PlanarSurfacePair, or CylindricalSurfacePair.
    if   isinstance(testShell, SphericalPairtestShell):
        return SphericalPair          (domain_id, shell_id, testShell, reaction_rules)
    elif isinstance(testShell, PlanarSurfacePairtestShell):
        return PlanarSurfacePair      (domain_id, shell_id, testShell, reaction_rules)
    elif isinstance(testShell, CylindricalSurfacePairtestShell):
        return CylindricalSurfacePair (domain_id, shell_id, testShell, reaction_rules)
    # or MixedPair (3D/2D)
    elif isinstance(testShell, MixedPair2D3DtestShell):
        return MixedPair2D3D          (domain_id, shell_id, testShell, reaction_rules)


class DomainEvent(Event):
    __slot__ = ['data']
    def __init__(self, time, domain):
        Event.__init__(self, time)
        self.data = domain.domain_id            # Store the domain_id key refering to the domain
                                                # in domains{} in the scheduler

class Delegate(object):
    def __init__(self, obj, method, arg):
        self.ref = ref(obj)
        self.method = method
        self.arg = arg

    def __call__(self):
        return self.method(self.ref(), self.arg)


class EGFRDSimulator(ParticleSimulatorBase):
    """The eGFRDSimulator implements the asynchronous egfrd scheme of performing
    the diffusing and reaction of n particles. The eGFRDsimulator acts on a 'world'
    object containing particles and structures, and can be attached and detached from
    this 'world'.
    """
    def __init__(self, world, rng=myrandom.rng, network_rules=None):
        """Create a new EGFRDSimulator.

        Arguments:
            - world
                a world object created with the function 
                gfrdbase.create_world.
            - rng
                a random number generator. By default myrandom.rng is 
                used, which uses Mersenne Twister from the GSL library.
                You can set the seed of it with the function 
                myrandom.seed.
            - network_rules
                you don't need to use this, for backward compatibility only.

        """
        if network_rules == None:
            network_rules = NetworkRulesWrapper(world.model.network_rules)
        ParticleSimulatorBase.__init__(self, world, rng, network_rules)

        self.domain_id_generator = DomainIDGenerator(0)
        self.shell_id_generator = ShellIDGenerator(0)

        # some constants
        self.MAX_NUM_DT0_STEPS = 1000

        self.MAX_TIME_STEP = 10

        self.DEFAULT_DT_FACTOR = 1e-5           # Diffusion time prefactor in oldBD algortithm to determine time step.
        
        self.DEFAULT_STEP_SIZE_FACTOR = 0.05    # The maximum step size in the newBD algorithm is determined as DSSF * sigma_min.
                                                # Make sure that DEFAULT_STEP_SIZE_FACTOR < MULTI_SHELL_FACTOR, or else the 
                                                # reaction volume sticks out of the multi.

        # used datastructrures
        self.scheduler = EventScheduler()       # contains the events. Note that every domains has exactly one event

        self.domains = {}                       # a dictionary containing references to the domains that are defined
                                                # in the simulation system. The id of the domain (domain_id) is the key.
                                                # The domains can be a single, pair or multi of any type.

        # other stuff
        self.is_dirty = True                    # The simulator is dirty if the state if the simulator is not
                                                # consistent with the content of the world that it represents
                                                # (or if we don't know for sure)

        self.reset()                            # The Simulator is only initialized at the first step, allowing
                                                # modifications to the world to be made before simulation starts

    def get_next_time(self):
        """ 
        Returns the time it will be when the next egfrd timestep
        is completed.        
        """ #~MW
        if self.scheduler.size == 0:
            return self.t                       # self.t is the current time of the simulator
        else:
            return self.scheduler.top[1].time

    ###
    # The next methods control the general functioning of the simulator
    ###
    def reset(self):
        """
        This function resets the "records" of the simulator. This means
        the simulator time is reset, the step counter is reset, events
        are reset, etc.
        Can be for example usefull when users want to first do an equilibration
        run before starting the "real experiment".
        """ #~ MW
        self.t = 0.0
        self.dt = 0.0
        self.step_counter = 0
        self.single_steps = {EventType.SINGLE_ESCAPE:0,
                             EventType.SINGLE_REACTION:0,
                             EventType.BURST:0}
        self.interaction_steps = {EventType.IV_INTERACTION:0,
                                  EventType.IV_ESCAPE:0,
                                  EventType.BURST:0}
        self.pair_steps = {EventType.SINGLE_REACTION:0,
                           EventType.IV_REACTION:0,
                           EventType.IV_ESCAPE:0,
                           EventType.COM_ESCAPE:0,
                           EventType.BURST:0}
        self.multi_steps = {EventType.MULTI_ESCAPE:0,
                            EventType.MULTI_UNIMOLECULAR_REACTION:0,
                            EventType.MULTI_BIMOLECULAR_REACTION:0,
                            EventType.MULTI_DIFFUSION:0,
                            EventType.BURST:0,
                            3:0}
        self.zero_steps = 0
        self.rejected_moves = 0
        self.reaction_events = 0
        self.last_event = None
        self.last_reaction = None

        self.is_dirty = True            # simulator needs to be re-initialized

    def initialize(self):
        """Initialize the eGFRD simulator

        This method (re-)initializes the simulator with the current state of the 'world'
        that it represents.
        Call this method if you change the 'world' using methods outside of the Simulator
        thereby invalidating the state of the eGFRD simulator (the simulator is dirty), or
        in an other case that the state of the simulator is inconsistent with the state of
        the world.
        """
        # 1. (re-)initialize previously set datastructures
        ParticleSimulatorBase.initialize(self)
        self.scheduler.clear()
        self.domains = {}

        # create/clear other datastructures
        self.geometrycontainer = ShellContainer(self.world)

        # 2. Couple all the particles in 'world' to a new 'single' in the eGFRD simulator
        # Fix order of adding particles (always, or at least in debug mode).
        singles = []
        pid_particle_pairs = list(self.world)
        pid_particle_pairs.sort()

        for pid_particle_pair in pid_particle_pairs:
            single = self.create_single(pid_particle_pair)
            if __debug__:
                log.debug('%s as single %s' %
                          (pid_particle_pair[0], single.domain_id))
            singles.append(single)
        assert len(singles) == self.world.num_particles
        for single in singles:
            self.add_domain_event(single)

        # 3. The simulator is now consistent with 'world'
        self.is_dirty = False

    def stop(self, t):
        """Bring the simulation to a full stop, which synchronizes all
        particles at time t. The state is similar to the state after
        initialization.

        With eGFRD, particle positions are normally updated 
        asynchronously. This method bursts all protective domains so that 
        the position of each particle is known.

        Arguments:
            - t
                the time at which to synchronize the particles. Usually 
                you will want to use the current time of the simulator: 
                EGFRDSimulator.t.

        This method is called stop because it is usually called at the 
        end of a simulation. It is possible to call this method at an 
        earlier time. For example the Logger module does this, because 
        it needs to know the positions of the particles at each log 
        step.

        """
        if __debug__:
            log.info('stop at %s' % (FORMAT_DOUBLE % t))

        if self.t == t:                         # We actually already stopped?
            return                              # FIXME: is this accurate? Probably use feq from utils.py

        if t >= self.scheduler.top[1].time:     # Can't schedule a stop later than the next event time
            raise RuntimeError('Stop time >= next event time.')

        if t < self.t:
            raise RuntimeError('Stop time < current time.')

        self.t = t

#        non_single_list = []

        # Burst all the domains that we know of.
        self.burst_all_domains()
        # first burst all Singles, and put Pairs and Multis in a list.
#        for id, event in self.scheduler:
#        ignore = []
#        for domain_id, domain in self.domains.items():
#            if domain_id not in ignore:
##                domain = self.domains[event.data]
#                if isinstance(domain, Pair) or isinstance(domain, Multi):
#                    non_single_list.append(domain)
#                elif isinstance(domain, Single):
#                    if __debug__:
#                        log.debug('burst %s, last_time= %s' % 
#                                  (domain, FORMAT_DOUBLE % domain.last_time))
#                    ignore.append(domain.domain_id)
#                    ignore = self.burst_single(domain, ignore)
#                else:
#                    assert False, 'domain from domains{} was no Single, Pair or Multi'
#
#
#        # then burst all Pairs and Multis.
#        if __debug__:
#            log.debug('burst %s' % non_single_list)
#        non_single_ids = [non_single.domain_id for non_single in non_single_list]
#        self.burst_domains(non_single_ids, ignore)

        self.dt = 0.0

    def step(self):
        """Execute one eGFRD step.

        """
        self.last_reaction = None

        if self.is_dirty:
            self.initialize()
            
        if __debug__:
            if int("0" + os.environ.get("ECELL_CHECK", ""), 10):
                self.check()
        
        self.step_counter += 1

        if __debug__:
            if self.scheduler.size == 0:
                raise RuntimeError('No Events in scheduler.')
        
        # 1. Get the next event from the scheduler
        #
        id, event = self.scheduler.pop()
        domain = self.domains[event.data]
        if event.time == numpy.inf:
            self.t, self.last_event = self.MAX_TIME_STEP, event
        else:
            self.t, self.last_event = event.time, event

        if __debug__:
            domain_counts = self.count_domains()
            log.info('\n\n%d: t=%s dt=%s\t' %
                     (self.step_counter, FORMAT_DOUBLE % self.t,
                      FORMAT_DOUBLE % self.dt) + 
                     'Singles: %d, Pairs: %d, Multis: %d\n' % domain_counts + 
                     'event=#%d reactions=%d rejectedmoves=%d' %
                     (id, self.reaction_events, self.rejected_moves))
       
        # 2. Use the correct method to process (fire) the shell that produced the event
        #
        # Dispatch is a dictionary (hash) of what function to use to fire
        # different classes of shells (see bottom egfrd.py) 
        # event.data holds the object (Single, Pair, Multi) that is associated with the next event.
        # e.g. "if class is Single, then process_single_event" ~ MW
        for klass, f in self.dispatch:
            if isinstance(domain, klass):
                f(self, domain, [domain.domain_id])         # fire the correct method for the class (e.g. process_single_event(self, Single))

        if __debug__:
            if self.scheduler.size == 0:
                raise RuntimeError('Zero events left.')

        # 3. Adjust the simulation time
        #
        next_time = self.scheduler.top[1].time
        self.dt = next_time - self.t

        # assert if not too many successive dt=0 steps occur.
        if __debug__:
            if self.dt == 0:
                self.zero_steps += 1
                # TODO What is best solution here? Usually no prob, -> just let 
                # user know?
                if self.zero_steps >= max(self.scheduler.size * 3, self.MAX_NUM_DT0_STEPS): 
                    #raise RuntimeError('too many dt=zero steps. '
                    #                   'Simulator halted?'
                    #                'dt= %.10g-%.10g' % (self.scheduler.top[1].time, self.t))
                    log.warning('dt=zero step, working in s.t >> dt~0 Python limit.')
            else:
                self.zero_steps = 0



    def create_single(self, pid_particle_pair):
    # Create a new single domain from a particle.
    # The interaction can be any NonInteractionSingle (SphericalSingle, PlanarSurface or CylindricalSurface
    # NonInteractionSingle).

        # 1. generate identifiers for the domain and shell. The event_id is
        # generated by the scheduler
        domain_id = self.domain_id_generator()
        shell_id = self.shell_id_generator()

        # get unimolecular reaction rules
        reaction_rules = self.network_rules.query_reaction_rule(pid_particle_pair[1].sid)
        # Get structure (region or surface) where the particle lives.
        species = self.world.get_species(pid_particle_pair[1].sid)
        structure = self.world.get_structure(pid_particle_pair[1].structure_id)

        # 2. Create and register the single domain.
        # The type of the single that will be created 
        # depends on the structure (region or surface) this particle is 
        # in/on. Either SphericalSingle, PlanarSurfaceSingle, or 
        # CylindricalSurfaceSingle.
        single = create_default_single(domain_id, shell_id, pid_particle_pair, 
                                       structure, reaction_rules,
                                       self.geometrycontainer, self.domains)

        assert isinstance(single, NonInteractionSingle)
        single.initialize(self.t)               # set the initial event and event time
        self.domains[domain_id] = single

        # 3. update the proper shell container
        self.geometrycontainer.move_shell(single.shell_id_shell_pair)

#        if __debug__:
#            # Used in __str__.
        single.world = self.world

        return single

    def create_interaction(self, testShell):
    # Create a new interaction domain from a testShell.
    # The interaction can be any interaction (PlanarSurface or CylindricalSurface). The creation of the testShell was
    # succesful, so here we can just make the domain.

#       assert that the particle is not already associate with another domain

        assert isinstance(testShell, testInteractionSingle)

        # 1. generate identifiers for the domain and shell. event_id is generated by
        # the scheduler
        domain_id = self.domain_id_generator()
        shell_id = self.shell_id_generator()

        # get unimolecular reaction rules
        species_id = testShell.pid_particle_pair[1].sid
        reaction_rules = self.network_rules.query_reaction_rule(species_id)
        # get reaction rules for interaction
        surfacetype_id = testShell.surface.sid
        interaction_rules = self.network_rules.query_reaction_rule(species_id, surfacetype_id)


        # 2. Create and register the interaction domain.
        # The type of the interaction that will be created 
        # depends on the surface (planar or cylindrical) the particle is 
        # trying to associate with. Either PlanarSurfaceInteraction or 
        # CylindricalSurfaceInteraction.
        interaction = create_default_interaction(domain_id, shell_id, testShell,
                                                 reaction_rules, interaction_rules)

        assert isinstance(interaction, InteractionSingle)
        interaction.initialize(self.t)
        self.domains[domain_id] = interaction

        # 3. update the shell containers 
        self.geometrycontainer.move_shell(interaction.shell_id_shell_pair)

#        if __debug__:
#            # Used in __str__.
        interaction.world = self.world

        return interaction

    def create_pair(self, testShell):
    # Create a new pair domain from a testShell.
    # The pair can be any pair (Simple or Mixed). The creation of the testShell was
    # succesful, so here we can just make the domain.

        assert isinstance(testShell, testPair)

        # 1. generate needed identifiers
        domain_id = self.domain_id_generator()
        shell_id = self.shell_id_generator()

        # Select 1 reaction type out of all possible reaction types between the two particles.
        reaction_rules = self.network_rules.query_reaction_rule(testShell.pid_particle_pair1[1].sid,
                                                                testShell.pid_particle_pair2[1].sid)


        # 2. Create pair. The type of the pair that will be created depends
        # on the structure (region or surface) the particles are in/on.  
        pair = create_default_pair(domain_id, shell_id, testShell, reaction_rules)

        assert isinstance(pair, Pair)
        pair.initialize(self.t)
        self.domains[domain_id] = pair

        # 3. update the shell containers with the new shell
        self.geometrycontainer.move_shell(pair.shell_id_shell_pair)

#        if __debug__:
#            # Used in __str__.
        pair.world = self.world

        return pair

    def create_multi(self):
        # 1. generate necessary id's
        domain_id = self.domain_id_generator()

        # 2. Create and register domain object
        multi = Multi(domain_id, self, self.DEFAULT_STEP_SIZE_FACTOR)
        self.domains[domain_id] = multi

        # 3. no shells are yet made, since these are added later
        # -> a multi can have 0 shells
        return multi


#    def move_single(self, single, position, radius=None):
#        single.pid_particle_pair = self.move_particle(single.pid_particle_pair, position)
#        self.update_single_shell(single, position, radius)
#
#    def update_single_shell(self, single, shell):#position, radius=None):
#        # Reuse shell_id.
#        shell_id = single.shell_id
#
#        # Replace shell.
#        shell_id_shell_pair = (shell_id, shell) 
#
#        single.shell_id_shell_pair = shell_id_shell_pair
#        self.geometrycontainer.move_shell(shell_id_shell_pair)

    def move_particle(self, pid_particle_pair, position, structure_id):
        # Moves a particle in World and performs the required change of structure_id
        # based on an existing particle.

        new_pid_particle_pair = (pid_particle_pair[0],
                                 Particle(position,
                                          pid_particle_pair[1].radius,
                                          pid_particle_pair[1].D,
                                          pid_particle_pair[1].v,
                                          pid_particle_pair[1].sid,
                                          structure_id))

        self.world.update_particle(new_pid_particle_pair)

        return new_pid_particle_pair

    def remove_domain(self, obj):
        # Removes all the ties to a domain (single, pair, multi) from the system.
        # Note that the particles that it represented still exist
        # in 'world' and that obj also still persits (?!)
        if __debug__:
            log.info("remove: %s" % obj)
        # TODO assert that the domain is not still in the scheduler
        del self.domains[obj.domain_id]
        for shell_id_shell_pair in obj.shell_list:
            self.geometrycontainer.remove_shell(shell_id_shell_pair)

### TODO These methods can be made methods to the scheduler class
    def add_domain_event(self, domain):
    # This method makes an event for domain 'domain' in the scheduler.
    # The event will have the domain_id pointing to the appropriate domain in 'domains{}'.
    # The domain will have the event_id pointing to the appropriate event in the scheduler.
        event_time = self.t + domain.dt
        event_id = self.scheduler.add(
            DomainEvent(event_time, domain))
        if __debug__:
            log.info('add_event: %s, event=#%d, t=%s' %
                     (domain.domain_id, event_id,
                      FORMAT_DOUBLE % (event_time)))
        domain.event_id = event_id                      # FIXME side effect programming -> unclear!!

    def remove_event(self, event):
        if __debug__:
            log.info('remove_event: event=#%d' % event.event_id)
        del self.scheduler[event.event_id]

    def update_domain_event(self, t, domain):
        if __debug__:
            log.info('update_event: %s, event=#%d, t=%s' %
                     (domain.domain_id, domain.event_id, FORMAT_DOUBLE % t))
        self.scheduler.update((domain.event_id, DomainEvent(t, domain)))




    def burst_domain(self, domain, ignore):
    # Reduces 'domain' (Single, Pair or Multi) to 'zero_singles', singles
    # with the zero shell, and dt=0.
    # returns:
    # - list of zero_singles that was the result of the bursting
    # - updated ignore list

        domain_id = domain.domain_id

        if __debug__:
            log.info('burst_domain: %s' % domain)

        if isinstance(domain, Single):  # Single
            # TODO. Compare with gfrd.
            zero_singles, ignore = self.burst_single(domain, ignore)
        elif isinstance(domain, Pair):  # Pair
            zero_singles, ignore = self.burst_pair(domain, ignore)
        else:                           # Multi
            assert isinstance(domain, Multi)
            zero_singles, ignore = self.burst_multi(domain, ignore)

        if __debug__:
            # After a burst, the domain should be gone and should be on the ignore list.
            # Also the zero_singles should only be NonInteractionSingles
            assert domain_id not in self.domains
            assert domain_id in ignore
            assert all(isinstance(b, NonInteractionSingle) for b in zero_singles)
            log.info('zero_singles = %s' % ',\n\t  '.join(str(i) for i in zero_singles))

        return zero_singles, ignore

    def burst_single(self, single, ignore):
        # Bursts the 'single' domain and updates the 'ignore' list.
        # Returns:
        # - zero_singles that are the result of bursting the single (can be multiple
        #   because the burst is recursive). The zero_single have zero shell and are scheduled.
        # - the updated ignore list

        if __debug__:
            log.debug('burst single: %s', single)

        # Check correct timeline ~ MW
        assert single.last_time <= self.t
        assert self.t <= single.last_time + single.dt

        # Override dt, the burst happens before the single's scheduled event.
        # Override event_type. 
        single.dt = self.t - single.last_time
        single.event_type = EventType.BURST
        # with a burst there is always an associated event in the scheduler.
        # to simulate the natural occurence of the event we have to remove it from the scheduler
        self.remove_event(single)

        return self.process_single_event(single, ignore)

    def burst_pair(self, pair, ignore):
        # Bursts the 'pair' domain and updates the 'ignore' list.
        # Returns:
        # - zero_singles that are the result of bursting the pair (can be more than two
        #   since the burst is recursive). The zero_single have zero shell and are scheduled.
        # - the updated ignore list

        if __debug__:
            log.debug('burst_pair: %s', pair)

        # make sure that the current time is between the last time and the event time
        if __debug__:
            assert pair.last_time <= self.t
            assert self.t <= pair.last_time + pair.dt

        # Override event time and event_type. 
        pair.dt = self.t - pair.last_time 
        pair.event_type = EventType.BURST
        # with a burst there is always an associated event in the scheduler.
        # to simulate the natural occurence of the event we have to remove it from the scheduler
        self.remove_event(pair)

        return self.process_pair_event(pair, ignore)

    def burst_multi(self, multi, ignore):
        # Bursts the 'multi' domain and updates the 'ignore' list.
        # Returns:
        # - zero_singles that are the result of bursting the multi (note that the burst is
        #   recursive). The zero_single have zero shell and are scheduled.
        # - the updated ignore list

        if __debug__:
            log.debug('burst multi: %s', multi)

        #multi.sim.sync()
        # make sure that the current time is between the last time and the event time
        if __debug__:
            assert multi.last_time <= self.t
            assert self.t <= multi.last_time + multi.dt

        # with a burst there is always an associated event in the scheduler.
        # to simulate the natural occurence of the event we have to remove it from the scheduler
        self.remove_event(multi)        # The old event was still in the scheduler

        return self.break_up_multi(multi, ignore)

    def burst_volume(self, pos, radius, ignore=[]):
        """ Burst domains within a certain volume and give their ids.

        (Bursting means it propagates the particles within the domain until
        the current time, and then creates a new, minimum-sized domain.)

        Arguments:
            - pos: position of area to be "bursted"
            - radius: radius of spherical area to be "bursted"
            - ignore: ids of domains that should be ignored, none by default.
        """ # ~ MW
        # TODO burst_volume now always assumes a spherical volume to burst.
        # It is inefficient to burst on the 'other' side of the membrane or to
        # burst in a circle, when you want to make a new shell in the membrane.
        # Then we may want to burst in a cylindrical volume, not a sphere.

        neighbor_ids = self.geometrycontainer.get_neighbors_within_radius_no_sort(pos, radius, ignore)

        return self.burst_domains(neighbor_ids, ignore)

    def burst_all_domains(self):
        # Bursts all the domains in the simulator

        all_domains = self.domains.items()
        all_domain_ids =[domain_id for domain_id, _ in all_domains]
        zero_singles, ignore = self.burst_domains(all_domain_ids, [])

        # Check if the bursting procedure was correct.
        if __debug__:
            assert len(zero_singles) == self.world.num_particles
            assert len(ignore) == (len(all_domains) + self.world.num_particles)

    def burst_domains(self, domain_ids, ignore=[]):
        # bursts all the domains that are in the list 'domain_ids'
        # ignores all the domain ids on 'ignore'
        # returns:
        # - list of zero_singles that was the result of the bursting
        # - updated ignore list

        zero_singles = []
        for domain_id in domain_ids:
            if domain_id not in ignore:
                domain = self.domains[domain_id]

                # add the domain_id to the list of domains that is already bursted (ignore list),
                # and burst the domain.
                ignore.append(domain_id)
                zero_singles2, ignore = self.burst_domain(domain, ignore)
                # add the resulting zero_singles from the burst to the total list of zero_singles.
                zero_singles.extend(zero_singles2)

        return zero_singles, ignore

    def burst_non_multis(self, pos, radius, ignore):
        # Recursively bursts the domains within 'radius' centered around 'pos'
        # Similarly to burst_volume but now doesn't burst all domains.
        # Returns:
        # - the updated list domains that are already bursted -> ignore list
        # - zero_singles that were the result of the burst

        # get the neighbors in the burstradius that are not already bursted.
        neighbor_ids = self.geometrycontainer.get_neighbors_within_radius_no_sort(pos, radius, ignore)

        zero_singles = []
        for domain_id in neighbor_ids:
            if domain_id not in ignore:                 # the list 'ignore' may have been updated in a
                domain = self.domains[domain_id]        # previous iteration of the loop

                if isinstance(domain, NonInteractionSingle) and domain.is_reset():
                    # If the domain was already bursted, but was not on the ignore list yet, put it there.
                    # NOTE: we assume that the domain has already bursted around it when it was made!
                    ignore.append(domain_id)

                elif (not isinstance(domain, Multi)) and (self.t != domain.last_time):
                    # Burst domain only if (AND):
                    # -within burst radius
                    # -not already bursted before (not on 'ignore' list)
                    # -domain is not zero dt NonInteractionSingle
                    # -domain is not a multi
                    # -domain has time passed
 
                    # add the domain_id to the list of domains that is already bursted (ignore list),
                    # and burst the domain.
                    ignore.append(domain_id)
                    zero_singles2, ignore = self.burst_domain(domain, ignore)
                    # add the resulting zero_singles from the burst to the total list of zero_singles.
                    zero_singles.extend(zero_singles2)

                #else:
                    # Don't burst domain if (OR):
                    # -domain is farther than burst radius
                    # -domain is already a burst NonInteractionSingle (is on the 'ignore' list)
                    # -domain is a multi
                    # -domain is domain in which no time has passed

                    # NOTE that the domain id is NOT added to the ignore list since it may be bursted at a later
                    # time

        return zero_singles, ignore




    def fire_single_reaction(self, single, reactant_pos, reactant_structure_id, ignore):
        # This takes care of the identity change when a single particle decays into
        # one or a number of other particles
        # It performs the reactions:
        # A(any structure) -> 0
        # A(any structure) -> B(same structure or 3D)
        # A(any structure) -> B(same structure) + C(same structure or 3D)
        if __debug__:
            assert isinstance(single, Single)

        # Note that the reactant_structure_id is the id of the structure on which the particle was located at the time of the reaction.
        if __debug__:
            assert isinstance(single, Single)

        # 0. get reactant info
        reactant                    = single.pid_particle_pair
        reactant_radius             = reactant[1].radius
        species                     = self.world.get_species(reactant[1].sid)
        reactant_structure_type_id  = species.structure_type_id
<<<<<<< HEAD
=======
        reactant_structure_id       = reactant.structure_id     # TODO should be the structure_id at the time of the reaction.
>>>>>>> 00025ff2
        reactant_structure          = self.world.get_structure(reactant_structure_id)
        rr = single.reactionrule

        # The zero_singles are the NonInteractionSingles that are the total result of the recursive
        # bursting process.
        zero_singles = []

        if len(rr.products) == 0:
            
            # 1. No products, no info
            # 1.5 No new position/structure_id required
            # 2. No space required
            # 3. No space required
            # 4. process the changes (remove particle, make new ones)
            self.world.remove_particle(reactant[0])
            products = []
            # zero_singles/ignore is unchanged.

            # 5. Update counters
            self.reaction_events += 1
            self.last_reaction = (rr, (reactant, None), products)

            # 6. Log the change
            if __debug__:
                 log.info('single reaction: product = None.')
            
        elif len(rr.products) == 1:
            
            # 1. get product info
            product_species           = self.world.get_species(rr.products[0])
            product_radius            = product_species.radius
            product_structure_type_id = product_species.structure_type_id

<<<<<<< HEAD
            # 1.5 get new position and structure_id of particle
            # If the particle falls of a surface (non CuboidalRegion)
=======
            # 1.5 get new position(s) of particle
>>>>>>> 00025ff2
            if product_structure_type_id != reactant_structure_type_id:
                assert (product_structure_type_id == self.world.get_def_structure_type_id())

                # produce a number of new possible positions for the product particle
                # TODO make these generators for efficiency
                product_pos_list = []
                if isinstance(reactant_structure, PlanarSurface):
                    a = myrandom.choice(-1, 1)
                    directions = [-a,a]
                    # place the center of mass of the particle 'at contact' with the membrane
                    vector_length = (product_radius + 0.0) * (MINIMAL_SEPARATION_FACTOR - 1.0)  # the thickness of the membrane is 0.0
                    product_pos_list = [reactant_pos + vector_length * reactant_structure.shape.unit_z * direction \
                                        for direction in directions]

                elif isinstance(reactant_structure, CylindricalSurface):
                    vector_length = (product_radius + reactant_structure.shape.radius) * MINIMAL_SEPARATION_FACTOR
                    for _ in range(self.dissociation_retry_moves):
                        unit_vector3D = random_unit_vector()
                        unit_vector2D = normalize(unit_vector3D - 
                                        (reactant_structure.shape.unit_z * numpy.dot(unit_vector3D, reactant_structure.shape.unit_z)))
                        vector = reactant_pos + vector_length * unit_vector2D
                        product_pos_list.append(vector)
                else:
                    # cannot decay from 3D to other structure
                    raise RuntimeError('fire_single_reaction: Can not decay from 3D to other structure')

                product_structure_id = self.world.get_def_structure_id()    # product structure is always the default structure (bulk)

<<<<<<< HEAD
            # If decay happens to same structure_type
            else:
                product_pos_list     = [reactant_pos]           # no change of position is required if structure_type doesn't change
                product_structure_id = reactant_structure_id    # The product structure is the structure where the reaction takes place.


            # 2. make space for the products (kinda brute force, but now we only have to burst once).
            if not ((product_pos_list[0] == reactant_pos).all()) or product_radius > reactant_radius:
                product_pos = self.world.apply_boundary(product_pos_list[0])
                radius = self.world.distance(product_pos, reactant_pos) + product_radius
                zero_singles, ignore = self.burst_volume(product_pos, radius, ignore)

            # 3. check that there is space for the products (try different positions if possible)
            # accept the new positions if there is enough space.
=======
            else:
                # decay happens to same structure_type
                product_pos_list = [reactant_pos]               # no change of position is required if structure_type doesn't change
                product_structure_id = reactant_structure_id    # The product structure is the structure where the reaction takes place.


            ### Repeat for all the proposed positions.
>>>>>>> 00025ff2
            for product_pos in product_pos_list:
                product_pos = self.world.apply_boundary(product_pos)

                # check that there is space for the products 
                # Note that we do not check overlap with surfaces (we assume that its no problem)
                if (not self.world.check_overlap((product_pos, product_radius), reactant[0])):

                    # 4. process the changes (remove particle, make new ones)
                    self.world.remove_particle(reactant[0])
                    newparticle = self.world.new_particle(product_species.id, product_structure_id, product_pos)
                    products = [newparticle]

                    # 5. update counters
                    self.reaction_events += 1
                    self.last_reaction = (rr, (reactant, None), products)

                    # 6. Log the change
                    if __debug__:
                        log.info('single reaction: product (%s) = %s' % (len(products), products))

                    # exit the loop, we have found a new position
                    break

            else:
                    # 4. Process (the lack of) change
                    moved_reactant = self.move_particle(reactant, reactant_pos, reactant_structure_id)
                    products = [moved_reactant]

                    # 5. update counters
                    self.rejected_moves += 1

                    # 6. Log the event
                    if __debug__:
                        log.info('single reaction: placing product failed.')

            
        elif len(rr.products) == 2:
            # 1. get product info
            product1_species            = self.world.get_species(rr.products[0])
            product2_species            = self.world.get_species(rr.products[1])
            product1_structure_type_id  = product1_species.structure_type_id 
            product2_structure_type_id  = product2_species.structure_type_id 
            product1_radius             = product1_species.radius
            product2_radius             = product2_species.radius
            D1 = product1_species.D
            D2 = product2_species.D
            particle_radius12           = product1_radius + product2_radius


<<<<<<< HEAD
            # 1.5 Get new positions and structure_ids of particles
            #     If one of the particle is not on the surface of the reactant.
=======
            # 1.5 get new position(s) of particle
>>>>>>> 00025ff2
            if product1_structure_type_id != product2_structure_type_id:
                # make sure that the reactant was on a 2D or 1D surface
                assert reactant_structure_type_id != self.world.get_def_structure_type_id()
                # make sure that only either one of the target structures is the 3D ('^' is exclusive-OR)
                assert ((product1_structure_type_id == self.world.get_def_structure_type_id()) ^ \
                        (product2_structure_type_id == self.world.get_def_structure_type_id()))

                # figure out which product stays in the surface and which one goes to 3D
                # Note that A is a particle in the surface and B is in the 3D
                if (product2_structure_type_id == self.world.get_def_structure_type_id()):
                    # product2 goes to 3D and is now particleB (product1 is particleA and is on the surface)
<<<<<<< HEAD
                    product1_structure_id = reactant_structure_id               # TODO after the displacement the structure can change!
=======
                    product1_structure_id = reactant_structure_id
>>>>>>> 00025ff2
                    product2_structure_id = self.world.get_def_structure_id()
                    productA_radius = product1_radius
                    productB_radius = product2_radius
                    DA = D1
                    DB = D2
                    default = True      # we like to think of this as the default
                else:
                    # product1 goes to 3D and is now particleB (product2 is particleA)
                    product2_structure_id = reactant_structure_id
                    product1_structure_id = self.world.get_def_structure_id()
                    productA_radius = product2_radius
                    productB_radius = product1_radius
                    DA = D2
                    DB = D1
                    default = False

                if isinstance(reactant_structure, PlanarSurface):
                    # draw a number of new positions for the two product particles
                    # TODO make this into a generator

                    product_pos_list = []
                    for _ in range(self.dissociation_retry_moves):
                        # draw the random angle for the 3D particle relative to the particle left in the membrane

                        # do the backtransform with a random iv with length such that the particles are at contact
                        # Note we make the iv slightly longer because otherwise the anisotropic transform will produce illegal
                        # positions
                        iv = random_vector(particle_radius12 * MixedPair2D3D.calc_z_scaling_factor(DA, DB))
                        iv *= MINIMAL_SEPARATION_FACTOR

                        # determine the side of the membrane the dissociation takes place
                        unit_z = reactant_structure.shape.unit_z * myrandom.choice(-1, 1)
                        newposA, newposB = MixedPair2D3D.do_back_transform(reactant_pos, iv, DA, DB,
                                                                           productA_radius, productB_radius,
                                                                           reactant_structure, unit_z)
<<<<<<< HEAD
=======

>>>>>>> 00025ff2
                        if default:
                            newpos1, newpos2 = newposA, newposB
                        else:
                            newpos1, newpos2 = newposB, newposA
                        product_pos_list.append((newpos1, newpos2))

                elif isinstance(reactant_structure, CylindricalSurface):

                    product_pos_list = []
                    for _ in range(self.dissociation_retry_moves):
                        iv = random_vector(particle_radius12 * MixedPair1D3D.calc_r_scaling_factor(DA, DB))
                        iv *= MINIMAL_SEPARATION_FACTOR

                        newposA, newposB = MixedPair1D3D.do_back_transform(reactant_pos, iv, DA, DB,
                                                                           productA_radius, productB_radius,
                                                                           reactant_structure)

                        newposB = self.world.apply_boundary(newposB)
<<<<<<< HEAD
                        if __debug__:
                            assert (self.world.distance(reactant_structure.shape, newposB) >= productB_radius)
=======
                        assert (self.world.distance(reactant_structure.shape, newposB) >= productB_radius)
>>>>>>> 00025ff2

                        if default:
                            newpos1, newpos2 = newposA, newposB
                        else:
                            newpos1, newpos2 = newposB, newposA
                        product_pos_list.append((newpos1, newpos2))

                else:
                    # cannot decay from 3D to other structure
                    raise RuntimeError('fire_single_reaction: Can not decay from 3D to other structure')

            # 1.5 Get new positions and structure_ids of particles
            #     If the two particles stay on the same structure as the reactant.
            else:
<<<<<<< HEAD
=======
                # The two particles stay on the same structure as the reactant.
                product1_structure_id = reactant_structure_id
                product2_structure_id = reactant_structure_id

>>>>>>> 00025ff2
                # generate new positions in the structure
                # TODO Make this into a generator
                product_pos_list = []
                for _ in range(self.dissociation_retry_moves):
                    # FIXME for particles on the cylinder there are only two possibilities
                    # calculate a random vector in the structure with unit length
                    iv = _random_vector(reactant_structure, particle_radius12, self.rng)
                    iv *= MINIMAL_SEPARATION_FACTOR

<<<<<<< HEAD
                    unit_z = reactant_structure.shape.unit_z    # not used
=======
                    unit_z = reactant_structure.shape.unit_z * myrandom.choice(-1, 1)   # not necessary
>>>>>>> 00025ff2
                    newpos1, newpos2 = SimplePair.do_back_transform(reactant_pos, iv, D1, D2,
                                                                    product1_radius, product2_radius,
                                                                    reactant_structure, unit_z)

                    product_pos_list.append((newpos1, newpos2))

<<<<<<< HEAD
                # structure_ids are the same as reactant. TODO this is not necessarily true in the corners.
                product1_structure_id = reactant_structure_id
                product2_structure_id = reactant_structure_id


            # 2. make space for the products. 
            #    calculate the sphere around the two product particles
            product1_pos = self.world.apply_boundary(product_pos_list[0][0])
            product2_pos = self.world.apply_boundary(product_pos_list[0][1])
            radius = max(self.world.distance(product1_pos, reactant_pos) + product1_radius,
                         self.world.distance(product2_pos, reactant_pos) + product2_radius)
            zero_singles, ignore = self.burst_volume(reactant_pos, radius, ignore)
=======

            # 2. make space for the products. 
            #    calculate the sphere around the two product particles
#            rad = max(product1_displacement + product1_radius,
#                      product2_displacement + product2_radius)
            rad = particle_radius12 * 2     # TODO this is wrong
            zero_singles, ignore = self.burst_volume(reactant_pos, rad, ignore)
>>>>>>> 00025ff2

            # 3. check that there is space for the products (try different positions if possible)
            # accept the new positions if there is enough space.
            for newpos1, newpos2 in product_pos_list:
                newpos1 = self.world.apply_boundary(newpos1)
                newpos2 = self.world.apply_boundary(newpos2)
<<<<<<< HEAD

                if __debug__:
                    assert (self.world.distance(newpos1, newpos2) >= particle_radius12)
=======
                assert (self.world.distance(newpos1, newpos2) >= particle_radius12)
>>>>>>> 00025ff2

                # check that there is space for the products 
                # Note that we do not check overlap with surfaces -> TODO
                if (not self.world.check_overlap((newpos1, product1_radius), reactant[0])
                   and
                   not self.world.check_overlap((newpos2, product2_radius), reactant[0])):
                    
                    # 4. process the changes (remove particle, make new ones)
                    self.world.remove_particle(reactant[0])
                    product1_pair = self.world.new_particle(product1_species.id, product1_structure_id, newpos1)
                    product2_pair = self.world.new_particle(product2_species.id, product2_structure_id, newpos2)
                    products = [product1_pair, product2_pair]

                    # 5. update counters
                    self.reaction_events += 1
                    self.last_reaction = (rr, (reactant, None), products)

                    # 6. Log the change
                    if __debug__:
                        log.info('single reaction: products (%s) = %s' % (len(products), products))

                    # exit the loop, we have found new positions
                    break
            else:
                # Log the lack of change
                if __debug__:
<<<<<<< HEAD
                    log.info('single reaction: placing products failed.')
=======
                    log.info('single reaction; placing products failed.')
>>>>>>> 00025ff2

                # 4. process the changes (move the particle and update structure)
                moved_reactant = self.move_particle(reactant, reactant_pos, reactant_structure_id)
                products = [moved_reactant]

                # 5. update counters.
                self.rejected_moves += 1

        else:
            raise RuntimeError('fire_single_reaction: num products >= 3 not supported.')

        return products, zero_singles, ignore

<<<<<<< HEAD
    def fire_interaction(self, single, reactant_pos, reactant_structure_id, ignore):
=======
    def fire_interaction(self, single, reactant_pos, ignore):
>>>>>>> 00025ff2
        # This takes care of the identity change when a particle associates with a surface.
        # It performs the reactions:
        # A(structure) + surface -> 0
        # A(structure) + surface -> B(surface)

        # Note that the reactant_structure_id is the id of the structure on which the particle was located at the time of the reaction.

        if __debug__:
            assert isinstance(single, InteractionSingle)

        # 0. get reactant info
        reactant              = single.pid_particle_pair
        reactant_radius       = reactant[1].radius
<<<<<<< HEAD
=======
        reactant_structure_id = reactant[1].structure_id
>>>>>>> 00025ff2
        rr = single.interactionrule

        # The zero_singles are the NonInteractionSingles that are the total result of the recursive
        # bursting process.
        zero_singles = []

        if len(rr.products) == 0:
            
            # 1. No products, no info
            # 1.5 No new position/structure_id required
            # 2. No space required
            # 3. No space required
            # 4. process the changes (remove particle, make new ones)
            self.world.remove_particle(reactant[0])
            products = []
            # zero_singles/ignore is unchanged.

            # 5. Update counters
            self.reaction_events += 1
            self.last_reaction = (rr, (reactant, None), products)

            # 6. Log the change
            if __debug__:
                 log.info('interaction: product = None.')
            
        elif len(rr.products) == 1:
            
            # 1. get product info
            product_species      = self.world.get_species(rr.products[0])
            product_radius       = product_species.radius
            product_surface      = single.surface
<<<<<<< HEAD
=======
            product_structure_id = single.surface.id
>>>>>>> 00025ff2

            # TODO make sure that the product species lives on the same type of the interaction surface
#            product_structure_type = self.world.get_structure(product_species.structure_id)
#            assert (single.surface.sid == self.world.get_structure(product_species.structure_id)), \
#                   'Product particle should live on the surface of interaction after the reaction.'

<<<<<<< HEAD
            # 1.5 get new position and structure_id of particle
            transposed_pos       = self.world.cyclic_transpose(reactant_pos, product_surface.shape.position)
            product_pos, _       = product_surface.projected_point(transposed_pos)
            product_pos          = self.world.apply_boundary(product_pos)        # not sure this is still necessary
            product_structure_id = product_surface.id
=======
            # 1.5 get new position of particle
            transposed_pos = self.world.cyclic_transpose(reactant_pos, product_surface.shape.position)
            product_pos, _ = product_surface.projected_point(transposed_pos)
            product_pos    = self.world.apply_boundary(product_pos)        # not sure this is still necessary
>>>>>>> 00025ff2

            # 2. burst the volume that will contain the products.
            #    Note that an interaction domain is already sized such that it includes the
            #    reactant particle moving into the surface.
            #    Note that the burst is recursive!!
            if product_radius > reactant_radius:
                zero_singles, ignore = self.burst_volume(product_pos, product_radius, ignore)

            # 3. check that there is space for the products 
            # Note that we do not check for interfering surfaces (we assume this is no problem)
            if self.world.check_overlap((product_pos, product_radius), reactant[0]):

                # Log the (absence of) change
                if __debug__:
<<<<<<< HEAD
                    log.info('interaction: no space for product particle.')
=======
                    log.info('fire_interaction: no space for product particle.')
>>>>>>> 00025ff2

                # 4. process the changes (only move particle, stay on same structure)
                moved_reactant = self.move_particle(reactant, reactant_pos, reactant_structure_id)
                products = [moved_reactant]

                # 5. update counters
                self.rejected_moves += 1

            else:
                # 4. process the changes (remove particle, make new ones)
                self.world.remove_particle(reactant[0])
                newparticle = self.world.new_particle(product_species.id, product_structure_id, product_pos)
                products = [newparticle]

                # 5. update counters
                self.reaction_events += 1
                self.last_reaction = (rr, (reactant, None), products)

                # 6. Log the change
                if __debug__:
                     log.info('interaction: product (%s) = %s' % (len(products), products))

        else:
            raise RuntimeError('fire_interaction: num products > 1 not supported.')

        return products, zero_singles, ignore


    def fire_pair_reaction(self, pair, reactant1_pos, reactant2_pos, reactant1_structure_id, reactant2_structure_id, ignore):
        # This takes care of the identity change when two particles react with each other
        # It performs the reactions:
        # A(any structure) + B(same structure) -> 0
        # A(any structure) + B(same structure or 3D) -> C(same structure)
        if __debug__:
            assert isinstance(pair, Pair)

<<<<<<< HEAD
        # Note that the reactant_structure_ids are the ids of the structures on which the particles were located at the time of the reaction.
=======
        # 0. get reactant info
        pid_particle_pair1     = pair.pid_particle_pair1
        pid_particle_pair2     = pair.pid_particle_pair2
        reactant1_species_id   = pid_particle_pair1[1].sid
        reactant2_species_id   = pid_particle_pair2[1].sid
        reactant1_structure_id = pid_particle_pair1[1].structure_id # TODO these are the structures at the time of the reaction
        reactant2_structure_id = pid_particle_pair2[1].structure_id # and are set these according to transition/crossing event.
>>>>>>> 00025ff2

        if __debug__:
            assert isinstance(pair, Pair)

        # 0. get reactant info
        pid_particle_pair1     = pair.pid_particle_pair1
        pid_particle_pair2     = pair.pid_particle_pair2
        rr = pair.draw_reaction_rule(pair.interparticle_rrs)

        # The zero_singles are the NonInteractionSingles that are the Total result of the recursive
        # bursting process.
        zero_singles = []

        if len(rr.products) == 0:

            # 1. no product particles, no info
            # 1.5 No new position/structure_id required
            # 2. No space required
            # 3. No space required
            # 4. process the change (remove particles, make new ones)
            self.world.remove_particle(pid_particle_pair1[0])
            self.world.remove_particle(pid_particle_pair2[0])
            products = []
            # zero_singles/ignore is unchanged.

            # 5. update counters
            self.reaction_events += 1
            self.last_reaction = (rr, (pid_particle_pair1, pid_particle_pair2), products)

            # 6. Log the change
            if __debug__:
                 log.info('pair reaction: product = None.')

        elif len(rr.products) == 1:

            # 1. get product info
            product_species = self.world.get_species(rr.products[0])
            product_radius  = product_species.radius

<<<<<<< HEAD

            # 1.5 get new position and structure_id for product particle
            product_pos = pair.draw_new_com (pair.dt, pair.event_type)
            product_pos = self.world.apply_boundary(product_pos)

            # select the structure_id for the product particle to live on.
            # TODO doesn't work for all needed cases
=======
            # select the structure_id for the product particle to live on.
            # TODO
>>>>>>> 00025ff2
            product_structure_ids = self.world.get_structure_ids(self.world.get_structure_type(product_species.structure_type_id))
            if reactant1_structure_id in product_structure_ids:
                product_structure_id = reactant1_structure_id
            elif reactant2_structure_id in product_structure_ids:
                product_structure_id = reactant2_structure_id

            # 2.  make space for products
            # 2.1 if the product particle sticks out of the shell
#            if self.world.distance(old_com, product_pos) > (pair.get_shell_size() - product_radius):
            zero_singles, ignore = self.burst_volume(product_pos, product_radius, ignore)

            # 3. check that there is space for the products ignoring the reactants
            # Note that we do not check for interfering surfaces (we assume this is no problem)
            if self.world.check_overlap((product_pos, product_radius), pid_particle_pair1[0],
                                                                       pid_particle_pair2[0]):
                # Log the (lack of) change
                if __debug__:
<<<<<<< HEAD
                    log.info('pair reaction: no space for product particle.')
=======
                    log.info('fire_pair_reaction: no space for product particle.')
>>>>>>> 00025ff2

                # 4. process the changes (move particles, change structure)
                moved_reactant1 = self.move_particle(pid_particle_pair1, reactant1_pos, reactant1_structure_id)
                moved_reactant2 = self.move_particle(pid_particle_pair2, reactant2_pos, reactant2_structure_id)
                products = [moved_reactant1, moved_reactant2]

                # 5. update counters
                self.rejected_moves += 1

            else:
                # 4. process the changes (remove particle, make new ones)
                self.world.remove_particle(pid_particle_pair1[0])
                self.world.remove_particle(pid_particle_pair2[0])
                newparticle = self.world.new_particle(product_species.id, product_structure_id, product_pos)
                products = [newparticle]

                # 5. update counters
                self.reaction_events += 1
                self.last_reaction = (rr, (pid_particle_pair1, pid_particle_pair2),
                                      products)

                # 6. Log the change
                if __debug__:
                    log.info('pair reaction: product (%s) = %s' % (len(products), products))

        else:
            raise NotImplementedError('fire_pair_reaction: num products >= 2 not supported.')

        return products, zero_singles, ignore


    def fire_move(self, single, reactant_pos, reactant_structure_id, ignore_p=None):
        # No reactions/Interactions have taken place -> no identity change of the particle
        # Just only move the particles and process putative structure change
<<<<<<< HEAD

        # Note that the reactant_structure_id is the id of the structure on which the particle was located at the time of the move.

        if __debug__:
            assert isinstance(single, Single)

        # 0. get reactant info
        reactant = single.pid_particle_pair
        # 1. No product->no info
        # 1.5 No additional positional/structure change is needed
        # 2. Position is in protective shell
=======
        if __debug__:
            assert isinstance(single, Single)

        # 0. get reactant info
        reactant = single.pid_particle_pair
        reactant_structure_id = None #TODO Needs to be the structure after the particle has moved.
>>>>>>> 00025ff2

        # 3. check that there is space for the reactants
        if ignore_p:
            if self.world.check_overlap((reactant_pos, reactant[1].radius),
                                        reactant[0], ignore_p[0]):
                raise RuntimeError('fire_move: particle overlap failed.')
        else:
            if self.world.check_overlap((reactant_pos, reactant[1].radius),
                                        reactant[0]):
                raise RuntimeError('fire_move: particle overlap failed.')

        # 4. process the changes (move particles, change structure)
        moved_reactant = self.move_particle(reactant, reactant_pos, reactant_structure_id)
<<<<<<< HEAD
        # 5. No counting
        # 6. No Logging
=======
>>>>>>> 00025ff2
        return [moved_reactant]



    def make_new_domain(self, single):
        ### Make a new domain out of a NonInteractionSingle that was
        ### just fired

        # can only make new domain from NonInteractionSingle
        assert isinstance(single, NonInteractionSingle)
        assert single.is_reset()
        
        # Special case: When D=0, nothing needs to change and only new event
        # time is drawn
        # TODO find nicer construction than just this if statement
#        if single.getD() == 0:
#            single.dt, single.event_type = single.determine_next_event() 
#            single.last_time = self.t
#            self.add_domain_event(single)
#            return single


        # 0. Get generic info
        single_pos = single.pid_particle_pair[1].position
        single_radius = single.pid_particle_pair[1].radius
        reaction_threshold = single_radius * SINGLE_SHELL_FACTOR

        # 1.0 Get neighboring domains and surfaces
        neighbor_distances = self.geometrycontainer.get_neighbor_domains(single_pos, self.domains, ignore=[single.domain_id, ])
        # Get also surfaces but only if the particle is in 3D
#        surface_distances = []
#        if isinstance(single, SphericalSingle):
        surface_distances = self.geometrycontainer.get_neighbor_surfaces(single_pos, single.structure.id, ignores=[])

        # 2.3 We prefer to make NonInteractionSingles for efficiency.
        #     But if objects (Shells and surfaces) get close enough (closer than
        #     reaction_threshold) we want to try Interaction and/or Pairs. 

        #     From the list of neighbors, we calculate the thresholds (horizons) for trying to form
        #     the various domains. The domains can be:
        #     -zero-shell NonInteractionSingle -> Pair or Multi
        #     -Surface -> Interaction
        #     -Multi -> Multi
        #
        # Note that we do not differentiate between directions. This means that we
        # look around in a sphere, the horizons are spherical.
        pair_interaction_partners = []
        for domain, _ in neighbor_distances:
            if (isinstance (domain, NonInteractionSingle) and domain.is_reset()):
                # distance from the center of the particles/domains
                pair_distance = self.world.distance(single_pos, domain.shell.shape.position)
                pair_horizon  = (single_radius + domain.pid_particle_pair[1].radius) * SINGLE_SHELL_FACTOR
                pair_interaction_partners.append((domain, pair_distance - pair_horizon))
        
        for surface, surface_distance in surface_distances:
            if isinstance(surface, PlanarSurface):
                # with a planar surface it is the center of mass that 'looks around'
                surface_horizon = single_radius * (SINGLE_SHELL_FACTOR - 1.0)
            else:
                # with a cylindrical surface it is the surface of the particle
                surface_horizon = single_radius * SINGLE_SHELL_FACTOR
            pair_interaction_partners.append((surface, surface_distance - surface_horizon))

        pair_interaction_partners = sorted(pair_interaction_partners, key=lambda domain_overlap: domain_overlap[1])

        log.debug('pair_interaction_partners: %s' % str(pair_interaction_partners))

        # For each particles/particle or particle/surface pair, check if a pair or interaction can be
        # made. Note that we check the closest one first and only check if the object are within the horizon
        domain = None
        for obj, hor_overlap in pair_interaction_partners:

            if hor_overlap > 0.0 or domain:
                # there are no more potential partners (everything is out of range)
                # or a domain was formed successfully previously
                break

            if isinstance(obj, NonInteractionSingle):
                # try making a Pair (can be Mixed Pair or Normal Pair)
                domain = self.try_pair (single, obj)

            elif isinstance(obj, CylindricalSurface) or isinstance(obj, PlanarSurface):
                # try making an Interaction
                domain = self.try_interaction (single, obj)


        if not domain:
            # No Pair or Interaction domain was formed
            # Now choose between NonInteractionSingle and Multi

            # make a new list of potential partners
            # Is now zero-dt NonInteractionSingles and Multi's
            # TODO: combine with first selection such that we have to do this loop only once
            multi_partners = []
            for domain, dist_to_shell in neighbor_distances:
                if (isinstance (domain, NonInteractionSingle) and domain.is_reset()):
                    multi_horizon = (single_radius + domain.pid_particle_pair[1].radius) * MULTI_SHELL_FACTOR
                    distance = self.world.distance(single_pos, domain.shell.shape.position)
                    multi_partners.append((domain, distance - multi_horizon))

                elif isinstance(domain, Multi):
                    # The dist_to_shell = dist_to_particle - multi_horizon_of_target_particle
                    # So only the horizon and distance of the current single needs to be taken into account
                    # Note: this is built on the assumption that the shell of a Multi has the size of the horizon.
                    multi_horizon = (single_radius * MULTI_SHELL_FACTOR)
                    multi_partners.append((domain, dist_to_shell - multi_horizon))

            # Also add surfaces
            for surface, distance in surface_distances:
                if isinstance(surface, PlanarSurface):
                    # with a planar surface it is the center of mass that 'looks around'
                    surface_horizon = single_radius * (MULTI_SHELL_FACTOR - 1.0)
                else:
                    # with a cylindrical surface it is the surface of the particle
                    surface_horizon = single_radius * MULTI_SHELL_FACTOR
                multi_partners.append((surface, distance - surface_horizon))


            # get the closest object (if there)
            if multi_partners:
                multi_partners = sorted(multi_partners, key=lambda domain_overlap: domain_overlap[1])
#                log.debug('multi_partners: %s' % str(multi_partners))
                closest_overlap = multi_partners[0][1]
            else:
                # In case there is really nothing
                closest_overlap = numpy.inf

            if __debug__:
                log.debug('Single or Multi: closest_overlap: %s' % (FORMAT_DOUBLE % closest_overlap))

            # If the closest partner is within the multi horizon we do Multi, otherwise Single
            if closest_overlap > 0.0: 
                # just make a normal NonInteractionSingle
                self.update_single(single)
            else:
                # An object was closer than the Multi horizon
                # Form a multi with everything that is in the multi_horizon
                domain = self.form_multi(single, multi_partners)

        return domain

##### Redundant but maybe useful for parts
    def calculate_simplepair_shell_size(self, single1, single2):
        # 3. Calculate the maximum based on some other criterium (convergence?)
        radius1 = single1.pid_particle_pair[1].radius
        radius2 = single2.pid_particle_pair[1].radius
        sigma = radius1 + radius2
        distance_from_sigma = r0 - sigma        # the distance between the surfaces of the particles
#        convergence_max = distance_from_sigma * 100 + sigma + shell_size_margin                # FIXME
#       max_shell_size = min(max_shell_size, convergence_max)

        # 5. Calculate the 'ideal' shell size, it matches the expected first-passage time of the closest particle
        # with the expected time of the particles in the pair.
#        D1 = single1.pid_particle_pair[1].D
#        D2 = single2.pid_particle_pair[1].D
#        D12 = D1 + D2
#
#        D_closest = closest.pid_particle_pair[1].D
#        D_tot = D_closest + D12
#        ideal_shell_size = min((D12 / D_tot) *
#                            (closest_particle_distance - min_shell_size - closest_min_radius) +
#                            min_shell_size,
        ideal_shell_size = numpy.inf
        shell_size = min(max_shell_size, ideal_shell_size)


        # 6. Check if singles would not be better.
        # TODO clear this up -> strange rule
        pos1 = single1.pid_particle_pair[1].position
        pos2 = single2.pid_particle_pair[1].position
        d1 = self.world.distance(com, pos1)
        d2 = self.world.distance(com, pos2)

        if shell_size < max(d1 + single1.pid_particle_pair[1].radius *
                            SINGLE_SHELL_FACTOR, \
                            d2 + single2.pid_particle_pair[1].radius * \
                            SINGLE_SHELL_FACTOR) * 1.3:
            if __debug__:
                log.debug('%s not formed: singles are better' %
                          'Pair(%s, %s)' % (single1.pid_particle_pair[0], 
                                            single2.pid_particle_pair[0]))
            return None, None, None


    def update_single(self, single): 
    # updates a NonInteractionSingle given that the single already holds its new position

        # The method only works for NonInteractionSingles
        assert isinstance(single, NonInteractionSingle)

        singlepos = single.pid_particle_pair[1].position    # TODO get the position as an argument


        # create a new updated shell
        new_shell = single.create_updated_shell(singlepos)
        assert new_shell, 'single.create_updated_shell() returned None.'

        # Replace shell in domain and geometrycontainer.
        # Note: this should be done before determine_next_event.
        # Reuse shell_id.
        shell_id_shell_pair = (single.shell_id, new_shell) 
        single.shell_id_shell_pair = shell_id_shell_pair
        self.geometrycontainer.move_shell(shell_id_shell_pair)
        if __debug__:
            log.info('        *Updated single: single: %s, new_shell = %s' % \
                     (single, str(new_shell)))

        single.dt, single.event_type = single.determine_next_event()
        assert single.dt >= 0
        if __debug__:
            log.info('dt=%s' % (FORMAT_DOUBLE % single.dt)) 

        single.last_time = self.t

        # add to scheduler
        self.add_domain_event(single)
        # check everything is ok
        if __debug__:
            assert self.check_domain(single)

        return single


    def process_single_event(self, single, ignore):
    # This method handles the things that need to be done when the current event was
    # produced by a single. The single can be a NonInteractionSingle or an InteractionSingle.
    # Note that this method is also called when a single is bursted, in that case the event
    # is a BURST event.
    # Note that 'ignore' should already contain the id of 'pair'.
    # Returns:
    # - the 'domains' that were the results of the processing. This can be a newly made domain
    #   (since make_new_domain is also called from here) or zero_singles that are the result of
    #   the process. Note that these could be many since the event can induce recursive bursting.
    # - the updated ignore list. This contains the id of the 'single' domain, ids of domains
    #   bursted in the process and the ids of zero-dt singles.

        if __debug__:
#            # TODO assert that there is no event associated with this domain in the scheduler
#            assert self.check_domain(single)
            assert (single.domain_id in ignore), \
                   'Domain_id should already be on ignore list before processing event.'

        ### SPECIAL CASE:
        # If just need to make new domain.
        if single.is_reset():
            if __debug__:
                log.info('FIRE SINGLE: make_new_domain()')
                log.info('single = %s' % single)
            domains = [self.make_new_domain(single)]
            # domain is already scheduled in make_new_domain

        ### SPECIAL CASE:
        # In case nothing is scheduled to happen: do nothing and just reschedule
        elif single.dt == numpy.inf:
            if __debug__:
                log.info('FIRE SINGLE: Nothing happens-> single.dt=inf')
                log.info('single = %s' % single)
            self.add_domain_event(single)
            domains = [single]




        ### NORMAL:
        # Process 'normal' event produced by the single
        else:
            if __debug__:
                log.info('FIRE SINGLE: %s' % single.event_type)
                log.info('single = %s' % single)

            ### 1. check that everything is ok
            if __debug__:
                if single.event_type != EventType.BURST:
                    # The burst of the domain may be caused by an overlapping domain
                    assert self.check_domain(single)

                # check that the event time of the single (last_time + dt) is equal to the
                # simulator time
                assert (abs(single.last_time + single.dt - self.t) <= TIME_TOLERANCE * self.t), \
                       'Timeline incorrect. single.last_time = %s, single.dt = %s, self.t = %s' % \
                        (FORMAT_DOUBLE % single.last_time, FORMAT_DOUBLE % single.dt, FORMAT_DOUBLE % self.t)


            ### 2. get some necessary information
            pid_particle_pair = single.pid_particle_pair
            # in case of an interaction domain: determine real event before doing anything
            if single.event_type == EventType.IV_EVENT:
                single.event_type = single.draw_iv_event_type()


            # get the (new) position and structure on which the particle is located.
            if single.getD() != 0 and single.dt > 0.0:
                # If the particle had the possibility to diffuse
                newpos, struct_id = single.draw_new_position(single.dt, single.event_type)
                newpos = self.world.apply_boundary(newpos)
            else:
                # no change in position has taken place
                newpos    = pid_particle_pair[1].position
                struct_id = pid_particle_pair[1].structure_id
            # TODO? Check if the new positions are within domain

            # newpos now hold the new position of the particle (not yet committed to the world)
            # if we would here move the particles and make new shells, then it would be similar to a propagate

            self.remove_domain(single)

            # If the single had a decay reaction or interaction.
            if single.event_type == EventType.SINGLE_REACTION or \
               single.event_type == EventType.IV_INTERACTION:
                if __debug__:
                    log.info('%s' % single.event_type)
                    log.info('reactant = %s' % single)

                if single.event_type == EventType.SINGLE_REACTION:
                    self.single_steps[single.event_type] += 1       # TODO counters should also be updated for escape events
                    particles, zero_singles_b, ignore = self.fire_single_reaction(single, newpos, struct_id, ignore)
                    # The 'zero_singles_b' list now contains the resulting singles of a putative burst
                    # that occured in fire_single_reaction

                else:
                    self.interaction_steps[single.event_type] += 1  # TODO similarly here
                    particles, zero_singles_b, ignore = self.fire_interaction(single, newpos, struct_id, ignore)

            else:
                particles = self.fire_move(single, newpos, struct_id)
                zero_singles_b = []     # no bursting takes place
                # ignore is unchanged
            domains = zero_singles_b

            ### 5. Make a (new) domain (reuse) domain for each particle(s)
            #      (Re)schedule the (new) domain
            zero_singles = []
            for pid_particle_pair in particles:
#               single.pid_particle_pair = pid_particle_pair    # reuse single
                zero_single = self.create_single(pid_particle_pair)  # TODO re-use NonInteractionSingle domain if possible
                self.add_domain_event(zero_single)                   # TODO re-use event if possible
                zero_singles.append(zero_single)       # Add the newly made zero-dt singles to the list
                ignore.append(zero_single.domain_id)   # Ignore these newly made singles (cannot be bursted)
            domains.extend(zero_singles)

            ### 6. Recursively burst around the newly made zero-dt NonInteractionSingles that surround the particles.
            #      Add the resulting zero_singles to the already existing list.
            for zero_single in zero_singles:
                zero_singles2, ignore = self.burst_non_multis(zero_single.pid_particle_pair[1].position,
                                                              zero_single.pid_particle_pair[1].radius*SINGLE_SHELL_FACTOR,
                                                              ignore)
                domains.extend(zero_singles2)

            if __debug__:
                # check that at least all the zero_singles are on the ignore list
                assert all(zero_single.domain_id in ignore for zero_single in domains)

            ### 7. Log change?
                
# NOTE Code snippets to re-use the domain/event
#
#        if isinstance(single, InteractionSingle):
#            # When bursting an InteractionSingle, the domain changes from Interaction
#           # NonInteraction domain. This needs to be reflected in the event 
#            self.remove_event(single)
#            self.add_domain_event(newsingle)
#        else:
#            assert single == newsingle
#            self.update_domain_event(self.t, single)
#
#        particle_radius = single.pid_particle_pair[1].radius
#        assert newsingle.shell.shape.radius == particle_radius


        return domains, ignore


    def process_pair_event(self, pair, ignore):
    # This method handles the things that need to be done when the current event was
    # produced by a pair. The pair can be any type of pair (Simple or Mixed).
    # Note that this method is also called when a pair is bursted, in that case the event
    # is a BURST event.
    # Note that ignore should already contain the id of 'pair'.
    # Returns:
    # - the 'domains' that were the results of the processing. These are zero_singles that are
    #   the result of the process. Note that these could be many since the event can induce
    #   recursive bursting.
    # - the updated ignore list. This contains the id of the 'pair' domain, ids of domains
    #   bursted in the process and the ids of zero-dt singles.

        if __debug__:
            log.info('FIRE PAIR: %s' % pair.event_type)
            log.info('single1 = %s' % pair.single1)
            log.info('single2 = %s' % pair.single2)

        ### 1. check that everything is ok
        if __debug__:
            assert (pair.domain_id in ignore), \
                   'Domain_id should already be on ignore list before processing event.'
            assert self.check_domain(pair)
            assert pair.single1.domain_id not in self.domains
            assert pair.single2.domain_id not in self.domains
            # TODO assert that there is no event associated with this domain in the scheduler

            # check that the event time of the pair (last_time + dt) is equal to the
            # simulator time
            assert (abs(pair.last_time + pair.dt - self.t) <= TIME_TOLERANCE * self.t), \
                    'Timeline incorrect. pair.last_time = %s, pair.dt = %s, self.t = %s' % \
                    (FORMAT_DOUBLE % pair.last_time, FORMAT_DOUBLE % pair.dt, FORMAT_DOUBLE % self.t)

        ### 2. get some necessary information
        single1 = pair.single1
        single2 = pair.single2
        pid_particle_pair1 = pair.pid_particle_pair1
        pid_particle_pair2 = pair.pid_particle_pair2
        oldpos1 = pid_particle_pair1[1].position
        oldpos2 = pid_particle_pair2[1].position


        if pair.event_type == EventType.IV_EVENT:
            # Draw actual pair event for iv at very last minute.
            pair.event_type = pair.draw_iv_event_type(pair.r0)


        ### 3. Process the event produced by the pair
        self.pair_steps[pair.event_type] += 1

        ### 3.1 Get new position and current structures of particles
        if pair.dt > 0.0:
            newpos1, newpos2, struct1_id, struct2_id = pair.draw_new_positions(pair.dt, pair.r0, pair.iv, pair.event_type)
            newpos1 = self.world.apply_boundary(newpos1)
            newpos2 = self.world.apply_boundary(newpos2)

            # check that the particles do not overlap with any other particles in the world
            assert not self.world.check_overlap((newpos1, pid_particle_pair1[1].radius),
                                                pid_particle_pair1[0], pid_particle_pair2[0])
            assert not self.world.check_overlap((newpos2, pid_particle_pair2[1].radius),
                                                pid_particle_pair1[0], pid_particle_pair2[0])

        else:
            newpos1 = pid_particle_pair1[1].position
            newpos2 = pid_particle_pair2[1].position
            struct1_id = pid_particle_pair1[1].structure_id
            struct2_id = pid_particle_pair2[1].structure_id
        # TODO? Check if the new positions are within domain
        # TODO? some more consistency checking of the positions
##            assert self.check_pair_pos(pair, newpos1, newpos2, old_com,
##                                       pair.get_shell_size())


        # newpos1/2 now hold the new positions of the particles (not yet committed to the world)
        # if we would here move the particles and make new shells, then it would be similar to a propagate

        self.remove_domain(pair)

        ### 3.2 If identity changing processes have taken place
        #       Four cases:
        #       1. Single reaction
        if pair.event_type == EventType.SINGLE_REACTION:
            reactingsingle = pair.reactingsingle

            if reactingsingle == single1:
                theothersingle = single2
                # first move the non-reacting particle
                particles = self.fire_move(single2, newpos2, struct2_id, pid_particle_pair1)
                # don't ignore the (moved) non-reacting particle
                particles2, zero_singles_b, ignore = self.fire_single_reaction(single1, newpos1, struct1_id, ignore)
                particles.extend(particles2)
            else:
                theothersingle = single1
                particles = self.fire_move(single1, newpos1, struct1_id, pid_particle_pair2)
                particles2, zero_singles_b, ignore = self.fire_single_reaction(single2, newpos2, struct2_id, ignore)
                particles.extend(particles2)

            if __debug__:
                log.info('reactant = %s' % reactingsingle)

            # Make new NonInteractionSingle domains for every particle after the reaction.
            zero_singles = []
            for pid_particle_pair in particles:
                # 5. make a new single and schedule
                zero_single = self.create_single(pid_particle_pair)  # TODO reuse the non-reacting single domain
                self.add_domain_event(zero_single)
                zero_singles.append(zero_single)

        #
        #       2. Pair reaction
        #
        elif pair.event_type == EventType.IV_REACTION:

            particles, zero_singles_b, ignore = self.fire_pair_reaction (pair, newpos1, newpos2, struct1_id, struct2_id, ignore)

            # Make new NonInteractionSingle domains for every particle after the reaction.
            zero_singles = []
            for pid_particle_pair in particles:
                # 5. make a new single and schedule
                zero_single = self.create_single(pid_particle_pair)
                self.add_domain_event(zero_single)
                zero_singles.append(zero_single)

        # Just moving the particles
        #       3a. IV escape
        #       3b. com escape
        elif(pair.event_type == EventType.IV_ESCAPE or
             pair.event_type == EventType.COM_ESCAPE or
             pair.event_type == EventType.BURST):

            particles      = self.fire_move (single1, newpos1, struct1_id, pid_particle_pair2)
            particles.extend(self.fire_move (single2, newpos2, struct2_id, pid_particle_pair1))
            zero_singles_b = []
            # ignore is unchanged

            # Make new NonInteractionSingle domains for every particle after the reaction.
            zero_singles = []
            for pid_particle_pair in particles:
                # 5. make a new single and schedule
                zero_single = self.create_single(pid_particle_pair)  # TODO reuse domains that were cached in the pair
                self.add_domain_event(zero_single)
                zero_singles.append(zero_single)

        else:
            raise SystemError('process_pair_event: invalid event_type.')

# NOTE code snippit to reuse domains that were cached in pair domain
#        # re-use single domains for particles
#        # normally we would take the particles + new positions from the old pair
#        # and use them to make new singles. Now we re-use the singles stored in the
#        # pair
#        single1 = pair.single1
#        single2 = pair.single2
#        assert single1.domain_id not in self.domains
#        assert single2.domain_id not in self.domains
#        single1.pid_particle_pair = pid_particle_pair1  # this is probably redundant
#        single2.pid_particle_pair = pid_particle_pair2
#
#        # 'make' the singles
#        single1.initialize(self.t)
#        single2.initialize(self.t)
#        
#        self.update_single_shell(single1, newpos1, pid_particle_pair1[1].radius)
#        self.update_single_shell(single2, newpos2, pid_particle_pair2[1].radius)
#
#
#        self.domains[single1.domain_id] = single1
#        self.domains[single2.domain_id] = single2
#
#        # Check the dimensions of the shells of the singles with the shell in the container
#        if __debug__:
#            container1 = self.geometrycontainer.get_container(single1.shell)
#            assert container1[single1.shell_id].shape.radius == \
#                   single1.shell.shape.radius
#            if type(single1.shell) is CylindricalShell:
#                assert container1[single1.shell_id].shape.half_length == \
#                       single1.shell.shape.half_length
#
#            container2 = self.geometrycontainer.get_container(single2.shell)
#            assert container2[single2.shell_id].shape.radius == \
#                   single2.shell.shape.radius
#            if type(single2.shell) is CylindricalShell:
#                assert container2[single2.shell_id].shape.half_length == \
#                       single2.shell.shape.half_length
#
#        assert single1.shell.shape.radius == pid_particle_pair1[1].radius
#        assert single2.shell.shape.radius == pid_particle_pair2[1].radius
#        # even more checking
#        assert self.check_domain(single1)
#        assert self.check_domain(single2)
#        # Now finally we are convinced that the singles were actually made correctly


        # Put the zero singles resulting from putative bursting in fire_... in the final list.
        zero_singles_fin = zero_singles_b
        # Ignore the zero singles that were made around the particles (cannot be bursted)
        for zero_single in zero_singles:
            ignore.append(zero_single.domain_id)
        zero_singles_fin.extend(zero_singles)       # Add the zero-dt singles around the particles

        ### 6. Recursively burst around the newly made zero-dt NonInteractionSingles that surround the particles.
        for zero_single in zero_singles:
            zero_singles2, ignore = self.burst_non_multis(zero_single.pid_particle_pair[1].position,
                                                          zero_single.pid_particle_pair[1].radius*SINGLE_SHELL_FACTOR,
                                                          ignore)
            # Also add the zero-dt singles from this bursting to the final list
            zero_singles_fin.extend(zero_singles2)


        # check that at least all the zero_singles are on the ignore list
        if __debug__:
            assert all(zero_single.domain_id in ignore for zero_single in zero_singles_fin)

        ### 7. Log the event
        if __debug__:
            log.debug("process_pair_event: #1 { %s: %s => %s }" %
                      (single1, str(oldpos1), str(newpos1)))
            log.debug("process_pair_event: #2 { %s: %s => %s }" %
                      (single2, str(oldpos2), str(newpos2)))

        return zero_singles_fin, ignore


    def process_multi_event(self, multi, ignore):
    # This method handles the things that need to be done when the current event was
    # produced by a multi.
    # Returns:
    # - Nothing if the particles were just propagated.
    # Or:
    # - The zero_singles that are the result when the multi was broken up due to an event.
    #   Note that these could be many since the breakup can induce recursive bursting.
    # - The updated ignore list in case of an event. This contains the id of the 'multi'
    #   domain, ids of domains bursted in the process and the ids of zero-dt singles of the
    #   particles.

        if __debug__:
            log.info('FIRE MULTI: %s' % multi.last_event)

        if __debug__:
            assert (multi.domain_id in ignore), \
                   'Domain_id should already be on ignore list before processing event.'

            # check that the event time of the multi (last_time + dt) is equal to the
            # simulator time
            assert (abs(multi.last_time + multi.dt - self.t) <= TIME_TOLERANCE * self.t), \
                    'Timeline incorrect. multi.last_time = %s, multi.dt = %s, self.t = %s' % \
                    (FORMAT_DOUBLE % multi.last_time, FORMAT_DOUBLE % multi.dt, FORMAT_DOUBLE % self.t)

        self.multi_steps[multi.last_event] += 1
        self.multi_steps[3] += 1  # multi_steps[3]: total multi steps
        multi.step()

        if(multi.last_event == EventType.MULTI_UNIMOLECULAR_REACTION or
           multi.last_event == EventType.MULTI_BIMOLECULAR_REACTION):
            self.reaction_events += 1
            self.last_reaction = multi.last_reaction

        if multi.last_event is not EventType.MULTI_DIFFUSION:                # if an event took place
            zero_singles, ignore = self.break_up_multi(multi, ignore)
#            self.multi_steps[multi.last_event] += 1
        else:
            multi.last_time = self.t
            self.add_domain_event(multi)
            zero_singles = []
            # ignore is unchanged

        return zero_singles, ignore

    def break_up_multi(self, multi, ignore):
        # Dissolves 'multi' into zero_singles, single with a zero shell (dt=0)
        # - 'ignore' contains domain ids that should be ignored
        # returns:
        # - updated ignore list
        # - zero_singles that were the product of the breakup

        self.remove_domain(multi)

        zero_singles = []
        for pid_particle_pair in multi.particles:
            zero_single = self.create_single(pid_particle_pair)
            self.add_domain_event(zero_single)
            zero_singles.append(zero_single)
            ignore.append(zero_single.domain_id)

        zero_singles_fin = zero_singles     # Put the zero-dt singles around the particles into the final list

        ### Recursively burst around the newly made zero-dt NonInteractionSingles that surround the particles.
        for zero_single in zero_singles:
            zero_singles2, ignore = self.burst_non_multis(zero_single.pid_particle_pair[1].position,
                                                          zero_single.pid_particle_pair[1].radius*SINGLE_SHELL_FACTOR,
                                                          ignore)
            zero_singles_fin.extend(zero_singles2)

        # check that at least all the zero_singles are on the ignore list
        if __debug__:
            assert all(zero_single.domain_id in ignore for zero_single in zero_singles_fin)

        return zero_singles_fin, ignore




    def try_interaction(self, single, surface):
    # Try to form an interaction between the 'single' particle and the 'surface'. The interaction can be a:
    # -CylindricalSurfaceInteraction
    # -PlanarSurfaceInteraction

        if __debug__:
           log.debug('trying to form Interaction(%s, %s)' % (single.pid_particle_pair[1], surface))


        ### 1. Attempt to make a testShell. If it fails it will throw an exception.
        try:
            testShell = try_default_testinteraction(single, surface, self.geometrycontainer, self.domains)
        except testShellError as e:
            testShell = None
            if __debug__:
                log.debug('%s not formed %s' % \
                          ('Interaction(%s, %s)' % (single.pid_particle_pair[0], surface),
                          str(e) ))


        ### 2. The testShell was made succesfully. Now make the complete domain
        if testShell:
            # make the domain
            interaction = self.create_interaction(testShell)
            if __debug__:
                log.info('        *Created: %s' % (interaction))

            # get the next event time
            interaction.dt, interaction.event_type, = interaction.determine_next_event()
            if __debug__:
                assert interaction.dt >= 0.0
                log.info('dt=%s' % (FORMAT_DOUBLE % interaction.dt)) 

            self.last_time = self.t

            self.remove_domain(single)
            # the event associated with the single will be removed by the scheduler.

            # add to scheduler
            self.add_domain_event(interaction)
            # check everything is ok
            if __debug__:
                assert self.check_domain(interaction)

            return interaction
        else:
            return None


    def try_pair(self, single1, single2):
    # Try to make a pair domain out of the two singles. A pair domain can be a:
    # -SimplePair (both particles live on the same structure)
    # -MixedPair (the particles live on different structures -> MixedPair2D3D)
    # Note that single1 is always the single that initiated the creation of the pair
    #  and is therefore no longer in the scheduler

        if __debug__:
            log.debug('trying to form Pair(%s, %s)' %
                (single1.pid_particle_pair, single2.pid_particle_pair))

        ### 1. Attempt to make a testShell. If it fails it will throw an exception.
        try:
            testShell = try_default_testpair(single1, single2, self.geometrycontainer, self.domains)
        except testShellError as e:
            testShell = None
            if __debug__:
                log.debug('%s not formed %s' % \
                          ('Pair(%s, %s)' % (single1.pid_particle_pair[0], single2.pid_particle_pair[0]),
                          str(e) ))


        ### 2. If the testShell could be formed, make the complete domain.
        if testShell:
            pair = self.create_pair(testShell)
            if __debug__:
                log.info('        *Created: %s' % (pair))

            pair.dt, pair.event_type, pair.reactingsingle = pair.determine_next_event(pair.r0)
            if __debug__:
                assert pair.dt >= 0
                log.info('dt=%s' % (FORMAT_DOUBLE % pair.dt)) 

            self.last_time = self.t

            self.remove_domain(single1)
            self.remove_domain(single2)

            # single1 will be removed by the scheduler, since it initiated the creation of the
            # pair.
            self.remove_event(single2)

            # add to scheduler
            self.add_domain_event(pair)
            # check everything is ok
            if __debug__:
                assert self.check_domain(pair)

            return pair
        else:
            return None
    

    def form_multi(self, single, multi_partners):
        # form a Multi with the 'single'

        # The 'multi_partners' are neighboring NonInteractionSingles, Multis and surfaces which
        # can be added to the Multi (this can also be empty)
        for partner, overlap in multi_partners:
            assert ((isinstance(partner, NonInteractionSingle) and partner.is_reset()) or \
                    isinstance(partner, Multi) or \
                    isinstance(partner, PlanarSurface) or \
                    isinstance(partner, CylindricalSurface)), \
                    'multi_partner %s was not of proper type' % (partner)


        # Only consider objects that are within the Multi horizon
        # assume that the multi_partners are already sorted by overlap
        neighbors = [obj for (obj, overlap) in multi_partners if overlap < 0]

        # TODO there must be a nicer way to do this
        if neighbors:
            closest = neighbors[0]
        else:
            closest = None


        # 1. Make new Multi if Necessary (optimization)
        if isinstance(closest, Multi):
        # if the closest to this Single is a Multi, reuse the Multi.
            multi = closest
            neighbors = neighbors[1:]   # don't add the closest multi with add_to_multi_recursive below
        else: 
        # the closest is not a Multi. Can be NonInteractionSingle, surface or
        # nothing. Create new Multi
            multi = self.create_multi()

        # 2. Add the single to the Multi
        self.add_to_multi(single, multi)
        self.remove_domain(single)


        # Add all partner domains (multi and dt=0 NonInteractionSingles) in the horizon to the multi
        for partner in neighbors:
            if (isinstance(partner, NonInteractionSingle) and partner.is_reset()) or \
               isinstance(partner, Multi):
                self.add_to_multi_recursive(partner, multi)
            else:
                # neighbor is a surface
                log.debug('add_to_multi: object(%s) is surface, not added to multi.' % partner)


        # 3. Initialize the multi and (re-)schedule
        multi.initialize(self.t)
        if isinstance(closest, Multi):
            # Multi existed before
            self.update_domain_event(self.t + multi.dt, multi)
        else:
            # In case of new multi
            self.add_domain_event(multi)

        if __debug__:
            assert self.check_domain(multi)

        return multi


    def add_to_multi_recursive(self, domain, multi):
    # adds 'domain' (which can be zero-dt NonInteractionSingle or Multi) to 'multi'


        if __debug__:
            log.debug('add_to_multi_recursive.\n domain: %s, multi: %s' % (domain, multi))

        if isinstance(domain, NonInteractionSingle):
            assert domain.is_reset()        # domain must be zero-dt NonInteractionSingle

            # check that the particles were not already added to the multi previously
            if multi.has_particle(domain.pid_particle_pair[0]):
                # Already in the Multi.
                if __debug__:
                    log.debug('%s already in multi. skipping.' % domain)
                return

            # 1. Get the neighbors of the domain
            dompos = domain.shell.shape.position

            # neighbor_distances has same format as before
            # It contains the updated list of domains in the neighborhood with distances
            neighbor_distances = self.geometrycontainer.get_neighbor_domains(dompos, self.domains,
                                                                             ignore=[domain.domain_id, multi.domain_id])

            # 3. add domain to the multi
            self.add_to_multi(domain, multi)
            self.remove_domain(domain)
            self.remove_event(domain)

            # 4. Add recursively to multi, neighbors that:
            #    - have overlapping 'multi_horizons'
            #    - are Multi or
            #    - are just bursted (initialized) NonInteractionSingles
            for neighbor, dist_to_shell in neighbor_distances:
                if (isinstance (neighbor, NonInteractionSingle) and neighbor.is_reset()):
                    multi_horizon = (domain.pid_particle_pair[1].radius + neighbor.pid_particle_pair[1].radius) * \
                                    MULTI_SHELL_FACTOR
                    # distance from the center of the particles/domains
                    distance = self.world.distance(dompos, neighbor.shell.shape.position)
                    overlap = distance - multi_horizon

                elif isinstance(neighbor, Multi):
                    # The dist_to_shell = dist_to_particle - multi_horizon_of_target_particle
                    # So only the horizon and distance of the current single needs to be taken into account
                    # Note: this is built on the assumption that the shell of a Multi has the size of the horizon.
                    multi_horizon = (domain.pid_particle_pair[1].radius * MULTI_SHELL_FACTOR)
                    overlap = dist_to_shell - multi_horizon
                else:
                    # neighbor is not addible to multi
                    overlap = numpy.inf

                # 4.2 if the domains are within the multi horizon
                if overlap < 0:
                    self.add_to_multi_recursive(neighbor, multi)


        elif isinstance(domain, Multi):

            # check that the particles were not already added to the multi previously
            for pp in multi.particles:
                if domain.has_particle(pp[0]):
                    if __debug__:
                        log.debug('%s already added. skipping.' % domain)
                    break
            else:
                # 1.   No bursting is needed, since the shells in the multi already exist and no space has be made
                # 2.   Add the domain (the partner multi) to the existing multi
                self.merge_multis(domain, multi)

                # 3/4. No neighbors are searched and recursively added since everything that was in the multi
                #      horizon of the domain was already in the multi.

        else:
            # only NonInteractionSingles and Multi should be selected
            assert False, 'Trying to add non Single or Multi to Multi.'


    def add_to_multi(self, single, multi):
    # This method is similar to the 'create_' methods for pair and interaction, except it's now for a multi
    # adding a single to the multi instead of creating a pair or interaction out of single(s)

        if __debug__:
            log.info('add to multi:\n  %s\n  %s' % (single, multi))

        shell_id = self.shell_id_generator()
        shell = multi.create_new_shell(single.pid_particle_pair[1].position,
                                       single.pid_particle_pair[1].radius * MULTI_SHELL_FACTOR,
                                       multi.domain_id)
        shell_id_shell_pair = (shell_id, shell)
        self.geometrycontainer.move_shell(shell_id_shell_pair)
        multi.add_shell(shell_id_shell_pair)
        multi.add_particle(single.pid_particle_pair)

        # TODO maybe also cache the singles in the Multi for reuse?

    def merge_multis(self, multi1, multi2):
        # merge multi1 into multi2. multi1 will be removed.
        if __debug__:
            log.info('merging %s to %s' % (multi1.domain_id, multi2.domain_id))
            log.info('  %s' % multi1)
            log.info('  %s' % multi2)

            try:
                particle_of_multi1 = iter(multi1.particle_container).next()
                assert particle_of_multi1[0] not in \
                        multi2.particle_container
            except:
                pass

        for sid_shell_pair in multi1.shell_list:
            sid_shell_pair[1].did = multi2.domain_id
            self.geometrycontainer.move_shell(sid_shell_pair)
            multi2.add_shell(sid_shell_pair)

        for pid_particle_pair in multi1.particles:
            multi2.add_particle(pid_particle_pair)

        del self.domains[multi1.domain_id]
        self.remove_event(multi1)


    def domain_distance(self, pos, domain):
        # calculates the shortest distance from 'pos' to A shell (a Multi
        # can have multiple) of 'domain'.
        # Note: it returns the distance between pos and the surface of the shell
        return min(self.world.distance(shell.shape, pos)
                   for i, (_, shell) in enumerate(domain.shell_list))

    def obj_distance_array(self, pos, domains):
        dists = numpy.array([self.domain_distance(pos, domain) for domain in domains])
        return dists
            

    #
    # statistics reporter
    #

    def print_report(self, out=None):
        """Print various statistics about the simulation.
        
        Arguments:
            - None

        """
        report = '''
t = %g
steps = %d 
\tSingle:\t%d\t(escape: %d, reaction: %d, bursted: %d)
\tInteraction: %d\t(escape: %d, interaction: %d, bursted: %d)
\tPair:\t%d\t(escape r: %d, R: %d, reaction pair: %d, single: %d, bursted: %d)
\tMulti:\t%d\t(escape: %d, reaction pair: %d, single: %d, bursted: %d)
total reactions = %d
rejected moves = %d
''' \
            % (self.t, self.step_counter,
               numpy.array(self.single_steps.values()).sum(),
               self.single_steps[EventType.SINGLE_ESCAPE],
               self.single_steps[EventType.SINGLE_REACTION],
               self.single_steps[EventType.BURST],
               numpy.array(self.interaction_steps.values()).sum(),
               self.interaction_steps[EventType.IV_ESCAPE],
               self.interaction_steps[EventType.IV_INTERACTION],
               self.interaction_steps[EventType.BURST],
               numpy.array(self.pair_steps.values()).sum(),
               self.pair_steps[EventType.IV_ESCAPE],
               self.pair_steps[EventType.COM_ESCAPE],
               self.pair_steps[EventType.IV_REACTION],
               self.pair_steps[EventType.SINGLE_REACTION],
               self.pair_steps[EventType.BURST],
               self.multi_steps[3], # total multi steps
               self.multi_steps[EventType.MULTI_ESCAPE],
               self.multi_steps[EventType.MULTI_BIMOLECULAR_REACTION],
               self.multi_steps[EventType.MULTI_UNIMOLECULAR_REACTION],
               self.multi_steps[EventType.BURST],
               self.reaction_events,
               self.rejected_moves
               )

        print >> out, report

    #
    # consistency checkers
    #

    def check_domain(self, domain):
        domain.check()

        # construct ignore list for surfaces and the structures that the domain is associated with
        if isinstance(domain, Multi):
            # Ignore all surfaces, multi shells can overlap with 
            # surfaces.
            ignores = [s.id for s in self.world.structures]
            associated = []
        elif isinstance(domain, SphericalSingle) or isinstance(domain, SphericalPair):
            # 3D NonInteractionSingles can overlap with planar surfaces but not with rods
            ignores = [s.id for s in self.world.structures if isinstance(s, PlanarSurface)]
            associated = []
        elif isinstance(domain, InteractionSingle) or isinstance(domain, MixedPair2D3D):
            # Ignore surface of the particle and interaction surface
            ignores = []
            associated = [domain.structure.id, domain.surface.id]
        else:
            # Ignore the structure that the particles are associated with
            ignores = []
            associated = [domain.structure.id]



        ###### check shell consistency
        # check that shells of the domain don't overlap with surfaces that are not associated with the domain.
        # check that shells of the domain DO overlap with the structures that it is associated with.
        # check that shells of the domain do not overlap with shells of other domains
        # check that shells are not bigger than the allowed maximum

        for shell_id, shell in domain.shell_list:

            ### check that shells do not overlap with non associated surfaces
            surfaces = get_surfaces(self.world, shell.shape.position, ignores + associated)
            for surface, _ in surfaces:
                assert self.check_surface_overlap(shell, surface), \
                    '%s (%s) overlaps with %s.' % \
                    (str(domain), str(shell), str(surface))

            ### check that shells DO overlap with associated surfaces.
            surfaces = get_surfaces(self.world, shell.shape.position, ignores)
            for surface, _ in surfaces:
                if surface.id in associated:
                    assert not self.check_surface_overlap(shell, surface), \
                    '%s (%s) should overlap with associated surface %s.' % \
                    (str(domain), str(shell), str(surface))

            ### Check shell overlap with other shells
            neighbors = self.geometrycontainer.get_neighbor_domains(shell.shape.position,
                                                                    self.domains, ignore=[domain.domain_id])
            # TODO maybe don't check all the shells, this takes a lot of time
            # testing overlap criteria
            for neighbor, _ in neighbors:
                # note that the shell of a MixedPair or Multi that has have just been bursted can stick into each other.
                if not (((isinstance(domain, hasCylindricalShell)   and isinstance(domain, NonInteractionSingle)   and domain.is_reset()) and \
                         (isinstance(neighbor, hasSphericalShell)   and isinstance(neighbor, NonInteractionSingle) and domain.is_reset()) ) or \
                        ((isinstance(domain, hasSphericalShell)     and isinstance(domain, NonInteractionSingle)   and domain.is_reset()) and \
                         (isinstance(neighbor, hasCylindricalShell) and isinstance(neighbor, NonInteractionSingle) and domain.is_reset()) )):

                    for _, neighbor_shell in neighbor.shell_list:
                        overlap = self.check_shell_overlap(shell, neighbor_shell)
                        assert overlap >= 0.0, \
                            '%s (%s) overlaps with %s (%s) by %s.' % \
                            (domain, str(shell), str(neighbor), str(neighbor_shell), FORMAT_DOUBLE % overlap)


            ### checking if the shell don't exceed the maximum size
            if (type(shell.shape) is Cylinder):
                # the cylinder should at least fit in the maximal sphere
                shell_size = math.sqrt(shell.shape.radius**2 + shell.shape.half_length**2)
            elif (type(shell.shape) is Sphere):
                shell_size = shell.shape.radius
            else:
                raise RuntimeError('check_domain error: Shell shape was not Cylinder of Sphere')

            assert shell_size <= self.geometrycontainer.get_user_max_shell_size(), \
                '%s shell size larger than user-set max shell size, shell_size = %s, max = %s.' % \
                (str(shell_id), FORMAT_DOUBLE % shell_size, FORMAT_DOUBLE % self.geometrycontainer.get_user_max_shell_size())

            assert shell_size <= self.geometrycontainer.get_max_shell_size(), \
                '%s shell size larger than simulator cell size / 2, shell_size = %s, max = %s.' % \
                (str(shell_id), FORMAT_DOUBLE % shell_size, FORMAT_DOUBLE % self.geometrycontainer.get_max_shell_size())

        return True

    def check_shell_overlap(self, shell1, shell2):
    # Return the amount of overlap between two shells (positive number means no overlap, negative means overlap)

        # overlap criterium when both shells are spherical
        if (type(shell1.shape) is Sphere) and (type(shell2.shape) is Sphere):
            distance = self.world.distance(shell1.shape.position, shell2.shape.position)
            return distance - (shell1.shape.radius + shell2.shape.radius)

        # overlap criterium when both shells are cylindrical 
        elif (type(shell1.shape) is Cylinder) and (type(shell2.shape) is Cylinder):
            # assuming that the cylinders are always parallel
            assert feq(abs(numpy.dot (shell1.shape.unit_z, shell2.shape.unit_z)), 1.0), \
                'shells are not oriented parallel, dot(unit_z1, unit_z2) = %s' % \
                (abs(numpy.dot (shell1.shape.unit_z, shell2.shape.unit_z)))

            shell1_pos = shell1.shape.position
            shell2_pos = shell2.shape.position
            shell2_post = self.world.cyclic_transpose(shell1_pos, shell2_pos)
            inter_pos = shell1_pos - shell2_pos
            inter_pos_z = shell1.shape.unit_z * numpy.dot(inter_pos, shell1.shape.unit_z)
            inter_pos_r = inter_pos - inter_pos_z
            overlap_r = length(inter_pos_r) - (shell1.shape.radius + shell2.shape.radius)
            overlap_z = length(inter_pos_z) - (shell1.shape.half_length + shell2.shape.half_length)
            if (overlap_r < 0.0) and (overlap_z < 0.0):
                return -(overlap_r * overlap_z)           # TODO: find better number for overlap measure
            else:
                return 1


        # overlap criterium when one shell is spherical and the other is cylindrical
        elif (type(shell1.shape) is Sphere) and (type(shell2.shape) is Cylinder):
            distance = self.world.distance(shell2.shape, shell1.shape.position)
            return distance - shell1.shape.radius

        # the other way around
        elif (type(shell1.shape) is Cylinder) and (type(shell2.shape) is Sphere):
            distance = self.world.distance(shell1.shape, shell2.shape.position)
            return distance - shell2.shape.radius

        # something was wrong (wrong type of shell provided)
        else:
            raise RuntimeError('check_shell_overlap: wrong shell type(s) provided.')


    def check_surface_overlap(self, shell, surface):
    # Returns True if the shell and surface do not overlap, and False if they do overlap.

        if (type(shell.shape) is Sphere):
            distance = self.world.distance(surface.shape, shell.shape.position)
            return shell.shape.radius < distance

        elif (type(shell.shape) is Cylinder):
            distance = self.world.distance(surface.shape, shell.shape.position)

            # Only take shells into account that have unit_z perpendicular to unit_z of surface
            if (type(surface.shape) is Plane):
                return shell.shape.radius < distance
            elif (type(surface.shape) is Cylinder):
                return shell.shape.half_length < distance
            else:
                raise RuntimeError('check_surface_overlap: Surface was not Plane of Cylinder.')

        # something was wrong (wrong type of shell provided)
        else:
            raise RuntimeError('check_surface_overlap: wrong shell type provided.')


    def check_domain_for_all(self):
    # For every domain in domains, checks the consistency
        for domain in self.domains.itervalues():
            self.check_domain(domain)

    def check_event_stoichiometry(self):
        ### check scheduler
        # -check that every event on scheduler is associated with domain or is a non domain related event
        # -check that every event with domain is also in domains{}

        SMT = 6                 # just some temporary definition to account for non-domain related events
        self.other_objects = {} # ditto
        for id, event in self.scheduler:
            domain_id = event.data
            if domain_id != SMT:
                # in case the domain_id is not special, it needs to be in self.domains
                assert domain_id in self.domains
            else:
                # if it is special in needs to be in self.other_objects
                assert domain_id in self.other_objects


        ### performs two checks:
        # -check that every domain in domains{} has one and only one event in the scheduler
        # -check that dt, last_time of the domain is consistent with the event time on the scheduler
        already_in_scheduler = set()        # make a set of domain_ids that we found in the scheduler
        for domain_id, domain in self.domains.iteritems():
            # find corresponding event in the scheduler
            for id, event in self.scheduler:
                if event.data == domain_id:
                    # We found the event in the scheduler that is associated with the domain
                    assert (abs(domain.last_time + domain.dt - event.time) <= TIME_TOLERANCE * event.time)
                    break
            else:
                raise RuntimeError('Event for domain_id %s could not be found in scheduler' % str(domain_id) )

            # make sure that we had not already found it earlier
            assert domain_id not in already_in_scheduler
            already_in_scheduler.add(domain_id)


    def check_particle_consistency(self):
        ### Checks the particles consistency between the world and the domains of
        #   the simulator

        # First, check num particles in domains is equal to num particles in the world
        world_population = self.world.num_particles
        domain_population = 0
        for domain in self.domains.itervalues():
            domain_population += domain.multiplicity

        if world_population != domain_population:
            raise RuntimeError('population %d != domain_population %d' %
                               (world_population, domain_population))

#        # Next, check that every particle in the domains is once and only once in the world.
#        already_in_domain = set()
#        world_particles = list(self.world)
#        for domain in self.domains.itervalues():
#            for domain_particle in domain.particles:
#                for world_particle in world_particles:
#                    if domain_particle == world_particle:
#                        break
#                else:
#                    raise RuntimeError('particle %s not in world' % str(domain_particle))
#
#                assert domain_particle not in already_in_domain, 'particle %s twice in domains' % str(domain_particle)
#                already_in_domain.add(domain_particle)
#
#        # This now means that all the particles in domains are represented in the world and that
#        # all the particles in the domains are unique (no particle is represented in two domains)
#
#        assert already_in_domain == len(world_particles)
        # Since the number of particles in the domains is equal to the number of particles in the
        # world this now also means that all the particles in the world are represented in the
        # domains.

    def check_shell_matrix(self):
        ### checks the consistency between the shells in the geometry container and the domains
        # -check that shells of a domain in domains{} are once and only once in the shell matrix
        # -check that all shells in the matrix are once and only once in a domain

        did_map, shell_map = self.geometrycontainer.get_dids_shells()

        shell_population = 0
        for domain in self.domains.itervalues():
            shell_population += domain.num_shells

            # get the shells associated with the domain according to the geometrycontainer
            shell_ids = did_map[domain.domain_id]
            for shell_id, shell in domain.shell_list:
                # check that all shells in the domain are in the matrix and have the proper domain_id
                assert shell_id in shell_ids

            # check that the number of shells in the shell_list is equal to the number of shells the domain
            # says it has is equal to the number of shell the geometrycontainer has registered to the domain.
            assert domain.num_shells == len(list(domain.shell_list))
            assert domain.num_shells == len(shell_ids)
            if len(shell_ids) != domain.num_shells:
                diff = set(sid for (sid, _)
                               in domain.shell_list).difference(shell_ids)
                for sid in diff:
                    print shell_map.get(sid, None)

                raise RuntimeError('number of shells are inconsistent '
                                   '(%d != %d; %s) - %s' %
                                   (len(shell_ids), domain.num_shells, 
                                    domain.domain_id, diff))

        # check that total number of shells in domains==total number of shells in shell container
        matrix_population = self.geometrycontainer.get_total_num_shells()
        if shell_population != matrix_population:
            raise RuntimeError('num shells (%d) != matrix population (%d)' %
                               (shell_population, matrix_population))
        # Since the number of shells in the domains is equal to the number of shells in the
        # geometrycontainer this now also means that all the shells in the geometrycontainer are
        # represented in the domains.

        # This now also means that the shells of all the cached singles in Pairs are not in the containers.


# check that all the cached singles in Pairs are not in domains{}.

### check world
# check that particles do not overlap with cylinderical surfaces unless the domain is associated with the surface

### check domains
# check that testShell is of proper type
# check that the shell(s) of domain have the proper geometry (sphere/cylinder)
# check that shell is within minimum and maximum
# check that shell obeys scaling properties
# check that the particles are within the shells of the domain
# check that the position of the shell(s) and particle(s) are within the structures that the particles live on
# check that dt != 0 unless NonInteractionSingle.is_reset()
# check associated structures are of proper type (plane etc, but also of proper StructureTypeID)
# check that Green's functions are defined.

### check NonInteractionSingle
# check if is_reset() then shellsize is size particle, dt==0, event_type==ESCAPE
# check shell.unit_z == structure.unit_z
# check drift < inf
# check inner space < shell

### check Pair
# check number of particles==2
# check D_R, D_r > 0
# check r0 is between sigma and a (within bounds of greens function)
# check sigma

### check SimplePair
# check CoM, iv lies in the structure of the particles
# check shell.unit_z == structure.unit_z

### check MixedPair
# check CoM is in surface, IV is NOT

### check Interaction
# check shell.unit_z = +- surface.unit_z




### check consistency of the model
# check that the product species of an interaction lives on the interaction surface.
# check that the product species of a bimolecular reaction lives on either structure of reactant species
# check that the product species of a unimolecular reaction lives on structure of the reactant species or the bulk.
# structures cannot overlap unless substructure

    def check_domains(self):
    # checks that the events in the scheduler are consistent with the domains

        # make set of event_id that are stored in all the domains
        event_ids = set(domain.event_id
                        for domain in self.domains.itervalues())
        # check that all the event_id in the scheduler are also stored in a domain
        for id, event in self.scheduler:
            if id not in event_ids:
                raise RuntimeError('Event %s in EventScheduler has no domain in self.domains' %
                                   event)
            else:
                event_ids.remove(id)

        # self.domains always include a None  --> this can change in future
        if event_ids:
            raise RuntimeError('following domains in self.domains are not in '
                               'Event Scheduler: %s' % str(tuple(event_ids)))

    def check_pair_pos(self, pair, pos1, pos2, com, radius):
        particle1 = pair.pid_particle_pair1[1]
        particle2 = pair.pid_particle_pair2[1]

        old_com = com
        
        # debug: check if the new positions are valid:
        new_distance = self.world.distance(pos1, pos2)
        particle_radius12 = particle1.radius + particle2.radius

        # check 1: particles don't overlap.
        if new_distance <= particle_radius12:
            if __debug__:
                log.info('rejected move: radii %s, particle distance %s',
                         (FORMAT_DOUBLE % particle1.radius + particle2.radius,
                          FORMAT_DOUBLE % new_distance))
            if __debug__:
                log.debug('DEBUG: pair.dt %s, pos1 %s, pos2 %s' %
                          (FORMAT_DOUBLE % pair.dt, FORMAT_DOUBLE % pos1,
                           FORMAT_DOUBLE % pos2))
            raise RuntimeError('New particles overlap')

        # check 2: particles within mobility radius.
        d1 = self.world.distance(old_com, pos1) + particle1.radius
        d2 = self.world.distance(old_com, pos2) + particle2.radius
        if d1 > radius or d2 > radius:
            raise RuntimeError('New particle(s) out of protective sphere. ' 
                               'radius = %s, d1 = %s, d2 = %s ' %
                               (FORMAT_DOUBLE % radius, FORMAT_DOUBLE % d1,
                                FORMAT_DOUBLE % d2))

        return True




    def check(self):
        ParticleSimulatorBase.check(self)

        assert self.scheduler.check()

        assert self.t >= 0.0
        assert self.dt >= 0.0

        self.check_shell_matrix()
        self.check_domains()
        self.check_event_stoichiometry()
        self.check_particle_consistency()
        
        self.check_domain_for_all()

    #
    # methods for debugging.
    #

    def dump_scheduler(self):
        """Dump scheduler information.

        """
        for id, event in self.scheduler:
            print id, event

    def dump(self):
        """Dump scheduler and event information.

        """
        for id, event in self.scheduler:
            print id, event, self.domains[event.data]

    def count_domains(self):
        # Returns a tuple (# Singles, # Pairs, # Multis).

        num_singles = 0
        num_pairs = 0
        num_multis = 0
        for d in self.domains.itervalues():
            if isinstance(d, Single):
                num_singles += 1
            elif isinstance(d, Pair):
                num_pairs += 1
            elif isinstance(d, Multi):
                num_multis += 1
            else:
                raise RuntimeError('DO NOT GET HERE')

        return (num_singles, num_pairs, num_multis)

    dispatch = [
        (Single, process_single_event),
        (Pair, process_pair_event),
        (Multi, process_multi_event)
        ]

<|MERGE_RESOLUTION|>--- conflicted
+++ resolved
@@ -843,10 +843,6 @@
         reactant_radius             = reactant[1].radius
         species                     = self.world.get_species(reactant[1].sid)
         reactant_structure_type_id  = species.structure_type_id
-<<<<<<< HEAD
-=======
-        reactant_structure_id       = reactant.structure_id     # TODO should be the structure_id at the time of the reaction.
->>>>>>> 00025ff2
         reactant_structure          = self.world.get_structure(reactant_structure_id)
         rr = single.reactionrule
 
@@ -880,12 +876,8 @@
             product_radius            = product_species.radius
             product_structure_type_id = product_species.structure_type_id
 
-<<<<<<< HEAD
             # 1.5 get new position and structure_id of particle
             # If the particle falls of a surface (non CuboidalRegion)
-=======
-            # 1.5 get new position(s) of particle
->>>>>>> 00025ff2
             if product_structure_type_id != reactant_structure_type_id:
                 assert (product_structure_type_id == self.world.get_def_structure_type_id())
 
@@ -914,7 +906,6 @@
 
                 product_structure_id = self.world.get_def_structure_id()    # product structure is always the default structure (bulk)
 
-<<<<<<< HEAD
             # If decay happens to same structure_type
             else:
                 product_pos_list     = [reactant_pos]           # no change of position is required if structure_type doesn't change
@@ -929,15 +920,6 @@
 
             # 3. check that there is space for the products (try different positions if possible)
             # accept the new positions if there is enough space.
-=======
-            else:
-                # decay happens to same structure_type
-                product_pos_list = [reactant_pos]               # no change of position is required if structure_type doesn't change
-                product_structure_id = reactant_structure_id    # The product structure is the structure where the reaction takes place.
-
-
-            ### Repeat for all the proposed positions.
->>>>>>> 00025ff2
             for product_pos in product_pos_list:
                 product_pos = self.world.apply_boundary(product_pos)
 
@@ -987,12 +969,8 @@
             particle_radius12           = product1_radius + product2_radius
 
 
-<<<<<<< HEAD
             # 1.5 Get new positions and structure_ids of particles
             #     If one of the particle is not on the surface of the reactant.
-=======
-            # 1.5 get new position(s) of particle
->>>>>>> 00025ff2
             if product1_structure_type_id != product2_structure_type_id:
                 # make sure that the reactant was on a 2D or 1D surface
                 assert reactant_structure_type_id != self.world.get_def_structure_type_id()
@@ -1004,11 +982,7 @@
                 # Note that A is a particle in the surface and B is in the 3D
                 if (product2_structure_type_id == self.world.get_def_structure_type_id()):
                     # product2 goes to 3D and is now particleB (product1 is particleA and is on the surface)
-<<<<<<< HEAD
                     product1_structure_id = reactant_structure_id               # TODO after the displacement the structure can change!
-=======
-                    product1_structure_id = reactant_structure_id
->>>>>>> 00025ff2
                     product2_structure_id = self.world.get_def_structure_id()
                     productA_radius = product1_radius
                     productB_radius = product2_radius
@@ -1044,10 +1018,6 @@
                         newposA, newposB = MixedPair2D3D.do_back_transform(reactant_pos, iv, DA, DB,
                                                                            productA_radius, productB_radius,
                                                                            reactant_structure, unit_z)
-<<<<<<< HEAD
-=======
-
->>>>>>> 00025ff2
                         if default:
                             newpos1, newpos2 = newposA, newposB
                         else:
@@ -1066,12 +1036,8 @@
                                                                            reactant_structure)
 
                         newposB = self.world.apply_boundary(newposB)
-<<<<<<< HEAD
                         if __debug__:
                             assert (self.world.distance(reactant_structure.shape, newposB) >= productB_radius)
-=======
-                        assert (self.world.distance(reactant_structure.shape, newposB) >= productB_radius)
->>>>>>> 00025ff2
 
                         if default:
                             newpos1, newpos2 = newposA, newposB
@@ -1086,13 +1052,6 @@
             # 1.5 Get new positions and structure_ids of particles
             #     If the two particles stay on the same structure as the reactant.
             else:
-<<<<<<< HEAD
-=======
-                # The two particles stay on the same structure as the reactant.
-                product1_structure_id = reactant_structure_id
-                product2_structure_id = reactant_structure_id
-
->>>>>>> 00025ff2
                 # generate new positions in the structure
                 # TODO Make this into a generator
                 product_pos_list = []
@@ -1102,18 +1061,13 @@
                     iv = _random_vector(reactant_structure, particle_radius12, self.rng)
                     iv *= MINIMAL_SEPARATION_FACTOR
 
-<<<<<<< HEAD
                     unit_z = reactant_structure.shape.unit_z    # not used
-=======
-                    unit_z = reactant_structure.shape.unit_z * myrandom.choice(-1, 1)   # not necessary
->>>>>>> 00025ff2
                     newpos1, newpos2 = SimplePair.do_back_transform(reactant_pos, iv, D1, D2,
                                                                     product1_radius, product2_radius,
                                                                     reactant_structure, unit_z)
 
                     product_pos_list.append((newpos1, newpos2))
 
-<<<<<<< HEAD
                 # structure_ids are the same as reactant. TODO this is not necessarily true in the corners.
                 product1_structure_id = reactant_structure_id
                 product2_structure_id = reactant_structure_id
@@ -1126,28 +1080,15 @@
             radius = max(self.world.distance(product1_pos, reactant_pos) + product1_radius,
                          self.world.distance(product2_pos, reactant_pos) + product2_radius)
             zero_singles, ignore = self.burst_volume(reactant_pos, radius, ignore)
-=======
-
-            # 2. make space for the products. 
-            #    calculate the sphere around the two product particles
-#            rad = max(product1_displacement + product1_radius,
-#                      product2_displacement + product2_radius)
-            rad = particle_radius12 * 2     # TODO this is wrong
-            zero_singles, ignore = self.burst_volume(reactant_pos, rad, ignore)
->>>>>>> 00025ff2
 
             # 3. check that there is space for the products (try different positions if possible)
             # accept the new positions if there is enough space.
             for newpos1, newpos2 in product_pos_list:
                 newpos1 = self.world.apply_boundary(newpos1)
                 newpos2 = self.world.apply_boundary(newpos2)
-<<<<<<< HEAD
 
                 if __debug__:
                     assert (self.world.distance(newpos1, newpos2) >= particle_radius12)
-=======
-                assert (self.world.distance(newpos1, newpos2) >= particle_radius12)
->>>>>>> 00025ff2
 
                 # check that there is space for the products 
                 # Note that we do not check overlap with surfaces -> TODO
@@ -1174,11 +1115,7 @@
             else:
                 # Log the lack of change
                 if __debug__:
-<<<<<<< HEAD
                     log.info('single reaction: placing products failed.')
-=======
-                    log.info('single reaction; placing products failed.')
->>>>>>> 00025ff2
 
                 # 4. process the changes (move the particle and update structure)
                 moved_reactant = self.move_particle(reactant, reactant_pos, reactant_structure_id)
@@ -1192,11 +1129,7 @@
 
         return products, zero_singles, ignore
 
-<<<<<<< HEAD
     def fire_interaction(self, single, reactant_pos, reactant_structure_id, ignore):
-=======
-    def fire_interaction(self, single, reactant_pos, ignore):
->>>>>>> 00025ff2
         # This takes care of the identity change when a particle associates with a surface.
         # It performs the reactions:
         # A(structure) + surface -> 0
@@ -1210,10 +1143,6 @@
         # 0. get reactant info
         reactant              = single.pid_particle_pair
         reactant_radius       = reactant[1].radius
-<<<<<<< HEAD
-=======
-        reactant_structure_id = reactant[1].structure_id
->>>>>>> 00025ff2
         rr = single.interactionrule
 
         # The zero_singles are the NonInteractionSingles that are the total result of the recursive
@@ -1245,28 +1174,17 @@
             product_species      = self.world.get_species(rr.products[0])
             product_radius       = product_species.radius
             product_surface      = single.surface
-<<<<<<< HEAD
-=======
-            product_structure_id = single.surface.id
->>>>>>> 00025ff2
 
             # TODO make sure that the product species lives on the same type of the interaction surface
 #            product_structure_type = self.world.get_structure(product_species.structure_id)
 #            assert (single.surface.sid == self.world.get_structure(product_species.structure_id)), \
 #                   'Product particle should live on the surface of interaction after the reaction.'
 
-<<<<<<< HEAD
             # 1.5 get new position and structure_id of particle
             transposed_pos       = self.world.cyclic_transpose(reactant_pos, product_surface.shape.position)
             product_pos, _       = product_surface.projected_point(transposed_pos)
             product_pos          = self.world.apply_boundary(product_pos)        # not sure this is still necessary
             product_structure_id = product_surface.id
-=======
-            # 1.5 get new position of particle
-            transposed_pos = self.world.cyclic_transpose(reactant_pos, product_surface.shape.position)
-            product_pos, _ = product_surface.projected_point(transposed_pos)
-            product_pos    = self.world.apply_boundary(product_pos)        # not sure this is still necessary
->>>>>>> 00025ff2
 
             # 2. burst the volume that will contain the products.
             #    Note that an interaction domain is already sized such that it includes the
@@ -1281,11 +1199,7 @@
 
                 # Log the (absence of) change
                 if __debug__:
-<<<<<<< HEAD
                     log.info('interaction: no space for product particle.')
-=======
-                    log.info('fire_interaction: no space for product particle.')
->>>>>>> 00025ff2
 
                 # 4. process the changes (only move particle, stay on same structure)
                 moved_reactant = self.move_particle(reactant, reactant_pos, reactant_structure_id)
@@ -1322,17 +1236,7 @@
         if __debug__:
             assert isinstance(pair, Pair)
 
-<<<<<<< HEAD
         # Note that the reactant_structure_ids are the ids of the structures on which the particles were located at the time of the reaction.
-=======
-        # 0. get reactant info
-        pid_particle_pair1     = pair.pid_particle_pair1
-        pid_particle_pair2     = pair.pid_particle_pair2
-        reactant1_species_id   = pid_particle_pair1[1].sid
-        reactant2_species_id   = pid_particle_pair2[1].sid
-        reactant1_structure_id = pid_particle_pair1[1].structure_id # TODO these are the structures at the time of the reaction
-        reactant2_structure_id = pid_particle_pair2[1].structure_id # and are set these according to transition/crossing event.
->>>>>>> 00025ff2
 
         if __debug__:
             assert isinstance(pair, Pair)
@@ -1372,7 +1276,6 @@
             product_species = self.world.get_species(rr.products[0])
             product_radius  = product_species.radius
 
-<<<<<<< HEAD
 
             # 1.5 get new position and structure_id for product particle
             product_pos = pair.draw_new_com (pair.dt, pair.event_type)
@@ -1380,10 +1283,6 @@
 
             # select the structure_id for the product particle to live on.
             # TODO doesn't work for all needed cases
-=======
-            # select the structure_id for the product particle to live on.
-            # TODO
->>>>>>> 00025ff2
             product_structure_ids = self.world.get_structure_ids(self.world.get_structure_type(product_species.structure_type_id))
             if reactant1_structure_id in product_structure_ids:
                 product_structure_id = reactant1_structure_id
@@ -1401,11 +1300,7 @@
                                                                        pid_particle_pair2[0]):
                 # Log the (lack of) change
                 if __debug__:
-<<<<<<< HEAD
                     log.info('pair reaction: no space for product particle.')
-=======
-                    log.info('fire_pair_reaction: no space for product particle.')
->>>>>>> 00025ff2
 
                 # 4. process the changes (move particles, change structure)
                 moved_reactant1 = self.move_particle(pid_particle_pair1, reactant1_pos, reactant1_structure_id)
@@ -1440,7 +1335,6 @@
     def fire_move(self, single, reactant_pos, reactant_structure_id, ignore_p=None):
         # No reactions/Interactions have taken place -> no identity change of the particle
         # Just only move the particles and process putative structure change
-<<<<<<< HEAD
 
         # Note that the reactant_structure_id is the id of the structure on which the particle was located at the time of the move.
 
@@ -1452,14 +1346,6 @@
         # 1. No product->no info
         # 1.5 No additional positional/structure change is needed
         # 2. Position is in protective shell
-=======
-        if __debug__:
-            assert isinstance(single, Single)
-
-        # 0. get reactant info
-        reactant = single.pid_particle_pair
-        reactant_structure_id = None #TODO Needs to be the structure after the particle has moved.
->>>>>>> 00025ff2
 
         # 3. check that there is space for the reactants
         if ignore_p:
@@ -1473,11 +1359,8 @@
 
         # 4. process the changes (move particles, change structure)
         moved_reactant = self.move_particle(reactant, reactant_pos, reactant_structure_id)
-<<<<<<< HEAD
         # 5. No counting
         # 6. No Logging
-=======
->>>>>>> 00025ff2
         return [moved_reactant]
 
 
