#!/usr/env python

from weakref import ref
import math

import numpy

from _gfrd import (
    Event,
    EventScheduler,
    Particle,
    SphericalShell,
    CylindricalShell,
    DomainIDGenerator,
    ShellIDGenerator,
    DomainID,
    ParticleContainer,
    CuboidalRegion,
    CylindricalSurface,
    PlanarSurface,
    Surface,
    _random_vector,
    Cylinder,
    Sphere,
    Plane,
    NetworkRulesWrapper,
    )

from gfrdbase import *
from single import *
from pair import *
from multi import *
from utils import *
from constants import *
from shellcontainer import ShellContainer
from shells import (
    testShellError,
    testPair,
    testInteractionSingle,
    hasSphericalShell,
    hasCylindricalShell,
    SphericalSingletestShell,
    SphericalPairtestShell,
    PlanarSurfaceSingletestShell,
    PlanarSurfacePairtestShell,
    PlanarSurfaceTransitionSingletestShell,
    CylindricalSurfaceSingletestShell,
    CylindricalSurfacePairtestShell,
    PlanarSurfaceInteractiontestShell,
    CylindricalSurfaceInteractiontestShell,
    CylindricalSurfaceSinktestShell,
    MixedPair2D3DtestShell,
    )

import logging
import os

log = logging.getLogger('ecell')

### Singles
def create_default_single(domain_id, shell_id, pid_particle_pair, structure, reaction_rules, geometrycontainer, domains):
    if isinstance(structure, CuboidalRegion):
        # first make the test shell
        testSingle = SphericalSingletestShell(pid_particle_pair, structure, geometrycontainer, domains)
        return SphericalSingle          (domain_id, shell_id, testSingle, reaction_rules)
    elif isinstance(structure, PlanarSurface):
        # first make the test shell
        testSingle = PlanarSurfaceSingletestShell(pid_particle_pair, structure, geometrycontainer, domains)
        return PlanarSurfaceSingle      (domain_id, shell_id, testSingle, reaction_rules)
    elif isinstance(structure, CylindricalSurface):
        # first make the test shell
        testSingle = CylindricalSurfaceSingletestShell(pid_particle_pair, structure, geometrycontainer, domains)
        return CylindricalSurfaceSingle (domain_id, shell_id, testSingle, reaction_rules)

### Interactions
def try_default_testinteraction(single, surface, geometrycontainer, domains):
    if isinstance(single.structure, CuboidalRegion):
        if isinstance(surface, PlanarSurface):
            return PlanarSurfaceInteractiontestShell(single, surface, geometrycontainer, domains)
        elif isinstance(surface, CylindricalSurface):
            return CylindricalSurfaceInteractiontestShell(single, surface, geometrycontainer, domains)
        else:
            raise testShellError('(Interaction). Combination of (3D particle, surface) is not supported')
    elif isinstance(single.structure, PlanarSurface):
        raise testShellError('(Interaction). Combination of (2D particle, surface) is not supported')
    elif isinstance(single.structure, CylindricalSurface):
        if isinstance(surface, CylindricalSurface):     # TODO differentiate between a sink and a cap
            return CylindricalSurfaceSinktestShell (single, surface, geometrycontainer, domains)
        else:
            raise testShellError('(Interaction). Combination of (1D particle, surface) is not supported')
    else:
        raise testShellError('(Interaction). structure of particle was of invalid type')

def create_default_interaction(domain_id, shell_id, testShell, reaction_rules, interaction_rules):
    if isinstance(testShell, CylindricalSurfaceInteractiontestShell):
        return CylindricalSurfaceInteraction (domain_id, shell_id, testShell, reaction_rules, interaction_rules)
    elif isinstance(testShell, PlanarSurfaceInteractiontestShell):
        return PlanarSurfaceInteraction      (domain_id, shell_id, testShell, reaction_rules, interaction_rules)
    elif isinstance(testShell, CylindricalSurfaceSinktestShell):
        return CylindricalSurfaceSink        (domain_id, shell_id, testShell, reaction_rules, interaction_rules)

### Transitions
def try_default_testtransition(single, target_structure, geometrycontainer, domains):
    if isinstance(single.structure, CuboidalRegion):        
            raise testShellError('(Transition). Combination of (3D particle, surface) is not supported')
    elif isinstance(single.structure, PlanarSurface):
        if isinstance(target_structure, PlanarSurface):
            return PlanarSurfaceTransitionSingletestShell(single, target_structure, geometrycontainer, domains)
        else:
            raise testShellError('(Transition). Combination of (2D particle, surface other than plane) is not supported')
    elif isinstance(single.structure, CylindricalSurface):        
            raise testShellError('(Transition). Combination of (1D particle, surface) is not supported')
    else:
        raise testShellError('(Transition). structure of particle was of invalid type')

def create_default_transition(domain_id, shell_id, testShell, reaction_rules):
    if isinstance(testShell, PlanarSurfaceTransitionSingletestShell):
        return PlanarSurfaceTransitionSingle       (domain_id, shell_id, testShell, reaction_rules)
    
### Pairs
def try_default_testpair(single1, single2, geometrycontainer, domains):
    if single1.structure == single2.structure:
        if isinstance(single1.structure, CuboidalRegion):
            return SphericalPairtestShell(single1, single2, geometrycontainer, domains)
        elif isinstance(single1.structure, PlanarSurface):
            return PlanarSurfacePairtestShell(single1, single2, geometrycontainer, domains)
        elif isinstance(single1.structure, CylindricalSurface):
            return CylindricalSurfacePairtestShell(single1, single2, geometrycontainer, domains)
    elif (isinstance(single1.structure, PlanarSurface) and isinstance(single2.structure, CuboidalRegion)):
        return MixedPair2D3DtestShell(single1, single2, geometrycontainer, domains) 
    elif (isinstance(single2.structure, PlanarSurface) and isinstance(single1.structure, CuboidalRegion)):
        return MixedPair2D3DtestShell(single2, single1, geometrycontainer, domains)
    else:
        # a 1D/3D pair was supposed to be formed -> unsupported
        raise testShellError('(MixedPair). combination of structure not supported')
        
def create_default_pair(domain_id, shell_id, testShell, reaction_rules):
    # Either SphericalPair, PlanarSurfacePair, or CylindricalSurfacePair.
    if   isinstance(testShell, SphericalPairtestShell):
        return SphericalPair          (domain_id, shell_id, testShell, reaction_rules)
    elif isinstance(testShell, PlanarSurfacePairtestShell):
        return PlanarSurfacePair      (domain_id, shell_id, testShell, reaction_rules)
    elif isinstance(testShell, CylindricalSurfacePairtestShell):
        return CylindricalSurfacePair (domain_id, shell_id, testShell, reaction_rules)
    # or MixedPair (3D/2D)
    elif isinstance(testShell, MixedPair2D3DtestShell):
        return MixedPair2D3D          (domain_id, shell_id, testShell, reaction_rules)


class DomainEvent(Event):
    __slot__ = ['data']
    def __init__(self, time, domain):
        Event.__init__(self, time)
        self.data = domain.domain_id            # Store the domain_id key refering to the domain
                                                # in domains{} in the scheduler

class Delegate(object):
    def __init__(self, obj, method, arg):
        self.ref = ref(obj)
        self.method = method
        self.arg = arg

    def __call__(self):
        return self.method(self.ref(), self.arg)


class EGFRDSimulator(ParticleSimulatorBase):
    """The eGFRDSimulator implements the asynchronous egfrd scheme of performing
    the diffusing and reaction of n particles. The eGFRDsimulator acts on a 'world'
    object containing particles and structures, and can be attached and detached from
    this 'world'.
    """
    def __init__(self, world, rng=myrandom.rng, network_rules=None):
        """Create a new EGFRDSimulator.

        Arguments:
            - world
                a world object created with the function 
                gfrdbase.create_world.
            - rng
                a random number generator. By default myrandom.rng is 
                used, which uses Mersenne Twister from the GSL library.
                You can set the seed of it with the function 
                myrandom.seed.
            - network_rules
                you don't need to use this, for backward compatibility only.

        """
        if network_rules == None:
            network_rules = NetworkRulesWrapper(world.model.network_rules)
        ParticleSimulatorBase.__init__(self, world, rng, network_rules)

        self.domain_id_generator = DomainIDGenerator(0)
        self.shell_id_generator = ShellIDGenerator(0)

        # some constants
        self.MAX_NUM_DT0_STEPS = 1000

        self.MAX_TIME_STEP = 10

        self.DEFAULT_DT_FACTOR = 1e-5           # Diffusion time prefactor in oldBD algortithm to determine time step.
        
        self.DEFAULT_STEP_SIZE_FACTOR = 0.05    # The maximum step size in the newBD algorithm is determined as DSSF * sigma_min.
                                                # Make sure that DEFAULT_STEP_SIZE_FACTOR < MULTI_SHELL_FACTOR, or else the 
                                                # reaction volume sticks out of the multi.

        # used datastructrures
        self.scheduler = EventScheduler()       # contains the events. Note that every domains has exactly one event

        self.domains = {}                       # a dictionary containing references to the domains that are defined
                                                # in the simulation system. The id of the domain (domain_id) is the key.
                                                # The domains can be a single, pair or multi of any type.

        # other stuff
        self.is_dirty = True                    # The simulator is dirty if the state if the simulator is not
                                                # consistent with the content of the world that it represents
                                                # (or if we don't know for sure)

        self.reset()                            # The Simulator is only initialized at the first step, allowing
                                                # modifications to the world to be made before simulation starts

    def get_next_time(self):
        """ 
        Returns the time it will be when the next egfrd timestep
        is completed.        
        """ #~MW
        if self.scheduler.size == 0:
            return self.t                       # self.t is the current time of the simulator
        else:
            return self.scheduler.top[1].time

    ###
    # The next methods control the general functioning of the simulator
    ###
    def reset(self):
        """
        This function resets the "records" of the simulator. This means
        the simulator time is reset, the step counter is reset, events
        are reset, etc.
        Can be for example usefull when users want to first do an equilibration
        run before starting the "real experiment".
        """ #~ MW
        self.t = 0.0
        self.dt = 0.0
        self.step_counter = 0
        self.single_steps = {EventType.SINGLE_ESCAPE:0,
                             EventType.SINGLE_REACTION:0,
                             EventType.BURST:0}
        self.interaction_steps = {EventType.IV_INTERACTION:0,
                                  EventType.IV_ESCAPE:0,
                                  EventType.BURST:0}
        self.pair_steps = {EventType.SINGLE_REACTION:0,
                           EventType.IV_REACTION:0,
                           EventType.IV_ESCAPE:0,
                           EventType.COM_ESCAPE:0,
                           EventType.BURST:0}
        self.multi_steps = {EventType.MULTI_ESCAPE:0,
                            EventType.MULTI_UNIMOLECULAR_REACTION:0,
                            EventType.MULTI_BIMOLECULAR_REACTION:0,
                            EventType.MULTI_DIFFUSION:0,
                            EventType.BURST:0,
                            3:0}
        self.zero_steps = 0
        self.rejected_moves = 0
        self.reaction_events = 0
        self.last_event = None
        self.last_reaction = None

        self.is_dirty = True            # simulator needs to be re-initialized

    def initialize(self):
        """Initialize the eGFRD simulator

        This method (re-)initializes the simulator with the current state of the 'world'
        that it represents.
        Call this method if you change the 'world' using methods outside of the Simulator
        thereby invalidating the state of the eGFRD simulator (the simulator is dirty), or
        in an other case that the state of the simulator is inconsistent with the state of
        the world.
        """
        # 1. (re-)initialize previously set datastructures
        ParticleSimulatorBase.initialize(self)
        self.scheduler.clear()
        self.domains = {}

        # create/clear other datastructures
        self.geometrycontainer = ShellContainer(self.world)

        # 2. Couple all the particles in 'world' to a new 'single' in the eGFRD simulator
        # Fix order of adding particles (always, or at least in debug mode).
        singles = []
        pid_particle_pairs = list(self.world)
        pid_particle_pairs.sort()

        for pid_particle_pair in pid_particle_pairs:
            single = self.create_single(pid_particle_pair)
            if __debug__:
                log.debug('%s as single %s' %
                          (pid_particle_pair[0], single.domain_id))
            singles.append(single)
        assert len(singles) == self.world.num_particles
        for single in singles:
            self.add_domain_event(single)

        # 3. The simulator is now consistent with 'world'
        self.is_dirty = False

    def stop(self, t):
        """Bring the simulation to a full stop, which synchronizes all
        particles at time t. The state is similar to the state after
        initialization.

        With eGFRD, particle positions are normally updated 
        asynchronously. This method bursts all protective domains so that 
        the position of each particle is known.

        Arguments:
            - t
                the time at which to synchronize the particles. Usually 
                you will want to use the current time of the simulator: 
                EGFRDSimulator.t.

        This method is called stop because it is usually called at the 
        end of a simulation. It is possible to call this method at an 
        earlier time. For example the Logger module does this, because 
        it needs to know the positions of the particles at each log 
        step.

        """
        if __debug__:
            log.info('stop at %s' % (FORMAT_DOUBLE % t))

        if self.t == t:                         # We actually already stopped?
            return                              # FIXME: is this accurate? Probably use feq from utils.py

        if t >= self.scheduler.top[1].time:     # Can't schedule a stop later than the next event time
            raise RuntimeError('Stop time >= next event time.')

        if t < self.t:
            raise RuntimeError('Stop time < current time.')

        self.t = t

#        non_single_list = []

        # Burst all the domains that we know of.
        self.burst_all_domains()
        # first burst all Singles, and put Pairs and Multis in a list.
#        for id, event in self.scheduler:
#        ignore = []
#        for domain_id, domain in self.domains.items():
#            if domain_id not in ignore:
##                domain = self.domains[event.data]
#                if isinstance(domain, Pair) or isinstance(domain, Multi):
#                    non_single_list.append(domain)
#                elif isinstance(domain, Single):
#                    if __debug__:
#                        log.debug('burst %s, last_time= %s' % 
#                                  (domain, FORMAT_DOUBLE % domain.last_time))
#                    ignore.append(domain.domain_id)
#                    ignore = self.burst_single(domain, ignore)
#                else:
#                    assert False, 'domain from domains{} was no Single, Pair or Multi'
#
#
#        # then burst all Pairs and Multis.
#        if __debug__:
#            log.debug('burst %s' % non_single_list)
#        non_single_ids = [non_single.domain_id for non_single in non_single_list]
#        self.burst_domains(non_single_ids, ignore)

        self.dt = 0.0

    def step(self):
        """Execute one eGFRD step.

        """
        self.last_reaction = None

        if self.is_dirty:
            self.initialize()
            
        if __debug__:
            if int("0" + os.environ.get("ECELL_CHECK", ""), 10):
                self.check()
        
        self.step_counter += 1

        if __debug__:
            if self.scheduler.size == 0:
                raise RuntimeError('No Events in scheduler.')
        
        # 1. Get the next event from the scheduler
        #
        id, event = self.scheduler.pop()
        domain = self.domains[event.data]
        if event.time == numpy.inf:
            self.t, self.last_event = self.MAX_TIME_STEP, event
        else:
            self.t, self.last_event = event.time, event

        if __debug__:
            domain_counts = self.count_domains()
            log.info('\n\n%d: t=%s dt=%s\t' %
                     (self.step_counter, FORMAT_DOUBLE % self.t,
                      FORMAT_DOUBLE % self.dt) + 
                     'Singles: %d, Pairs: %d, Multis: %d\n' % domain_counts + 
                     'event=#%d reactions=%d rejectedmoves=%d' %
                     (id, self.reaction_events, self.rejected_moves))
       
        # 2. Use the correct method to process (fire) the shell that produced the event
        #
        # Dispatch is a dictionary (hash) of what function to use to fire
        # different classes of shells (see bottom egfrd.py) 
        # event.data holds the object (Single, Pair, Multi) that is associated with the next event.
        # e.g. "if class is Single, then process_single_event" ~ MW
        for klass, f in self.dispatch:
            if isinstance(domain, klass):
                f(self, domain, [domain.domain_id])         # fire the correct method for the class (e.g. process_single_event(self, Single))

        if __debug__:
            if self.scheduler.size == 0:
                raise RuntimeError('Zero events left.')

        # 3. Adjust the simulation time
        #
        next_time = self.scheduler.top[1].time
        self.dt = next_time - self.t

        # assert if not too many successive dt=0 steps occur.
        if __debug__:
            if self.dt == 0:
                self.zero_steps += 1
                # TODO What is best solution here? Usually no prob, -> just let 
                # user know?
                if self.zero_steps >= max(self.scheduler.size * 3, self.MAX_NUM_DT0_STEPS): 
                    #raise RuntimeError('too many dt=zero steps. '
                    #                   'Simulator halted?'
                    #                'dt= %.10g-%.10g' % (self.scheduler.top[1].time, self.t))
                    log.warning('dt=zero step, working in s.t >> dt~0 Python limit.')
            else:
                self.zero_steps = 0



    def create_single(self, pid_particle_pair):
    # Create a new single domain from a particle.
    # The interaction can be any NonInteractionSingle (SphericalSingle, PlanarSurface or CylindricalSurface
    # NonInteractionSingle).

        # 1. generate identifiers for the domain and shell. The event_id is
        # generated by the scheduler
        domain_id = self.domain_id_generator()
        shell_id = self.shell_id_generator()

        # get unimolecular reaction rules
        reaction_rules = self.network_rules.query_reaction_rule(pid_particle_pair[1].sid)
        # Get structure (region or surface) where the particle lives.
        species = self.world.get_species(pid_particle_pair[1].sid)
        structure = self.world.get_structure(pid_particle_pair[1].structure_id)

        # 2. Create and register the single domain.
        # The type of the single that will be created 
        # depends on the structure (region or surface) this particle is 
        # in/on. Either SphericalSingle, PlanarSurfaceSingle, or 
        # CylindricalSurfaceSingle.
        single = create_default_single(domain_id, shell_id, pid_particle_pair, 
                                       structure, reaction_rules,
                                       self.geometrycontainer, self.domains)

        assert isinstance(single, NonInteractionSingle)
        single.initialize(self.t)               # set the initial event and event time
        self.domains[domain_id] = single

        # 3. update the proper shell container
        self.geometrycontainer.move_shell(single.shell_id_shell_pair)

#        if __debug__:
#            # Used in __str__.
        single.world = self.world

        return single

    def create_interaction(self, testShell):
    # Create a new interaction domain from a testShell.
    # The interaction can be any interaction (PlanarSurface or CylindricalSurface). The creation of the testShell was
    # succesful, so here we can just make the domain.

#       assert that the particle is not already associated with another domain

        assert isinstance(testShell, testInteractionSingle)

        # 1. generate identifiers for the domain and shell. event_id is generated by
        # the scheduler
        domain_id = self.domain_id_generator()
        shell_id = self.shell_id_generator()

        # get unimolecular reaction rules
        species_id = testShell.pid_particle_pair[1].sid
        reaction_rules = self.network_rules.query_reaction_rule(species_id)
        # get reaction rules for interaction
        surfacetype_id = testShell.surface.sid
        interaction_rules = self.network_rules.query_reaction_rule(species_id, surfacetype_id)

        # 2. Create and register the interaction domain.
        # The type of the interaction that will be created 
        # depends on the surface (planar or cylindrical) the particle is 
        # trying to associate with. Either PlanarSurfaceInteraction or 
        # CylindricalSurfaceInteraction.
        interaction = create_default_interaction(domain_id, shell_id, testShell,
                                                 reaction_rules, interaction_rules)

        assert isinstance(interaction, InteractionSingle)
        interaction.initialize(self.t)
        self.domains[domain_id] = interaction

        # 3. update the shell containers 
        self.geometrycontainer.move_shell(interaction.shell_id_shell_pair)

#        if __debug__:
#            # Used in __str__.
        interaction.world = self.world

        return interaction


    def create_transition(self, testShell):
    # Create a new transition domain from a testShell.
    # Currently only plane-plane transitions are supported.
    # We assume here that the testShell was successfully created.

        assert isinstance(testShell, PlanarSurfaceTransitionSingletestShell) # TODO should be generalized

        # 1. generate identifiers for the domain and shell. event_id is generated by
        # the scheduler
        domain_id = self.domain_id_generator()
        shell_id = self.shell_id_generator()

        # get unimolecular reaction rules
        species_id = testShell.pid_particle_pair[1].sid    
        reaction_rules = self.network_rules.query_reaction_rule(species_id)

        # 2. Create and register the transition domain.
        transition = create_default_transition(domain_id, shell_id, testShell, reaction_rules)

        assert isinstance(transition, Single)
        transition.initialize(self.t)
        self.domains[domain_id] = transition

        # 3. update the shell containers 
        self.geometrycontainer.move_shell(transition.shell_id_shell_pair)
        # TODO What precisely happens here?

        transition.world = self.world

        return transition


    def create_pair(self, testShell):
    # Create a new pair domain from a testShell.
    # The pair can be any pair (Simple or Mixed). The creation of the testShell was
    # succesful, so here we can just make the domain.

        assert isinstance(testShell, testPair)

        # 1. generate needed identifiers
        domain_id = self.domain_id_generator()
        shell_id = self.shell_id_generator()

        # Select 1 reaction type out of all possible reaction types between the two particles.
        reaction_rules = self.network_rules.query_reaction_rule(testShell.pid_particle_pair1[1].sid,
                                                                testShell.pid_particle_pair2[1].sid)


        # 2. Create pair. The type of the pair that will be created depends
        # on the structure (region or surface) the particles are in/on.  
        pair = create_default_pair(domain_id, shell_id, testShell, reaction_rules)

        assert isinstance(pair, Pair)
        pair.initialize(self.t)
        self.domains[domain_id] = pair

        # 3. update the shell containers with the new shell
        self.geometrycontainer.move_shell(pair.shell_id_shell_pair)

#        if __debug__:
#            # Used in __str__.
        pair.world = self.world

        return pair

    def create_multi(self):
        # 1. generate necessary id's
        domain_id = self.domain_id_generator()

        # 2. Create and register domain object
        multi = Multi(domain_id, self, self.DEFAULT_STEP_SIZE_FACTOR)
        self.domains[domain_id] = multi

        # 3. no shells are yet made, since these are added later
        # -> a multi can have 0 shells
        return multi


#    def move_single(self, single, position, radius=None):
#        single.pid_particle_pair = self.move_particle(single.pid_particle_pair, position)
#        self.update_single_shell(single, position, radius)
#
#    def update_single_shell(self, single, shell):#position, radius=None):
#        # Reuse shell_id.
#        shell_id = single.shell_id
#
#        # Replace shell.
#        shell_id_shell_pair = (shell_id, shell) 
#
#        single.shell_id_shell_pair = shell_id_shell_pair
#        self.geometrycontainer.move_shell(shell_id_shell_pair)

    def move_particle(self, pid_particle_pair, position, structure_id):
        # Moves a particle in World and performs the required change of structure_id
        # based on an existing particle.

        new_pid_particle_pair = (pid_particle_pair[0],
                                 Particle(position,
                                          pid_particle_pair[1].radius,
                                          pid_particle_pair[1].D,
                                          pid_particle_pair[1].v,
                                          pid_particle_pair[1].sid,
                                          structure_id))

        self.world.update_particle(new_pid_particle_pair)

        return new_pid_particle_pair

    def remove_domain(self, obj):
        # Removes all the ties to a domain (single, pair, multi) from the system.
        # Note that the particles that it represented still exist
        # in 'world' and that obj also still persits (?!)
        if __debug__:
            log.info("remove: %s" % obj)
        # TODO assert that the domain is not still in the scheduler
        del self.domains[obj.domain_id]
        for shell_id_shell_pair in obj.shell_list:
            self.geometrycontainer.remove_shell(shell_id_shell_pair)

### TODO These methods can be made methods to the scheduler class
    def add_domain_event(self, domain):
    # This method makes an event for domain 'domain' in the scheduler.
    # The event will have the domain_id pointing to the appropriate domain in 'domains{}'.
    # The domain will have the event_id pointing to the appropriate event in the scheduler.
        event_time = self.t + domain.dt
        event_id = self.scheduler.add(
            DomainEvent(event_time, domain))
        if __debug__:
            log.info('add_event: %s, event=#%d, t=%s' %
                     (domain.domain_id, event_id,
                      FORMAT_DOUBLE % (event_time)))
        domain.event_id = event_id                      # FIXME side effect programming -> unclear!!

    def remove_event(self, event):
        if __debug__:
            log.info('remove_event: event=#%d' % event.event_id)
        del self.scheduler[event.event_id]

    def update_domain_event(self, t, domain):
        if __debug__:
            log.info('update_event: %s, event=#%d, t=%s' %
                     (domain.domain_id, domain.event_id, FORMAT_DOUBLE % t))
        self.scheduler.update((domain.event_id, DomainEvent(t, domain)))




    def burst_domain(self, domain, ignore):
    # Reduces 'domain' (Single, Pair or Multi) to 'zero_singles', singles
    # with the zero shell, and dt=0.
    # returns:
    # - list of zero_singles that was the result of the bursting
    # - updated ignore list

        domain_id = domain.domain_id

        if __debug__:
            log.info('burst_domain: %s' % domain)

        if isinstance(domain, Single):  # Single
            # TODO. Compare with gfrd.
            zero_singles, ignore = self.burst_single(domain, ignore)
        elif isinstance(domain, Pair):  # Pair
            zero_singles, ignore = self.burst_pair(domain, ignore)
        else:                           # Multi
            assert isinstance(domain, Multi)
            zero_singles, ignore = self.burst_multi(domain, ignore)

        if __debug__:
            # After a burst, the domain should be gone and should be on the ignore list.
            # Also the zero_singles should only be NonInteractionSingles
            assert domain_id not in self.domains
            assert domain_id in ignore
            assert all(isinstance(b, NonInteractionSingle) for b in zero_singles)
            log.info('zero_singles = %s' % ',\n\t  '.join(str(i) for i in zero_singles))

        return zero_singles, ignore

    def burst_single(self, single, ignore):
        # Bursts the 'single' domain and updates the 'ignore' list.
        # Returns:
        # - zero_singles that are the result of bursting the single (can be multiple
        #   because the burst is recursive). The zero_single have zero shell and are scheduled.
        # - the updated ignore list

        if __debug__:
            log.debug('burst single: %s', single)

        # Check correct timeline ~ MW
        assert single.last_time <= self.t
        assert self.t <= single.last_time + single.dt

        # Override dt, the burst happens before the single's scheduled event.
        # Override event_type. 
        single.dt = self.t - single.last_time
        single.event_type = EventType.BURST
        # with a burst there is always an associated event in the scheduler.
        # to simulate the natural occurence of the event we have to remove it from the scheduler
        self.remove_event(single)

        return self.process_single_event(single, ignore)

    def burst_pair(self, pair, ignore):
        # Bursts the 'pair' domain and updates the 'ignore' list.
        # Returns:
        # - zero_singles that are the result of bursting the pair (can be more than two
        #   since the burst is recursive). The zero_single have zero shell and are scheduled.
        # - the updated ignore list

        if __debug__:
            log.debug('burst_pair: %s', pair)

        # make sure that the current time is between the last time and the event time
        if __debug__:
            assert pair.last_time <= self.t
            assert self.t <= pair.last_time + pair.dt

        # Override event time and event_type. 
        pair.dt = self.t - pair.last_time 
        pair.event_type = EventType.BURST
        # with a burst there is always an associated event in the scheduler.
        # to simulate the natural occurence of the event we have to remove it from the scheduler
        self.remove_event(pair)

        return self.process_pair_event(pair, ignore)

    def burst_multi(self, multi, ignore):
        # Bursts the 'multi' domain and updates the 'ignore' list.
        # Returns:
        # - zero_singles that are the result of bursting the multi (note that the burst is
        #   recursive). The zero_single have zero shell and are scheduled.
        # - the updated ignore list

        if __debug__:
            log.debug('burst multi: %s', multi)

        #multi.sim.sync()
        # make sure that the current time is between the last time and the event time
        if __debug__:
            assert multi.last_time <= self.t
            assert self.t <= multi.last_time + multi.dt

        # with a burst there is always an associated event in the scheduler.
        # to simulate the natural occurence of the event we have to remove it from the scheduler
        self.remove_event(multi)        # The old event was still in the scheduler

        return self.break_up_multi(multi, ignore)

    def burst_volume(self, pos, radius, ignore=[]):
        """ Burst domains within a certain volume and give their ids.

        (Bursting means it propagates the particles within the domain until
        the current time, and then creates a new, minimum-sized domain.)

        Arguments:
            - pos: position of area to be "bursted"
            - radius: radius of spherical area to be "bursted"
            - ignore: ids of domains that should be ignored, none by default.
        """ # ~ MW
        # TODO burst_volume now always assumes a spherical volume to burst.
        # It is inefficient to burst on the 'other' side of the membrane or to
        # burst in a circle, when you want to make a new shell in the membrane.
        # Then we may want to burst in a cylindrical volume, not a sphere.

        neighbor_ids = self.geometrycontainer.get_neighbors_within_radius_no_sort(pos, radius, ignore)

        return self.burst_domains(neighbor_ids, ignore)

    def burst_all_domains(self):
        # Bursts all the domains in the simulator

        all_domains = self.domains.items()
        all_domain_ids =[domain_id for domain_id, _ in all_domains]
        zero_singles, ignore = self.burst_domains(all_domain_ids, [])

        # Check if the bursting procedure was correct.
        if __debug__:
            assert len(zero_singles) == self.world.num_particles
            assert len(ignore) == (len(all_domains) + self.world.num_particles)

    def burst_domains(self, domain_ids, ignore=[]):
        # bursts all the domains that are in the list 'domain_ids'
        # ignores all the domain ids on 'ignore'
        # returns:
        # - list of zero_singles that was the result of the bursting
        # - updated ignore list

        zero_singles = []
        for domain_id in domain_ids:
            if domain_id not in ignore:
                domain = self.domains[domain_id]

                # add the domain_id to the list of domains that is already bursted (ignore list),
                # and burst the domain.
                ignore.append(domain_id)
                zero_singles2, ignore = self.burst_domain(domain, ignore)
                # add the resulting zero_singles from the burst to the total list of zero_singles.
                zero_singles.extend(zero_singles2)

        return zero_singles, ignore

    def burst_non_multis(self, pos, radius, ignore):
        # Recursively bursts the domains within 'radius' centered around 'pos'
        # Similarly to burst_volume but now doesn't burst all domains.
        # Returns:
        # - the updated list domains that are already bursted -> ignore list
        # - zero_singles that were the result of the burst

        # get the neighbors in the burstradius that are not already bursted.
        neighbor_ids = self.geometrycontainer.get_neighbors_within_radius_no_sort(pos, radius, ignore)

        zero_singles = []
        for domain_id in neighbor_ids:
            if domain_id not in ignore:                 # the list 'ignore' may have been updated in a
                domain = self.domains[domain_id]        # previous iteration of the loop

                if isinstance(domain, NonInteractionSingle) and domain.is_reset():
                    # If the domain was already bursted, but was not on the ignore list yet, put it there.
                    # NOTE: we assume that the domain has already bursted around it when it was made!
                    ignore.append(domain_id)

                elif (not isinstance(domain, Multi)) and (self.t != domain.last_time):
                    # Burst domain only if (AND):
                    # -within burst radius
                    # -not already bursted before (not on 'ignore' list)
                    # -domain is not zero dt NonInteractionSingle
                    # -domain is not a multi
                    # -domain has time passed
 
                    # add the domain_id to the list of domains that is already bursted (ignore list),
                    # and burst the domain.
                    ignore.append(domain_id)
                    zero_singles2, ignore = self.burst_domain(domain, ignore)
                    # add the resulting zero_singles from the burst to the total list of zero_singles.
                    zero_singles.extend(zero_singles2)

                #else:
                    # Don't burst domain if (OR):
                    # -domain is farther than burst radius
                    # -domain is already a burst NonInteractionSingle (is on the 'ignore' list)
                    # -domain is a multi
                    # -domain is domain in which no time has passed

                    # NOTE that the domain id is NOT added to the ignore list since it may be bursted at a later
                    # time

        return zero_singles, ignore




    def fire_single_reaction(self, single, reactant_pos, reactant_structure_id, ignore):
        # This takes care of the identity change when a single particle decays into
        # one or a number of other particles
        # It performs the reactions:
        # A(any structure) -> 0
        # A(any structure) -> B(same structure or 3D)
        # A(any structure) -> B(same structure) + C(same structure or 3D)
        if __debug__:
            assert isinstance(single, Single)

        # Note that the reactant_structure_id is the id of the structure on which the particle was located at the time of the reaction.
        if __debug__:
            assert isinstance(single, Single)

        # 0. get reactant info
        reactant                    = single.pid_particle_pair
        reactant_radius             = reactant[1].radius
        species                     = self.world.get_species(reactant[1].sid)
        reactant_structure_type_id  = species.structure_type_id
        reactant_structure          = self.world.get_structure(reactant_structure_id)
        rr = single.reactionrule

        # The zero_singles are the NonInteractionSingles that are the total result of the recursive
        # bursting process.
        zero_singles = []

        if len(rr.products) == 0:
            
            # 1. No products, no info
            # 1.5 No new position/structure_id required
            # 2. No space required
            # 3. No space required
            # 4. process the changes (remove particle, make new ones)
            self.world.remove_particle(reactant[0])
            products = []
            # zero_singles/ignore is unchanged.

<<<<<<< HEAD
            # 5. No new single to be made
            # 6. Log the change
            self.reaction_events += 1
            self.last_reaction = (rr, (reactant[1], None), products)
=======
            # 5. Update counters
            self.reaction_events += 1
            self.last_reaction = (rr, (reactant, None), products)
>>>>>>> 8342c5de

            # 6. Log the change
            if __debug__:
                 log.info('single reaction: product = None.')
            
        elif len(rr.products) == 1:
            
            # 1. get product info
            product_species           = self.world.get_species(rr.products[0])
            product_radius            = product_species.radius
            product_structure_type_id = product_species.structure_type_id

            # 1.5 get new position and structure_id of particle
            # If the particle falls of a surface (non CuboidalRegion)
            if product_structure_type_id != reactant_structure_type_id:
                assert (product_structure_type_id == self.world.get_def_structure_type_id())

                # produce a number of new possible positions for the product particle
                # TODO make these generators for efficiency
                product_pos_list = []
                if isinstance(reactant_structure, PlanarSurface):
                    a = myrandom.choice(-1, 1)
                    directions = [-a,a]
                    # place the center of mass of the particle 'at contact' with the membrane
                    vector_length = (product_radius + 0.0) * (MINIMAL_SEPARATION_FACTOR - 1.0)  # the thickness of the membrane is 0.0
                    product_pos_list = [reactant_pos + vector_length * reactant_structure.shape.unit_z * direction \
                                        for direction in directions]

                elif isinstance(reactant_structure, CylindricalSurface):
                    vector_length = (product_radius + reactant_structure.shape.radius) * MINIMAL_SEPARATION_FACTOR
                    for _ in range(self.dissociation_retry_moves):
                        unit_vector3D = random_unit_vector()
                        unit_vector2D = normalize(unit_vector3D - 
                                        (reactant_structure.shape.unit_z * numpy.dot(unit_vector3D, reactant_structure.shape.unit_z)))
                        vector = reactant_pos + vector_length * unit_vector2D
                        product_pos_list.append(vector)
                else:
                    # cannot decay from 3D to other structure
                    raise RuntimeError('fire_single_reaction: Can not decay from 3D to other structure')

                product_structure_id = self.world.get_def_structure_id()    # product structure is always the default structure (bulk)

            # If decay happens to same structure_type
            else:
                product_pos_list     = [reactant_pos]           # no change of position is required if structure_type doesn't change
                product_structure_id = reactant_structure_id    # The product structure is the structure where the reaction takes place.


            # 2. make space for the products (kinda brute force, but now we only have to burst once).
            if not ((product_pos_list[0] == reactant_pos).all()) or product_radius > reactant_radius:
                product_pos = self.world.apply_boundary(product_pos_list[0])
                radius = self.world.distance(product_pos, reactant_pos) + product_radius
                zero_singles, ignore = self.burst_volume(product_pos, radius, ignore)

            # 3. check that there is space for the products (try different positions if possible)
            # accept the new positions if there is enough space.
            for product_pos in product_pos_list:
                product_pos = self.world.apply_boundary(product_pos)

                # check that there is space for the products 
                # Note that we do not check overlap with surfaces (we assume that its no problem)
                if (not self.world.check_overlap((product_pos, product_radius), reactant[0])):

                    # 4. process the changes (remove particle, make new ones)
                    self.world.remove_particle(reactant[0])
                    newparticle = self.world.new_particle(product_species.id, product_structure_id, product_pos)
                    products = [newparticle]

                    # 5. update counters
                    self.reaction_events += 1
                    self.last_reaction = (rr, (reactant, None), products)

                    # 6. Log the change
                    if __debug__:
                        log.info('single reaction: product (%s) = %s' % (len(products), products))

                    # exit the loop, we have found a new position
                    break

            else:
                    # 4. Process (the lack of) change
                    moved_reactant = self.move_particle(reactant, reactant_pos, reactant_structure_id)
                    products = [moved_reactant]

                    # 5. update counters
                    self.rejected_moves += 1

                    # 6. Log the event
                    if __debug__:
                        log.info('single reaction: placing product failed.')

            
        elif len(rr.products) == 2:
            # 1. get product info
            product1_species            = self.world.get_species(rr.products[0])
            product2_species            = self.world.get_species(rr.products[1])
            product1_structure_type_id  = product1_species.structure_type_id 
            product2_structure_type_id  = product2_species.structure_type_id 
            product1_radius             = product1_species.radius
            product2_radius             = product2_species.radius
            D1 = product1_species.D
            D2 = product2_species.D
            particle_radius12           = product1_radius + product2_radius


            # 1.5 Get new positions and structure_ids of particles
            #     If one of the particle is not on the surface of the reactant.
            if product1_structure_type_id != product2_structure_type_id:
                # make sure that the reactant was on a 2D or 1D surface
                assert reactant_structure_type_id != self.world.get_def_structure_type_id()
                # make sure that only either one of the target structures is the 3D ('^' is exclusive-OR)
                assert ((product1_structure_type_id == self.world.get_def_structure_type_id()) ^ \
                        (product2_structure_type_id == self.world.get_def_structure_type_id()))

                # figure out which product stays in the surface and which one goes to 3D
                # Note that A is a particle in the surface and B is in the 3D
                if (product2_structure_type_id == self.world.get_def_structure_type_id()):
                    # product2 goes to 3D and is now particleB (product1 is particleA and is on the surface)
                    product1_structure_id = reactant_structure_id               # TODO after the displacement the structure can change!
                    product2_structure_id = self.world.get_def_structure_id()
                    productA_radius = product1_radius
                    productB_radius = product2_radius
                    DA = D1
                    DB = D2
                    default = True      # we like to think of this as the default
                else:
                    # product1 goes to 3D and is now particleB (product2 is particleA)
                    product2_structure_id = reactant_structure_id
                    product1_structure_id = self.world.get_def_structure_id()
                    productA_radius = product2_radius
                    productB_radius = product1_radius
                    DA = D2
                    DB = D1
                    default = False

                if isinstance(reactant_structure, PlanarSurface):
                    # draw a number of new positions for the two product particles
                    # TODO make this into a generator

                    product_pos_list = []
                    for _ in range(self.dissociation_retry_moves):
                        # draw the random angle for the 3D particle relative to the particle left in the membrane

                        # do the backtransform with a random iv with length such that the particles are at contact
                        # Note we make the iv slightly longer because otherwise the anisotropic transform will produce illegal
                        # positions
                        iv = random_vector(particle_radius12 * MixedPair2D3D.calc_z_scaling_factor(DA, DB))
                        iv *= MINIMAL_SEPARATION_FACTOR

                        # determine the side of the membrane the dissociation takes place
                        unit_z = reactant_structure.shape.unit_z * myrandom.choice(-1, 1)
                        newposA, newposB = MixedPair2D3D.do_back_transform(reactant_pos, iv, DA, DB,
                                                                           productA_radius, productB_radius,
                                                                           reactant_structure, unit_z)
                        if default:
                            newpos1, newpos2 = newposA, newposB
                        else:
                            newpos1, newpos2 = newposB, newposA
                        product_pos_list.append((newpos1, newpos2))

                elif isinstance(reactant_structure, CylindricalSurface):

                    product_pos_list = []
                    for _ in range(self.dissociation_retry_moves):
                        iv = random_vector(particle_radius12 * MixedPair1D3D.calc_r_scaling_factor(DA, DB))
                        iv *= MINIMAL_SEPARATION_FACTOR

                        newposA, newposB = MixedPair1D3D.do_back_transform(reactant_pos, iv, DA, DB,
                                                                           productA_radius, productB_radius,
                                                                           reactant_structure)

                        newposB = self.world.apply_boundary(newposB)
                        if __debug__:
                            assert (self.world.distance(reactant_structure.shape, newposB) >= productB_radius)

                        if default:
                            newpos1, newpos2 = newposA, newposB
                        else:
                            newpos1, newpos2 = newposB, newposA
                        product_pos_list.append((newpos1, newpos2))

                else:
                    # cannot decay from 3D to other structure
                    raise RuntimeError('fire_single_reaction: Can not decay from 3D to other structure')

            # 1.5 Get new positions and structure_ids of particles
            #     If the two particles stay on the same structure as the reactant.
            else:
                # generate new positions in the structure
                # TODO Make this into a generator
                product_pos_list = []
                for _ in range(self.dissociation_retry_moves):
                    # FIXME for particles on the cylinder there are only two possibilities
                    # calculate a random vector in the structure with unit length
                    iv = _random_vector(reactant_structure, particle_radius12, self.rng)
                    iv *= MINIMAL_SEPARATION_FACTOR

                    unit_z = reactant_structure.shape.unit_z    # not used
                    newpos1, newpos2 = SimplePair.do_back_transform(reactant_pos, iv, D1, D2,
                                                                    product1_radius, product2_radius,
                                                                    reactant_structure, unit_z)

                    product_pos_list.append((newpos1, newpos2))

                # structure_ids are the same as reactant. TODO this is not necessarily true in the corners.
                product1_structure_id = reactant_structure_id
                product2_structure_id = reactant_structure_id


            # 2. make space for the products. 
            #    calculate the sphere around the two product particles
            product1_pos = self.world.apply_boundary(product_pos_list[0][0])
            product2_pos = self.world.apply_boundary(product_pos_list[0][1])
            radius = max(self.world.distance(product1_pos, reactant_pos) + product1_radius,
                         self.world.distance(product2_pos, reactant_pos) + product2_radius)
            zero_singles, ignore = self.burst_volume(reactant_pos, radius, ignore)

            # 3. check that there is space for the products (try different positions if possible)
            # accept the new positions if there is enough space.
            for newpos1, newpos2 in product_pos_list:
                newpos1 = self.world.apply_boundary(newpos1)
                newpos2 = self.world.apply_boundary(newpos2)

                if __debug__:
                    assert (self.world.distance(newpos1, newpos2) >= particle_radius12)

                # check that there is space for the products 
                # Note that we do not check overlap with surfaces -> TODO
                if (not self.world.check_overlap((newpos1, product1_radius), reactant[0])
                   and
                   not self.world.check_overlap((newpos2, product2_radius), reactant[0])):
                    
                    # 4. process the changes (remove particle, make new ones)
                    self.world.remove_particle(reactant[0])
                    product1_pair = self.world.new_particle(product1_species.id, product1_structure_id, newpos1)
                    product2_pair = self.world.new_particle(product2_species.id, product2_structure_id, newpos2)
                    products = [product1_pair, product2_pair]

                    # 5. update counters
                    self.reaction_events += 1
                    self.last_reaction = (rr, (reactant, None), products)

                    # 6. Log the change
                    if __debug__:
                        log.info('single reaction: products (%s) = %s' % (len(products), products))

                    # exit the loop, we have found new positions
                    break
            else:
                # Log the lack of change
                if __debug__:
                    log.info('single reaction: placing products failed.')

                # 4. process the changes (move the particle and update structure)
                moved_reactant = self.move_particle(reactant, reactant_pos, reactant_structure_id)
                products = [moved_reactant]

                # 5. update counters.
                self.rejected_moves += 1

        else:
            raise RuntimeError('fire_single_reaction: num products >= 3 not supported.')

        return products, zero_singles, ignore

    def fire_interaction(self, single, reactant_pos, reactant_structure_id, ignore):
        # This takes care of the identity change when a particle associates with a surface.
        # It performs the reactions:
        # A(structure) + surface -> 0
        # A(structure) + surface -> B(surface)

        # Note that the reactant_structure_id is the id of the structure on which the particle was located at the time of the reaction.

        if __debug__:
            assert isinstance(single, InteractionSingle)

        # 0. get reactant info
        reactant              = single.pid_particle_pair
        reactant_radius       = reactant[1].radius
        rr = single.interactionrule

        # The zero_singles are the NonInteractionSingles that are the total result of the recursive
        # bursting process.
        zero_singles = []

        if len(rr.products) == 0:
            
            # 1. No products, no info
            # 1.5 No new position/structure_id required
            # 2. No space required
            # 3. No space required
            # 4. process the changes (remove particle, make new ones)
            self.world.remove_particle(reactant[0])
            products = []
            # zero_singles/ignore is unchanged.

            # 5. Update counters
            self.reaction_events += 1
            self.last_reaction = (rr, (reactant, None), products)

            # 6. Log the change
            if __debug__:
                 log.info('interaction: product = None.')
            
        elif len(rr.products) == 1:
            
            # 1. get product info
            product_species      = self.world.get_species(rr.products[0])
            product_radius       = product_species.radius
            product_surface      = single.surface

            # TODO make sure that the product species lives on the same type of the interaction surface
#            product_structure_type = self.world.get_structure(product_species.structure_id)
#            assert (single.surface.sid == self.world.get_structure(product_species.structure_id)), \
#                   'Product particle should live on the surface of interaction after the reaction.'

            # 1.5 get new position and structure_id of particle
            transposed_pos       = self.world.cyclic_transpose(reactant_pos, product_surface.shape.position)
            product_pos, _       = product_surface.projected_point(transposed_pos)
            product_pos          = self.world.apply_boundary(product_pos)        # not sure this is still necessary
            product_structure_id = product_surface.id

            # 2. burst the volume that will contain the products.
            #    Note that an interaction domain is already sized such that it includes the
            #    reactant particle moving into the surface.
            #    Note that the burst is recursive!!
            if product_radius > reactant_radius:
                zero_singles, ignore = self.burst_volume(product_pos, product_radius, ignore)

            # 3. check that there is space for the products 
            # Note that we do not check for interfering surfaces (we assume this is no problem)
            if self.world.check_overlap((product_pos, product_radius), reactant[0]):

                # Log the (absence of) change
                if __debug__:
                    log.info('interaction: no space for product particle.')

                # 4. process the changes (only move particle, stay on same structure)
                moved_reactant = self.move_particle(reactant, reactant_pos, reactant_structure_id)
                products = [moved_reactant]

                # 5. update counters
                self.rejected_moves += 1

            else:
                # 4. process the changes (remove particle, make new ones)
                self.world.remove_particle(reactant[0])
                newparticle = self.world.new_particle(product_species.id, product_structure_id, product_pos)
                products = [newparticle]

                # 5. update counters
                self.reaction_events += 1
                self.last_reaction = (rr, (reactant, None), products)

                # 6. Log the change
                if __debug__:
                     log.info('interaction: product (%s) = %s' % (len(products), products))

        else:
            raise RuntimeError('fire_interaction: num products > 1 not supported.')

        return products, zero_singles, ignore


    def fire_pair_reaction(self, pair, reactant1_pos, reactant2_pos, reactant1_structure_id, reactant2_structure_id, ignore):
        # This takes care of the identity change when two particles react with each other
        # It performs the reactions:
        # A(any structure) + B(same structure) -> 0
        # A(any structure) + B(same structure or 3D) -> C(same structure)
        if __debug__:
            assert isinstance(pair, Pair)

        # Note that the reactant_structure_ids are the ids of the structures on which the particles were located at the time of the reaction.

        if __debug__:
            assert isinstance(pair, Pair)

        # 0. get reactant info
        pid_particle_pair1     = pair.pid_particle_pair1
        pid_particle_pair2     = pair.pid_particle_pair2
        rr = pair.draw_reaction_rule(pair.interparticle_rrs)

        # The zero_singles are the NonInteractionSingles that are the Total result of the recursive
        # bursting process.
        zero_singles = []

        if len(rr.products) == 0:

            # 1. no product particles, no info
            # 1.5 No new position/structure_id required
            # 2. No space required
            # 3. No space required
            # 4. process the change (remove particles, make new ones)
            self.world.remove_particle(pid_particle_pair1[0])
            self.world.remove_particle(pid_particle_pair2[0])
            products = []
            # zero_singles/ignore is unchanged.

            # 5. update counters
            self.reaction_events += 1
            self.last_reaction = (rr, (pid_particle_pair1, pid_particle_pair2), products)

            # 6. Log the change
<<<<<<< HEAD
            self.reaction_events += 1
            self.last_reaction = (rr, (pid_particle_pair1[1], pid_particle_pair2[1]), products)
=======
            if __debug__:
                 log.info('pair reaction: product = None.')
>>>>>>> 8342c5de

        elif len(rr.products) == 1:

            # 1. get product info
            product_species = self.world.get_species(rr.products[0])
            product_radius  = product_species.radius


            # 1.5 get new position and structure_id for product particle
            product_pos = pair.draw_new_com (pair.dt, pair.event_type)
            product_pos = self.world.apply_boundary(product_pos)

            # select the structure_id for the product particle to live on.
            # TODO doesn't work for all needed cases
            product_structure_ids = self.world.get_structure_ids(self.world.get_structure_type(product_species.structure_type_id))
            if reactant1_structure_id in product_structure_ids:
                product_structure_id = reactant1_structure_id
            elif reactant2_structure_id in product_structure_ids:
                product_structure_id = reactant2_structure_id

            # 2.  make space for products
            # 2.1 if the product particle sticks out of the shell
#            if self.world.distance(old_com, product_pos) > (pair.get_shell_size() - product_radius):
            zero_singles, ignore = self.burst_volume(product_pos, product_radius, ignore)

            # 3. check that there is space for the products ignoring the reactants
            # Note that we do not check for interfering surfaces (we assume this is no problem)
            if self.world.check_overlap((product_pos, product_radius), pid_particle_pair1[0],
                                                                       pid_particle_pair2[0]):
                # Log the (lack of) change
                if __debug__:
                    log.info('pair reaction: no space for product particle.')

                # 4. process the changes (move particles, change structure)
                moved_reactant1 = self.move_particle(pid_particle_pair1, reactant1_pos, reactant1_structure_id)
                moved_reactant2 = self.move_particle(pid_particle_pair2, reactant2_pos, reactant2_structure_id)
                products = [moved_reactant1, moved_reactant2]

                # 5. update counters
                self.rejected_moves += 1

            else:
                # 4. process the changes (remove particle, make new ones)
                self.world.remove_particle(pid_particle_pair1[0])
                self.world.remove_particle(pid_particle_pair2[0])
                newparticle = self.world.new_particle(product_species.id, product_structure_id, product_pos)
                products = [newparticle]

                # 5. update counters
                self.reaction_events += 1
                self.last_reaction = (rr, (pid_particle_pair1, pid_particle_pair2),
                                      products)

                # 6. Log the change
                if __debug__:
                    log.info('pair reaction: product (%s) = %s' % (len(products), products))

        else:
            raise NotImplementedError('fire_pair_reaction: num products >= 2 not supported.')

        return products, zero_singles, ignore


    def fire_move(self, single, reactant_pos, reactant_structure_id, ignore_p=None):
        # No reactions/Interactions have taken place -> no identity change of the particle
        # Just only move the particles and process putative structure change

        # Note that the reactant_structure_id is the id of the structure on which the particle was located at the time of the move.

        if __debug__:
            assert isinstance(single, Single)

        # 0. get reactant info
        reactant = single.pid_particle_pair
        # 1. No product->no info
        # 1.5 No additional positional/structure change is needed
        # 2. Position is in protective shell

        # 3. check that there is space for the reactants
        if ignore_p:
            if self.world.check_overlap((reactant_pos, reactant[1].radius),
                                        reactant[0], ignore_p[0]):
                raise RuntimeError('fire_move: particle overlap failed.')
        else:
            if self.world.check_overlap((reactant_pos, reactant[1].radius),
                                        reactant[0]):
                raise RuntimeError('fire_move: particle overlap failed.')

        # 4. process the changes (move particles, change structure)
        moved_reactant = self.move_particle(reactant, reactant_pos, reactant_structure_id)
        # 5. No counting
        # 6. No Logging
        return [moved_reactant]



    def make_new_domain(self, single):
        ### Make a new domain out of a NonInteractionSingle that was
        ### just fired

        # can only make new domain from NonInteractionSingle
        assert isinstance(single, NonInteractionSingle)
        assert single.is_reset()
        
        # Special case: When D=0, nothing needs to change and only new event
        # time is drawn
        # TODO find nicer construction than just this if statement
#        if single.getD() == 0:
#            single.dt, single.event_type = single.determine_next_event() 
#            single.last_time = self.t
#            self.add_domain_event(single)
#            return single


        # 0. Get generic info
        single_pos = single.pid_particle_pair[1].position
        single_radius = single.pid_particle_pair[1].radius
        reaction_threshold = single_radius * SINGLE_SHELL_FACTOR

        # 1.0 Get neighboring domains and surfaces
        neighbor_distances = self.geometrycontainer.get_neighbor_domains(single_pos, self.domains, ignore=[single.domain_id, ])
        # Get also surfaces but only if the particle is in 3D
#        surface_distances = []
#        if isinstance(single, SphericalSingle):
        surface_distances = self.geometrycontainer.get_neighbor_surfaces(single_pos, single.structure.id, ignores=[])

        # 2.3 We prefer to make NonInteractionSingles for efficiency.
        #     But if objects (Shells and surfaces) get close enough (closer than
        #     reaction_threshold) we want to try Interaction and/or Pairs. 

        #     From the list of neighbors, we calculate the thresholds (horizons) for trying to form
        #     the various domains. The domains can be:
        #     -zero-shell NonInteractionSingle -> Pair or Multi
        #     -Surface -> Interaction
        #     -Multi -> Multi
        #
        # Note that we do not differentiate between directions. This means that we
        # look around in a sphere, the horizons are spherical.
        pair_interaction_partners = []
#        pair_interaction_partners_ids = [] # HACK
        for domain, _ in neighbor_distances:
            if (isinstance (domain, NonInteractionSingle) and domain.is_reset()):
                # distance from the center of the particles/domains
                pair_distance = self.world.distance(single_pos, domain.shell.shape.position)
                pair_horizon  = (single_radius + domain.pid_particle_pair[1].radius) * SINGLE_SHELL_FACTOR
                pair_interaction_partners.append((domain, pair_distance - pair_horizon))
        
        for surface, surface_distance in surface_distances:
            if isinstance(surface, PlanarSurface):
                # with a planar surface it is the center of mass that 'looks around'
                surface_horizon = single_radius * (SINGLE_SHELL_FACTOR - 1.0) #* 2.0  # HACK!!! The * 2 factor is added manually! REMOVE THIS!
            else:
                # with a cylindrical surface it is the surface of the particle
                surface_horizon = single_radius * SINGLE_SHELL_FACTOR
            if isinstance(surface, PlanarSurface) and isinstance(single.structure, PlanarSurface):        # HACK
                surface_horizon = single_radius * SINGLE_SHELL_FACTOR * 2
            pair_interaction_partners.append((surface, surface_distance - surface_horizon))
#            pair_interaction_partners_ids.append((surface.id, surface_distance)) # HACK

        pair_interaction_partners = sorted(pair_interaction_partners, key=lambda domain_overlap: domain_overlap[1])

#        log.debug('pair_interaction_partners: %s' % str(pair_interaction_partners_ids)) # HACK

        # For each particles/particle or particle/surface pair, check if a pair or interaction can be
        # made. Note that we check the closest one first and only check if the object are within the horizon
        domain = None
        for obj, hor_overlap in pair_interaction_partners:

            if hor_overlap > 0.0 or domain:
                # there are no more potential partners (everything is out of range)
                # or a domain was formed successfully previously
                break

            if isinstance(obj, NonInteractionSingle):
                # try making a Pair (can be Mixed Pair or Normal Pair)
                domain = self.try_pair (single, obj)
                # TODO: Include formation of "PlanarSurfaceTransitionPair"

            elif isinstance(obj, PlanarSurface) and isinstance(single.structure, PlanarSurface):
                domain = self.try_transition(single, obj)

            elif isinstance(obj, CylindricalSurface) or isinstance(obj, PlanarSurface):
                # try making an Interaction
                domain = self.try_interaction (single, obj)
#                # if this fails try a Transition between two surfaces
#                if not domain:
#                    domain = self.try_transition (single, obj)


        if not domain:
            # No Pair or Interaction domain was formed
            # Now choose between NonInteractionSingle and Multi

            # make a new list of potential partners
            # Is now zero-dt NonInteractionSingles and Multi's
            # TODO: combine with first selection such that we have to do this loop only once
            multi_partners = []
            for domain, dist_to_shell in neighbor_distances:
                if (isinstance (domain, NonInteractionSingle) and domain.is_reset()):
                    multi_horizon = (single_radius + domain.pid_particle_pair[1].radius) * MULTI_SHELL_FACTOR
                    distance = self.world.distance(single_pos, domain.shell.shape.position)
                    multi_partners.append((domain, distance - multi_horizon))

                elif isinstance(domain, Multi):
                    # The dist_to_shell = dist_to_particle - multi_horizon_of_target_particle
                    # So only the horizon and distance of the current single needs to be taken into account
                    # Note: this is built on the assumption that the shell of a Multi has the size of the horizon.
                    multi_horizon = (single_radius * MULTI_SHELL_FACTOR)
                    multi_partners.append((domain, dist_to_shell - multi_horizon))

            # Also add surfaces
            for surface, distance in surface_distances:
                if isinstance(surface, PlanarSurface):
                    # with a planar surface it is the center of mass that 'looks around'
                    surface_horizon = single_radius * (MULTI_SHELL_FACTOR - 1.0)
                else:
                    # with a cylindrical surface it is the surface of the particle
                    surface_horizon = single_radius * MULTI_SHELL_FACTOR
                multi_partners.append((surface, distance - surface_horizon))


            # get the closest object (if there)
            if multi_partners:
                multi_partners = sorted(multi_partners, key=lambda domain_overlap: domain_overlap[1])
#                log.debug('multi_partners: %s' % str(multi_partners))
                closest_overlap = multi_partners[0][1]
            else:
                # In case there is really nothing
                closest_overlap = numpy.inf

            if __debug__:
                log.debug('Single or Multi: closest_overlap: %s' % (FORMAT_DOUBLE % closest_overlap))

            # If the closest partner is within the multi horizon we do Multi, otherwise Single
            if closest_overlap > 0.0: 
                # just make a normal NonInteractionSingle
                self.update_single(single)
            else:
                # An object was closer than the Multi horizon
                # Form a multi with everything that is in the multi_horizon
                domain = self.form_multi(single, multi_partners)

        return domain

##### Redundant but maybe useful for parts
    def calculate_simplepair_shell_size(self, single1, single2):
        # 3. Calculate the maximum based on some other criterium (convergence?)
        radius1 = single1.pid_particle_pair[1].radius
        radius2 = single2.pid_particle_pair[1].radius
        sigma = radius1 + radius2
        distance_from_sigma = r0 - sigma        # the distance between the surfaces of the particles
#        convergence_max = distance_from_sigma * 100 + sigma + shell_size_margin                # FIXME
#       max_shell_size = min(max_shell_size, convergence_max)

        # 5. Calculate the 'ideal' shell size, it matches the expected first-passage time of the closest particle
        # with the expected time of the particles in the pair.
#        D1 = single1.pid_particle_pair[1].D
#        D2 = single2.pid_particle_pair[1].D
#        D12 = D1 + D2
#
#        D_closest = closest.pid_particle_pair[1].D
#        D_tot = D_closest + D12
#        ideal_shell_size = min((D12 / D_tot) *
#                            (closest_particle_distance - min_shell_size - closest_min_radius) +
#                            min_shell_size,
        ideal_shell_size = numpy.inf
        shell_size = min(max_shell_size, ideal_shell_size)


        # 6. Check if singles would not be better.
        # TODO clear this up -> strange rule
        pos1 = single1.pid_particle_pair[1].position
        pos2 = single2.pid_particle_pair[1].position
        d1 = self.world.distance(com, pos1)
        d2 = self.world.distance(com, pos2)

        if shell_size < max(d1 + single1.pid_particle_pair[1].radius *
                            SINGLE_SHELL_FACTOR, \
                            d2 + single2.pid_particle_pair[1].radius * \
                            SINGLE_SHELL_FACTOR) * 1.3:
            if __debug__:
                log.debug('%s not formed: singles are better' %
                          'Pair(%s, %s)' % (single1.pid_particle_pair[0], 
                                            single2.pid_particle_pair[0]))
            return None, None, None


    def update_single(self, single): 
    # updates a NonInteractionSingle given that the single already holds its new position

        # The method only works for NonInteractionSingles
        assert isinstance(single, NonInteractionSingle)

        singlepos = single.pid_particle_pair[1].position    # TODO get the position as an argument


        # create a new updated shell
        new_shell = single.create_updated_shell(singlepos)
        assert new_shell, 'single.create_updated_shell() returned None.'

        # Replace shell in domain and geometrycontainer.
        # Note: this should be done before determine_next_event.
        # Reuse shell_id.
        shell_id_shell_pair = (single.shell_id, new_shell) 
        single.shell_id_shell_pair = shell_id_shell_pair
        self.geometrycontainer.move_shell(shell_id_shell_pair)
        if __debug__:
            log.info('        *Updated single: single: %s, new_shell = %s' % \
                     (single, str(new_shell)))

        single.dt, single.event_type = single.determine_next_event()
        assert single.dt >= 0
        if __debug__:
            log.info('dt=%s' % (FORMAT_DOUBLE % single.dt)) 

        single.last_time = self.t

        # add to scheduler
        self.add_domain_event(single)
        # check everything is ok
        if __debug__:
            assert self.check_domain(single)

        return single


    def process_single_event(self, single, ignore):
    # This method handles the things that need to be done when the current event was
    # produced by a single. The single can be a NonInteractionSingle or an InteractionSingle.
    # Note that this method is also called when a single is bursted, in that case the event
    # is a BURST event.
    # Note that 'ignore' should already contain the id of 'pair'.
    # Returns:
    # - the 'domains' that were the results of the processing. This can be a newly made domain
    #   (since make_new_domain is also called from here) or zero_singles that are the result of
    #   the process. Note that these could be many since the event can induce recursive bursting.
    # - the updated ignore list. This contains the id of the 'single' domain, ids of domains
    #   bursted in the process and the ids of zero-dt singles.

        if __debug__:
#            # TODO assert that there is no event associated with this domain in the scheduler
#            assert self.check_domain(single)
            assert (single.domain_id in ignore), \
                   'Domain_id should already be on ignore list before processing event.'

        ### SPECIAL CASE:
        # If just need to make new domain.
        if single.is_reset():
            if __debug__:
                log.info('FIRE SINGLE: make_new_domain()')
                log.info('single = %s' % single)
            domains = [self.make_new_domain(single)]
            # domain is already scheduled in make_new_domain

        ### SPECIAL CASE:
        # In case nothing is scheduled to happen: do nothing and just reschedule
        elif single.dt == numpy.inf:
            if __debug__:
                log.info('FIRE SINGLE: Nothing happens-> single.dt=inf')
                log.info('single = %s' % single)
            self.add_domain_event(single)
            domains = [single]




        ### NORMAL:
        # Process 'normal' event produced by the single
        else:
            if __debug__:
                log.info('FIRE SINGLE: %s' % single.event_type)
                log.info('single = %s' % single)

            ### 1. check that everything is ok
            if __debug__:
                if single.event_type != EventType.BURST:
                    # The burst of the domain may be caused by an overlapping domain
                    assert self.check_domain(single)

                # check that the event time of the single (last_time + dt) is equal to the
                # simulator time
                assert (abs(single.last_time + single.dt - self.t) <= TIME_TOLERANCE * self.t), \
                       'Timeline incorrect. single.last_time = %s, single.dt = %s, self.t = %s' % \
                        (FORMAT_DOUBLE % single.last_time, FORMAT_DOUBLE % single.dt, FORMAT_DOUBLE % self.t)


            ### 2. get some necessary information
            pid_particle_pair = single.pid_particle_pair
            # in case of an interaction domain: determine real event before doing anything
            if single.event_type == EventType.IV_EVENT:
                single.event_type = single.draw_iv_event_type()


            # get the (new) position and structure on which the particle is located.
            if single.getD() != 0 and single.dt > 0.0:
                # If the particle had the possibility to diffuse
                newpos, struct_id = single.draw_new_position(single.dt, single.event_type)
                newpos = self.world.apply_boundary(newpos)
            else:
                # no change in position has taken place
                newpos    = pid_particle_pair[1].position
                struct_id = pid_particle_pair[1].structure_id
            # TODO? Check if the new positions are within domain

            # newpos now hold the new position of the particle (not yet committed to the world)
            # if we would here move the particles and make new shells, then it would be similar to a propagate

            self.remove_domain(single)

            # If the single had a decay reaction or interaction.
            if single.event_type == EventType.SINGLE_REACTION or \
               single.event_type == EventType.IV_INTERACTION:
                if __debug__:
                    log.info('%s' % single.event_type)
                    log.info('reactant = %s' % single)

                if single.event_type == EventType.SINGLE_REACTION:
                    self.single_steps[single.event_type] += 1       # TODO counters should also be updated for escape events
                    particles, zero_singles_b, ignore = self.fire_single_reaction(single, newpos, struct_id, ignore)
                    # The 'zero_singles_b' list now contains the resulting singles of a putative burst
                    # that occured in fire_single_reaction

                else:
                    self.interaction_steps[single.event_type] += 1  # TODO similarly here
                    particles, zero_singles_b, ignore = self.fire_interaction(single, newpos, struct_id, ignore)

            else:
                particles = self.fire_move(single, newpos, struct_id)
                zero_singles_b = []     # no bursting takes place
                # ignore is unchanged
            domains = zero_singles_b

            ### 5. Make a (new) domain (reuse) domain for each particle(s)
            #      (Re)schedule the (new) domain
            zero_singles = []
            for pid_particle_pair in particles:
#               single.pid_particle_pair = pid_particle_pair    # reuse single
                zero_single = self.create_single(pid_particle_pair)  # TODO re-use NonInteractionSingle domain if possible
                self.add_domain_event(zero_single)                   # TODO re-use event if possible
                zero_singles.append(zero_single)       # Add the newly made zero-dt singles to the list
                ignore.append(zero_single.domain_id)   # Ignore these newly made singles (cannot be bursted)
            domains.extend(zero_singles)

            ### 6. Recursively burst around the newly made zero-dt NonInteractionSingles that surround the particles.
            #      Add the resulting zero_singles to the already existing list.
            for zero_single in zero_singles:
                zero_singles2, ignore = self.burst_non_multis(zero_single.pid_particle_pair[1].position,
                                                              zero_single.pid_particle_pair[1].radius*SINGLE_SHELL_FACTOR,
                                                              ignore)
                domains.extend(zero_singles2)

            if __debug__:
                # check that at least all the zero_singles are on the ignore list
                assert all(zero_single.domain_id in ignore for zero_single in domains)

            ### 7. Log change?
                
# NOTE Code snippets to re-use the domain/event
#
#        if isinstance(single, InteractionSingle):
#            # When bursting an InteractionSingle, the domain changes from Interaction
#           # NonInteraction domain. This needs to be reflected in the event 
#            self.remove_event(single)
#            self.add_domain_event(newsingle)
#        else:
#            assert single == newsingle
#            self.update_domain_event(self.t, single)
#
#        particle_radius = single.pid_particle_pair[1].radius
#        assert newsingle.shell.shape.radius == particle_radius


        return domains, ignore


    def process_pair_event(self, pair, ignore):
    # This method handles the things that need to be done when the current event was
    # produced by a pair. The pair can be any type of pair (Simple or Mixed).
    # Note that this method is also called when a pair is bursted, in that case the event
    # is a BURST event.
    # Note that ignore should already contain the id of 'pair'.
    # Returns:
    # - the 'domains' that were the results of the processing. These are zero_singles that are
    #   the result of the process. Note that these could be many since the event can induce
    #   recursive bursting.
    # - the updated ignore list. This contains the id of the 'pair' domain, ids of domains
    #   bursted in the process and the ids of zero-dt singles.

        if __debug__:
            log.info('FIRE PAIR: %s' % pair.event_type)
            log.info('single1 = %s' % pair.single1)
            log.info('single2 = %s' % pair.single2)

        ### 1. check that everything is ok
        if __debug__:
            assert (pair.domain_id in ignore), \
                   'Domain_id should already be on ignore list before processing event.'
            assert self.check_domain(pair)
            assert pair.single1.domain_id not in self.domains
            assert pair.single2.domain_id not in self.domains
            # TODO assert that there is no event associated with this domain in the scheduler

            # check that the event time of the pair (last_time + dt) is equal to the
            # simulator time
            assert (abs(pair.last_time + pair.dt - self.t) <= TIME_TOLERANCE * self.t), \
                    'Timeline incorrect. pair.last_time = %s, pair.dt = %s, self.t = %s' % \
                    (FORMAT_DOUBLE % pair.last_time, FORMAT_DOUBLE % pair.dt, FORMAT_DOUBLE % self.t)

        ### 2. get some necessary information
        single1 = pair.single1
        single2 = pair.single2
        pid_particle_pair1 = pair.pid_particle_pair1
        pid_particle_pair2 = pair.pid_particle_pair2
        oldpos1 = pid_particle_pair1[1].position
        oldpos2 = pid_particle_pair2[1].position


        if pair.event_type == EventType.IV_EVENT:
            # Draw actual pair event for iv at very last minute.
            pair.event_type = pair.draw_iv_event_type(pair.r0)


        ### 3. Process the event produced by the pair
        self.pair_steps[pair.event_type] += 1

        ### 3.1 Get new position and current structures of particles
        if pair.dt > 0.0:
            newpos1, newpos2, struct1_id, struct2_id = pair.draw_new_positions(pair.dt, pair.r0, pair.iv, pair.event_type)
            newpos1 = self.world.apply_boundary(newpos1)
            newpos2 = self.world.apply_boundary(newpos2)

            # check that the particles do not overlap with any other particles in the world
            assert not self.world.check_overlap((newpos1, pid_particle_pair1[1].radius),
                                                pid_particle_pair1[0], pid_particle_pair2[0])
            assert not self.world.check_overlap((newpos2, pid_particle_pair2[1].radius),
                                                pid_particle_pair1[0], pid_particle_pair2[0])

        else:
            newpos1 = pid_particle_pair1[1].position
            newpos2 = pid_particle_pair2[1].position
            struct1_id = pid_particle_pair1[1].structure_id
            struct2_id = pid_particle_pair2[1].structure_id
        # TODO? Check if the new positions are within domain
        # TODO? some more consistency checking of the positions
##            assert self.check_pair_pos(pair, newpos1, newpos2, old_com,
##                                       pair.get_shell_size())


        # newpos1/2 now hold the new positions of the particles (not yet committed to the world)
        # if we would here move the particles and make new shells, then it would be similar to a propagate

        self.remove_domain(pair)

        ### 3.2 If identity changing processes have taken place
        #       Four cases:
        #       1. Single reaction
        if pair.event_type == EventType.SINGLE_REACTION:
            reactingsingle = pair.reactingsingle

            if reactingsingle == single1:
                theothersingle = single2
                # first move the non-reacting particle
                particles = self.fire_move(single2, newpos2, struct2_id, pid_particle_pair1)
                # don't ignore the (moved) non-reacting particle
                particles2, zero_singles_b, ignore = self.fire_single_reaction(single1, newpos1, struct1_id, ignore)
                particles.extend(particles2)
            else:
                theothersingle = single1
                particles = self.fire_move(single1, newpos1, struct1_id, pid_particle_pair2)
                particles2, zero_singles_b, ignore = self.fire_single_reaction(single2, newpos2, struct2_id, ignore)
                particles.extend(particles2)

            if __debug__:
                log.info('reactant = %s' % reactingsingle)

            # Make new NonInteractionSingle domains for every particle after the reaction.
            zero_singles = []
            for pid_particle_pair in particles:
                # 5. make a new single and schedule
                zero_single = self.create_single(pid_particle_pair)  # TODO reuse the non-reacting single domain
                self.add_domain_event(zero_single)
                zero_singles.append(zero_single)

        #
        #       2. Pair reaction
        #
        elif pair.event_type == EventType.IV_REACTION:

            particles, zero_singles_b, ignore = self.fire_pair_reaction (pair, newpos1, newpos2, struct1_id, struct2_id, ignore)

            # Make new NonInteractionSingle domains for every particle after the reaction.
            zero_singles = []
            for pid_particle_pair in particles:
                # 5. make a new single and schedule
                zero_single = self.create_single(pid_particle_pair)
                self.add_domain_event(zero_single)
                zero_singles.append(zero_single)

        # Just moving the particles
        #       3a. IV escape
        #       3b. com escape
        elif(pair.event_type == EventType.IV_ESCAPE or
             pair.event_type == EventType.COM_ESCAPE or
             pair.event_type == EventType.BURST):

            particles      = self.fire_move (single1, newpos1, struct1_id, pid_particle_pair2)
            particles.extend(self.fire_move (single2, newpos2, struct2_id, pid_particle_pair1))
            zero_singles_b = []
            # ignore is unchanged

            # Make new NonInteractionSingle domains for every particle after the reaction.
            zero_singles = []
            for pid_particle_pair in particles:
                # 5. make a new single and schedule
                zero_single = self.create_single(pid_particle_pair)  # TODO reuse domains that were cached in the pair
                self.add_domain_event(zero_single)
                zero_singles.append(zero_single)

        else:
            raise SystemError('process_pair_event: invalid event_type.')

# NOTE code snippit to reuse domains that were cached in pair domain
#        # re-use single domains for particles
#        # normally we would take the particles + new positions from the old pair
#        # and use them to make new singles. Now we re-use the singles stored in the
#        # pair
#        single1 = pair.single1
#        single2 = pair.single2
#        assert single1.domain_id not in self.domains
#        assert single2.domain_id not in self.domains
#        single1.pid_particle_pair = pid_particle_pair1  # this is probably redundant
#        single2.pid_particle_pair = pid_particle_pair2
#
#        # 'make' the singles
#        single1.initialize(self.t)
#        single2.initialize(self.t)
#        
#        self.update_single_shell(single1, newpos1, pid_particle_pair1[1].radius)
#        self.update_single_shell(single2, newpos2, pid_particle_pair2[1].radius)
#
#
#        self.domains[single1.domain_id] = single1
#        self.domains[single2.domain_id] = single2
#
#        # Check the dimensions of the shells of the singles with the shell in the container
#        if __debug__:
#            container1 = self.geometrycontainer.get_container(single1.shell)
#            assert container1[single1.shell_id].shape.radius == \
#                   single1.shell.shape.radius
#            if type(single1.shell) is CylindricalShell:
#                assert container1[single1.shell_id].shape.half_length == \
#                       single1.shell.shape.half_length
#
#            container2 = self.geometrycontainer.get_container(single2.shell)
#            assert container2[single2.shell_id].shape.radius == \
#                   single2.shell.shape.radius
#            if type(single2.shell) is CylindricalShell:
#                assert container2[single2.shell_id].shape.half_length == \
#                       single2.shell.shape.half_length
#
#        assert single1.shell.shape.radius == pid_particle_pair1[1].radius
#        assert single2.shell.shape.radius == pid_particle_pair2[1].radius
#        # even more checking
#        assert self.check_domain(single1)
#        assert self.check_domain(single2)
#        # Now finally we are convinced that the singles were actually made correctly


        # Put the zero singles resulting from putative bursting in fire_... in the final list.
        zero_singles_fin = zero_singles_b
        # Ignore the zero singles that were made around the particles (cannot be bursted)
        for zero_single in zero_singles:
            ignore.append(zero_single.domain_id)
        zero_singles_fin.extend(zero_singles)       # Add the zero-dt singles around the particles

        ### 6. Recursively burst around the newly made zero-dt NonInteractionSingles that surround the particles.
        for zero_single in zero_singles:
            zero_singles2, ignore = self.burst_non_multis(zero_single.pid_particle_pair[1].position,
                                                          zero_single.pid_particle_pair[1].radius*SINGLE_SHELL_FACTOR,
                                                          ignore)
            # Also add the zero-dt singles from this bursting to the final list
            zero_singles_fin.extend(zero_singles2)


        # check that at least all the zero_singles are on the ignore list
        if __debug__:
            assert all(zero_single.domain_id in ignore for zero_single in zero_singles_fin)

        ### 7. Log the event
        if __debug__:
            log.debug("process_pair_event: #1 { %s: %s => %s }" %
                      (single1, str(oldpos1), str(newpos1)))
            log.debug("process_pair_event: #2 { %s: %s => %s }" %
                      (single2, str(oldpos2), str(newpos2)))

        return zero_singles_fin, ignore


    def process_multi_event(self, multi, ignore):
    # This method handles the things that need to be done when the current event was
    # produced by a multi.
    # Returns:
    # - Nothing if the particles were just propagated.
    # Or:
    # - The zero_singles that are the result when the multi was broken up due to an event.
    #   Note that these could be many since the breakup can induce recursive bursting.
    # - The updated ignore list in case of an event. This contains the id of the 'multi'
    #   domain, ids of domains bursted in the process and the ids of zero-dt singles of the
    #   particles.

        if __debug__:
            log.info('FIRE MULTI: %s' % multi.last_event)

        if __debug__:
            assert (multi.domain_id in ignore), \
                   'Domain_id should already be on ignore list before processing event.'

            # check that the event time of the multi (last_time + dt) is equal to the
            # simulator time
            assert (abs(multi.last_time + multi.dt - self.t) <= TIME_TOLERANCE * self.t), \
                    'Timeline incorrect. multi.last_time = %s, multi.dt = %s, self.t = %s' % \
                    (FORMAT_DOUBLE % multi.last_time, FORMAT_DOUBLE % multi.dt, FORMAT_DOUBLE % self.t)

        self.multi_steps[multi.last_event] += 1
        self.multi_steps[3] += 1  # multi_steps[3]: total multi steps
        multi.step()

        if(multi.last_event == EventType.MULTI_UNIMOLECULAR_REACTION or
           multi.last_event == EventType.MULTI_BIMOLECULAR_REACTION):
            self.reaction_events += 1
            self.last_reaction = multi.last_reaction

        if multi.last_event is not EventType.MULTI_DIFFUSION:                # if an event took place
            zero_singles, ignore = self.break_up_multi(multi, ignore)
#            self.multi_steps[multi.last_event] += 1
        else:
            multi.last_time = self.t
            self.add_domain_event(multi)
            zero_singles = []
            # ignore is unchanged

        return zero_singles, ignore

    def break_up_multi(self, multi, ignore):
        # Dissolves 'multi' into zero_singles, single with a zero shell (dt=0)
        # - 'ignore' contains domain ids that should be ignored
        # returns:
        # - updated ignore list
        # - zero_singles that were the product of the breakup

        self.remove_domain(multi)

        zero_singles = []
        for pid_particle_pair in multi.particles:
            zero_single = self.create_single(pid_particle_pair)
            self.add_domain_event(zero_single)
            zero_singles.append(zero_single)
            ignore.append(zero_single.domain_id)

        zero_singles_fin = zero_singles     # Put the zero-dt singles around the particles into the final list

        ### Recursively burst around the newly made zero-dt NonInteractionSingles that surround the particles.
        for zero_single in zero_singles:
            zero_singles2, ignore = self.burst_non_multis(zero_single.pid_particle_pair[1].position,
                                                          zero_single.pid_particle_pair[1].radius*SINGLE_SHELL_FACTOR,
                                                          ignore)
            zero_singles_fin.extend(zero_singles2)

        # check that at least all the zero_singles are on the ignore list
        if __debug__:
            assert all(zero_single.domain_id in ignore for zero_single in zero_singles_fin)

        return zero_singles_fin, ignore


    def try_interaction(self, single, surface):
    # Try to form an interaction between the 'single' particle and the 'surface'. The interaction can be a:
    # -CylindricalSurfaceInteraction
    # -PlanarSurfaceInteraction

        if __debug__:
           log.debug('trying to form Interaction(%s, %s)' % (single.pid_particle_pair[1], surface))


        ### 1. Attempt to make a testShell. If it fails it will throw an exception.
        try:
            testShell = try_default_testinteraction(single, surface, self.geometrycontainer, self.domains)
        except testShellError as e:
            testShell = None
            if __debug__:
                log.debug('%s not formed %s' % \
                          ('Interaction(%s, %s)' % (single.pid_particle_pair[0], surface),
                          str(e) ))


        ### 2. The testShell was made succesfully. Now make the complete domain
        if testShell:
            # make the domain
            interaction = self.create_interaction(testShell)
            if __debug__:
                log.info('        *Created: %s' % (interaction))

            # get the next event time
            interaction.dt, interaction.event_type, = interaction.determine_next_event()
            if __debug__:
                assert interaction.dt >= 0.0
                log.info('dt=%s' % (FORMAT_DOUBLE % interaction.dt)) 

            self.last_time = self.t

            self.remove_domain(single)
            # the event associated with the single will be removed by the scheduler.

            # add to scheduler
            self.add_domain_event(interaction)
            # check everything is ok
            if __debug__:
                assert self.check_domain(interaction)

            return interaction
        else:
            return None


    def try_transition(self, single, target_structure):
    # Try to form a transition between the 'single' particle on a structure and another structure.
    # This is called after an interaction trial has failed.
    # Currently only transitions between two planar surfaces are supported.

        if __debug__:
           log.debug('trying to form Transition(%s, %s)' % (single.pid_particle_pair[1], target_structure))


        ### 1. Attempt to make a testShell. If it fails it will throw an exception.
        try:
            testShell = try_default_testtransition(single, target_structure, self.geometrycontainer, self.domains)
        except testShellError as e:
            testShell = None
            if __debug__:
                log.debug('%s not formed %s' % \
                          ('Transition(%s, %s)' % (single.pid_particle_pair[0], target_structure),
                          str(e) ))


        ### 2. The testShell was made succesfully. Now make the complete domain
        if testShell:
            # make the domain
            transition = self.create_transition(testShell)
            if __debug__:
                log.info('        *Created: %s' % (transition))

            # get the next event time
            transition.dt, transition.event_type, = transition.determine_next_event()
            if __debug__:
                assert transition.dt >= 0.0
                log.info('dt=%s' % (FORMAT_DOUBLE % transition.dt)) 

            self.last_time = self.t

            self.remove_domain(single)
            # the event associated with the single will be removed by the scheduler.

            # add to scheduler
            self.add_domain_event(transition)
            # check everything is ok
            if __debug__:
                #assert self.check_domain(transition) # HACK
                pass

            return transition
        else:
            return None


    def try_pair(self, single1, single2):
    # Try to make a pair domain out of the two singles. A pair domain can be a:
    # -SimplePair (both particles live on the same structure)
    # -MixedPair (the particles live on different structures -> MixedPair2D3D)
    # Note that single1 is always the single that initiated the creation of the pair
    #  and is therefore no longer in the scheduler

        if __debug__:
            log.debug('trying to form Pair(%s, %s)' %
                (single1.pid_particle_pair, single2.pid_particle_pair))

        ### 1. Attempt to make a testShell. If it fails it will throw an exception.
        try:
            testShell = try_default_testpair(single1, single2, self.geometrycontainer, self.domains)
        except testShellError as e:
            testShell = None
            if __debug__:
                log.debug('%s not formed %s' % \
                          ('Pair(%s, %s)' % (single1.pid_particle_pair[0], single2.pid_particle_pair[0]),
                          str(e) ))


        ### 2. If the testShell could be formed, make the complete domain.
        if testShell:
            pair = self.create_pair(testShell)
            if __debug__:
                log.info('        *Created: %s' % (pair))

            pair.dt, pair.event_type, pair.reactingsingle = pair.determine_next_event(pair.r0)
            if __debug__:
                assert pair.dt >= 0
                log.info('dt=%s' % (FORMAT_DOUBLE % pair.dt)) 

            self.last_time = self.t

            self.remove_domain(single1)
            self.remove_domain(single2)

            # single1 will be removed by the scheduler, since it initiated the creation of the
            # pair.
            self.remove_event(single2)

            # add to scheduler
            self.add_domain_event(pair)
            # check everything is ok
            if __debug__:
                assert self.check_domain(pair)

            return pair
        else:
            return None
    

    def form_multi(self, single, multi_partners):
        # form a Multi with the 'single'

        # The 'multi_partners' are neighboring NonInteractionSingles, Multis and surfaces which
        # can be added to the Multi (this can also be empty)
        for partner, overlap in multi_partners:
            assert ((isinstance(partner, NonInteractionSingle) and partner.is_reset()) or \
                    isinstance(partner, Multi) or \
                    isinstance(partner, PlanarSurface) or \
                    isinstance(partner, CylindricalSurface)), \
                    'multi_partner %s was not of proper type' % (partner)


        # Only consider objects that are within the Multi horizon
        # assume that the multi_partners are already sorted by overlap
        neighbors = [obj for (obj, overlap) in multi_partners if overlap < 0]

        # TODO there must be a nicer way to do this
        if neighbors:
            closest = neighbors[0]
        else:
            closest = None


        # 1. Make new Multi if Necessary (optimization)
        if isinstance(closest, Multi):
        # if the closest to this Single is a Multi, reuse the Multi.
            multi = closest
            neighbors = neighbors[1:]   # don't add the closest multi with add_to_multi_recursive below
        else: 
        # the closest is not a Multi. Can be NonInteractionSingle, surface or
        # nothing. Create new Multi
            multi = self.create_multi()

        # 2. Add the single to the Multi
        self.add_to_multi(single, multi)
        self.remove_domain(single)


        # Add all partner domains (multi and dt=0 NonInteractionSingles) in the horizon to the multi
        for partner in neighbors:
            if (isinstance(partner, NonInteractionSingle) and partner.is_reset()) or \
               isinstance(partner, Multi):
                self.add_to_multi_recursive(partner, multi)
            else:
                # neighbor is a surface
                log.debug('add_to_multi: object(%s) is surface, not added to multi.' % partner)


        # 3. Initialize the multi and (re-)schedule
        multi.initialize(self.t)
        if isinstance(closest, Multi):
            # Multi existed before
            self.update_domain_event(self.t + multi.dt, multi)
        else:
            # In case of new multi
            self.add_domain_event(multi)

        if __debug__:
            assert self.check_domain(multi)

        return multi


    def add_to_multi_recursive(self, domain, multi):
    # adds 'domain' (which can be zero-dt NonInteractionSingle or Multi) to 'multi'


        if __debug__:
            log.debug('add_to_multi_recursive.\n domain: %s, multi: %s' % (domain, multi))

        if isinstance(domain, NonInteractionSingle):
            assert domain.is_reset()        # domain must be zero-dt NonInteractionSingle

            # check that the particles were not already added to the multi previously
            if multi.has_particle(domain.pid_particle_pair[0]):
                # Already in the Multi.
                if __debug__:
                    log.debug('%s already in multi. skipping.' % domain)
                return

            # 1. Get the neighbors of the domain
            dompos = domain.shell.shape.position

            # neighbor_distances has same format as before
            # It contains the updated list of domains in the neighborhood with distances
            neighbor_distances = self.geometrycontainer.get_neighbor_domains(dompos, self.domains,
                                                                             ignore=[domain.domain_id, multi.domain_id])

            # 3. add domain to the multi
            self.add_to_multi(domain, multi)
            self.remove_domain(domain)
            self.remove_event(domain)

            # 4. Add recursively to multi, neighbors that:
            #    - have overlapping 'multi_horizons'
            #    - are Multi or
            #    - are just bursted (initialized) NonInteractionSingles
            for neighbor, dist_to_shell in neighbor_distances:
                if (isinstance (neighbor, NonInteractionSingle) and neighbor.is_reset()):
                    multi_horizon = (domain.pid_particle_pair[1].radius + neighbor.pid_particle_pair[1].radius) * \
                                    MULTI_SHELL_FACTOR
                    # distance from the center of the particles/domains
                    distance = self.world.distance(dompos, neighbor.shell.shape.position)
                    overlap = distance - multi_horizon

                elif isinstance(neighbor, Multi):
                    # The dist_to_shell = dist_to_particle - multi_horizon_of_target_particle
                    # So only the horizon and distance of the current single needs to be taken into account
                    # Note: this is built on the assumption that the shell of a Multi has the size of the horizon.
                    multi_horizon = (domain.pid_particle_pair[1].radius * MULTI_SHELL_FACTOR)
                    overlap = dist_to_shell - multi_horizon
                else:
                    # neighbor is not addible to multi
                    overlap = numpy.inf

                # 4.2 if the domains are within the multi horizon
                if overlap < 0:
                    self.add_to_multi_recursive(neighbor, multi)


        elif isinstance(domain, Multi):

            # check that the particles were not already added to the multi previously
            for pp in multi.particles:
                if domain.has_particle(pp[0]):
                    if __debug__:
                        log.debug('%s already added. skipping.' % domain)
                    break
            else:
                # 1.   No bursting is needed, since the shells in the multi already exist and no space has be made
                # 2.   Add the domain (the partner multi) to the existing multi
                self.merge_multis(domain, multi)

                # 3/4. No neighbors are searched and recursively added since everything that was in the multi
                #      horizon of the domain was already in the multi.

        else:
            # only NonInteractionSingles and Multi should be selected
            assert False, 'Trying to add non Single or Multi to Multi.'


    def add_to_multi(self, single, multi):
    # This method is similar to the 'create_' methods for pair and interaction, except it's now for a multi
    # adding a single to the multi instead of creating a pair or interaction out of single(s)

        if __debug__:
            log.info('add to multi:\n  %s\n  %s' % (single, multi))

        shell_id = self.shell_id_generator()
        shell = multi.create_new_shell(single.pid_particle_pair[1].position,
                                       single.pid_particle_pair[1].radius * MULTI_SHELL_FACTOR,
                                       multi.domain_id)
        shell_id_shell_pair = (shell_id, shell)
        self.geometrycontainer.move_shell(shell_id_shell_pair)
        multi.add_shell(shell_id_shell_pair)
        multi.add_particle(single.pid_particle_pair)

        # TODO maybe also cache the singles in the Multi for reuse?

    def merge_multis(self, multi1, multi2):
        # merge multi1 into multi2. multi1 will be removed.
        if __debug__:
            log.info('merging %s to %s' % (multi1.domain_id, multi2.domain_id))
            log.info('  %s' % multi1)
            log.info('  %s' % multi2)

            try:
                particle_of_multi1 = iter(multi1.particle_container).next()
                assert particle_of_multi1[0] not in \
                        multi2.particle_container
            except:
                pass

        for sid_shell_pair in multi1.shell_list:
            sid_shell_pair[1].did = multi2.domain_id
            self.geometrycontainer.move_shell(sid_shell_pair)
            multi2.add_shell(sid_shell_pair)

        for pid_particle_pair in multi1.particles:
            multi2.add_particle(pid_particle_pair)

        del self.domains[multi1.domain_id]
        self.remove_event(multi1)


    def domain_distance(self, pos, domain):
        # calculates the shortest distance from 'pos' to A shell (a Multi
        # can have multiple) of 'domain'.
        # Note: it returns the distance between pos and the surface of the shell
        return min(self.world.distance(shell.shape, pos)
                   for i, (_, shell) in enumerate(domain.shell_list))

    def obj_distance_array(self, pos, domains):
        dists = numpy.array([self.domain_distance(pos, domain) for domain in domains])
        return dists
            

    #
    # statistics reporter
    #

    def print_report(self, out=None):
        """Print various statistics about the simulation.
        
        Arguments:
            - None

        """
        report = '''
t = %g
steps = %d 
\tSingle:\t%d\t(escape: %d, reaction: %d, bursted: %d)
\tInteraction: %d\t(escape: %d, interaction: %d, bursted: %d)
\tPair:\t%d\t(escape r: %d, R: %d, reaction pair: %d, single: %d, bursted: %d)
\tMulti:\t%d\t(escape: %d, reaction pair: %d, single: %d, bursted: %d)
total reactions = %d
rejected moves = %d
''' \
            % (self.t, self.step_counter,
               numpy.array(self.single_steps.values()).sum(),
               self.single_steps[EventType.SINGLE_ESCAPE],
               self.single_steps[EventType.SINGLE_REACTION],
               self.single_steps[EventType.BURST],
               numpy.array(self.interaction_steps.values()).sum(),
               self.interaction_steps[EventType.IV_ESCAPE],
               self.interaction_steps[EventType.IV_INTERACTION],
               self.interaction_steps[EventType.BURST],
               numpy.array(self.pair_steps.values()).sum(),
               self.pair_steps[EventType.IV_ESCAPE],
               self.pair_steps[EventType.COM_ESCAPE],
               self.pair_steps[EventType.IV_REACTION],
               self.pair_steps[EventType.SINGLE_REACTION],
               self.pair_steps[EventType.BURST],
               self.multi_steps[3], # total multi steps
               self.multi_steps[EventType.MULTI_ESCAPE],
               self.multi_steps[EventType.MULTI_BIMOLECULAR_REACTION],
               self.multi_steps[EventType.MULTI_UNIMOLECULAR_REACTION],
               self.multi_steps[EventType.BURST],
               self.reaction_events,
               self.rejected_moves
               )

        print >> out, report

    #
    # consistency checkers
    #

    def check_domain(self, domain):
        domain.check()

        # construct ignore list for surfaces and the structures that the domain is associated with
        if isinstance(domain, Multi):
            # Ignore all surfaces, multi shells can overlap with 
            # surfaces.
            ignores = [s.id for s in self.world.structures]
            associated = []
        elif isinstance(domain, SphericalSingle) or isinstance(domain, SphericalPair) or isinstance(domain, PlanarSurfaceSingle):
            # 3D NonInteractionSingles can overlap with planar surfaces but not with rods
            ignores = [s.id for s in self.world.structures if isinstance(s, PlanarSurface)]
            associated = []
        elif isinstance(domain, InteractionSingle) or isinstance(domain, MixedPair2D3D):
            # Ignore surface of the particle and interaction surface
            ignores = []
            associated = [domain.structure.id, domain.surface.id]
        elif isinstance(domain, PlanarSurfaceTransitionSingle):
            # Ignore surface of the particle and interaction surface
            ignores = []
            associated = [domain.origin_structure.id, domain.target_structure.id]
        else:
            # Ignore the structure that the particles are associated with
            ignores = []
            associated = [domain.structure.id]



        ###### check shell consistency
        # check that shells of the domain don't overlap with surfaces that are not associated with the domain.
        # check that shells of the domain DO overlap with the structures that it is associated with.
        # check that shells of the domain do not overlap with shells of other domains
        # check that shells are not bigger than the allowed maximum

        for shell_id, shell in domain.shell_list:

            ### check that shells do not overlap with non associated surfaces
            surfaces = get_surfaces(self.world, shell.shape.position, ignores + associated)
            for surface, _ in surfaces:
                assert self.check_shape_overlap(shell.shape, surface.shape) >= 0.0, \
                    '%s (%s) overlaps with %s.' % \
                    (str(domain), str(shell), str(surface))

            ### check that shells DO overlap with associated surfaces.
            surfaces = get_surfaces(self.world, shell.shape.position, ignores)
            for surface, _ in surfaces:
                if surface.id in associated:
                    assert self.check_shape_overlap(shell.shape, surface.shape) < 0.0, \
                    '%s (%s) should overlap with associated surface %s.' % \
                    (str(domain), str(shell), str(surface))

            ### Check shell overlap with other shells
            neighbors = self.geometrycontainer.get_neighbor_domains(shell.shape.position,
                                                                    self.domains, ignore=[domain.domain_id])
            # TODO maybe don't check all the shells, this takes a lot of time
            # testing overlap criteria
            for neighbor, _ in neighbors:
                # note that the shell of a MixedPair or Multi that has have just been bursted can stick into each other.
                if not (((isinstance(domain, hasCylindricalShell)   and isinstance(domain, NonInteractionSingle)   and domain.is_reset()) and \
                         (isinstance(neighbor, hasSphericalShell)   and isinstance(neighbor, NonInteractionSingle) and domain.is_reset()) ) or \
                        ((isinstance(domain, hasSphericalShell)     and isinstance(domain, NonInteractionSingle)   and domain.is_reset()) and \
                         (isinstance(neighbor, hasCylindricalShell) and isinstance(neighbor, NonInteractionSingle) and domain.is_reset()) )):

                    for _, neighbor_shell in neighbor.shell_list:
                        overlap = self.check_shape_overlap(shell.shape, neighbor_shell.shape)
                        assert overlap >= 0.0, \
                            '%s (%s) overlaps with %s (%s) by %s.' % \
                            (domain, str(shell), str(neighbor), str(neighbor_shell), FORMAT_DOUBLE % overlap)


            ### checking if the shell don't exceed the maximum size
            if (type(shell.shape) is Cylinder):
                # the cylinder should at least fit in the maximal sphere
                shell_size = math.sqrt(shell.shape.radius**2 + shell.shape.half_length**2)
            elif (type(shell.shape) is Sphere):
                shell_size = shell.shape.radius
            else:
                raise RuntimeError('check_domain error: Shell shape was not Cylinder of Sphere')

            assert shell_size <= self.geometrycontainer.get_user_max_shell_size(), \
                '%s shell size larger than user-set max shell size, shell_size = %s, max = %s.' % \
                (str(shell_id), FORMAT_DOUBLE % shell_size, FORMAT_DOUBLE % self.geometrycontainer.get_user_max_shell_size())

            assert shell_size <= self.geometrycontainer.get_max_shell_size(), \
                '%s shell size larger than simulator cell size / 2, shell_size = %s, max = %s.' % \
                (str(shell_id), FORMAT_DOUBLE % shell_size, FORMAT_DOUBLE % self.geometrycontainer.get_max_shell_size())

        return True

    def check_shape_overlap(self, shape1, shape2):
    # Return the distance between two shapes (positive number means no overlap, negative means overlap)

        # overlap criterium when one of the shapes is a sphere
        if (type(shape1) is Sphere):
            distance = self.world.distance(shape2, shape1.position)
            return distance - shape1.radius
        elif (type(shape2) is Sphere):
            distance = self.world.distance(shape1, shape2.position)
            return distance - shape2.radius

        elif ((type(shape1) is Cylinder) and (type(shape2) is Plane)) or \
             ((type(shape2) is Cylinder) and (type(shape1) is Plane)):

            # putatively swap to make sure that shape1 is Cylinder and shape2 is Plane
            if (type(shape2) is Cylinder) and (type(shape1) is Plane):
                temp = shape2
                shape2 = shape1
                shape1 = temp

            if math.sqrt(shape1.half_length**2 + shape1.radius**2) < self.world.distance(shape2, shape1.position):
                # if the plane is outside the sphere surrounding the cylinder.
                return 1
            else: 
                shape1_pos = shape1.position
                shape2_pos = shape2.position
                shape1_post = self.world.cyclic_transpose(shape1_pos, shape2_pos)
                inter_pos = shape1_post - shape2_pos
                relative_orientation = numpy.dot(shape1.unit_z, shape2.unit_z)
                # if the unit_z of the plane is perpendicular to the axis of the cylinder.
                if feq(relative_orientation, 0):
                    if abs(numpy.dot(inter_pos, shape2.unit_x)) - shape1.half_length > shape2.half_extent[0] or \
                       abs(numpy.dot(inter_pos, shape2.unit_y)) - shape1.half_length > shape2.half_extent[1] or \
                       abs(numpy.dot(inter_pos, shape2.unit_z)) > shape1.radius:
                        return 1
                    else:
                        # NOTE this is still incorrect. By the above if statement the cylinder is made into a cuboid
                        return -1

                elif feq(abs(relative_orientation), 1):
                    if abs(numpy.dot(inter_pos, shape2.unit_x)) - shape1.radius > shape2.half_extent[0] or \
                       abs(numpy.dot(inter_pos, shape2.unit_y)) - shape1.radius > shape2.half_extent[1] or \
                       abs(numpy.dot(inter_pos, shape2.unit_z)) > shape1.half_length:
                        return 1
                    else:
                        # NOTE this is still incorrect. By the above if statement the cylinder is made into a cuboid
                        return -1
                else:
                    raise RuntimeError('check_shape_overlap: planes and cylinders should be either parallel or perpendicular.')

        # overlap criterium when both shells are cylindrical 
        elif (type(shape1) is Cylinder) and (type(shape2) is Cylinder):

            if math.sqrt(shape1.half_length**2 + shape1.radius**2) < self.world.distance(shape2, shape1.position) or \
               math.sqrt(shape2.half_length**2 + shape2.radius**2) < self.world.distance(shape1, shape2.position):
                # if cylinder2 is outside the sphere surrounding the cylinder.
                return 1
            else: 
                shape1_pos = shape1.position
                shape2_pos = shape2.position
                shape1_post = self.world.cyclic_transpose(shape1_pos, shape2_pos)
                inter_pos = shape1_post - shape2_pos

                relative_orientation = numpy.dot(shape1.unit_z, shape2.unit_z)
                # if the unit_z of the plane is perpendicular to the axis of the cylinder.
                if feq(relative_orientation, 0.0):
                    return 1


                elif feq(abs(relative_orientation), 1.0):
                    inter_pos_z = shape2.unit_z * numpy.dot(inter_pos, shape2.unit_z)
                    inter_pos_r = inter_pos - inter_pos_z
                    overlap_r = length(inter_pos_r) - (shape1.radius + shape2.radius)
                    overlap_z = length(inter_pos_z) - (shape1.half_length + shape2.half_length)
                    if (overlap_r < 0.0) and (overlap_z < 0.0):
                        return -(overlap_r * overlap_z)           # TODO: find better number for overlap measure
                    else:
                        return 1
                else:
                    raise RuntimeError('check_shape_overlap: cylinders are not oriented parallel or perpendicular.')

        # If both shapes are planes.
        elif (type(shape1) is Plane) and (type(shape2) is Plane):
            # TODO
            return 1

        # something was wrong (wrong type of shape provided)
        else:
            raise RuntimeError('check_shape_overlap: wrong shape type(s) provided.')


    def check_domain_for_all(self):
    # For every domain in domains, checks the consistency
        for domain in self.domains.itervalues():
            self.check_domain(domain)

    def check_event_stoichiometry(self):
        ### check scheduler
        # -check that every event on scheduler is associated with domain or is a non domain related event
        # -check that every event with domain is also in domains{}

        SMT = 6                 # just some temporary definition to account for non-domain related events
        self.other_objects = {} # ditto
        for id, event in self.scheduler:
            domain_id = event.data
            if domain_id != SMT:
                # in case the domain_id is not special, it needs to be in self.domains
                assert domain_id in self.domains
            else:
                # if it is special in needs to be in self.other_objects
                assert domain_id in self.other_objects


        ### performs two checks:
        # -check that every domain in domains{} has one and only one event in the scheduler
        # -check that dt, last_time of the domain is consistent with the event time on the scheduler
        already_in_scheduler = set()        # make a set of domain_ids that we found in the scheduler
        for domain_id, domain in self.domains.iteritems():
            # find corresponding event in the scheduler
            for id, event in self.scheduler:
                if event.data == domain_id:
                    # We found the event in the scheduler that is associated with the domain
                    assert (abs(domain.last_time + domain.dt - event.time) <= TIME_TOLERANCE * event.time)
                    break
            else:
                raise RuntimeError('Event for domain_id %s could not be found in scheduler' % str(domain_id) )

            # make sure that we had not already found it earlier
            assert domain_id not in already_in_scheduler
            already_in_scheduler.add(domain_id)


    def check_particle_consistency(self):
        ### Checks the particles consistency between the world and the domains of
        #   the simulator

        # First, check num particles in domains is equal to num particles in the world
        world_population = self.world.num_particles
        domain_population = 0
        for domain in self.domains.itervalues():
            domain_population += domain.multiplicity

        if world_population != domain_population:
            raise RuntimeError('population %d != domain_population %d' %
                               (world_population, domain_population))

#        # Next, check that every particle in the domains is once and only once in the world.
#        already_in_domain = set()
#        world_particles = list(self.world)
#        for domain in self.domains.itervalues():
#            for domain_particle in domain.particles:
#                for world_particle in world_particles:
#                    if domain_particle == world_particle:
#                        break
#                else:
#                    raise RuntimeError('particle %s not in world' % str(domain_particle))
#
#                assert domain_particle not in already_in_domain, 'particle %s twice in domains' % str(domain_particle)
#                already_in_domain.add(domain_particle)
#
#        # This now means that all the particles in domains are represented in the world and that
#        # all the particles in the domains are unique (no particle is represented in two domains)
#
#        assert already_in_domain == len(world_particles)
        # Since the number of particles in the domains is equal to the number of particles in the
        # world this now also means that all the particles in the world are represented in the
        # domains.

    def check_shell_matrix(self):
        ### checks the consistency between the shells in the geometry container and the domains
        # -check that shells of a domain in domains{} are once and only once in the shell matrix
        # -check that all shells in the matrix are once and only once in a domain

        did_map, shell_map = self.geometrycontainer.get_dids_shells()

        shell_population = 0
        for domain in self.domains.itervalues():
            shell_population += domain.num_shells

            # get the shells associated with the domain according to the geometrycontainer
            shell_ids = did_map[domain.domain_id]
            for shell_id, shell in domain.shell_list:
                # check that all shells in the domain are in the matrix and have the proper domain_id
                assert shell_id in shell_ids

            # check that the number of shells in the shell_list is equal to the number of shells the domain
            # says it has is equal to the number of shell the geometrycontainer has registered to the domain.
            assert domain.num_shells == len(list(domain.shell_list))
            assert domain.num_shells == len(shell_ids)
            if len(shell_ids) != domain.num_shells:
                diff = set(sid for (sid, _)
                               in domain.shell_list).difference(shell_ids)
                for sid in diff:
                    print shell_map.get(sid, None)

                raise RuntimeError('number of shells are inconsistent '
                                   '(%d != %d; %s) - %s' %
                                   (len(shell_ids), domain.num_shells, 
                                    domain.domain_id, diff))

        # check that total number of shells in domains==total number of shells in shell container
        matrix_population = self.geometrycontainer.get_total_num_shells()
        if shell_population != matrix_population:
            raise RuntimeError('num shells (%d) != matrix population (%d)' %
                               (shell_population, matrix_population))
        # Since the number of shells in the domains is equal to the number of shells in the
        # geometrycontainer this now also means that all the shells in the geometrycontainer are
        # represented in the domains.

        # This now also means that the shells of all the cached singles in Pairs are not in the containers.


# check that all the cached singles in Pairs are not in domains{}.

### check world
# check that particles do not overlap with cylinderical surfaces unless the domain is associated with the surface

### check domains
# check that testShell is of proper type
# check that the shell(s) of domain have the proper geometry (sphere/cylinder)
# check that shell is within minimum and maximum
# check that shell obeys scaling properties
# check that the particles are within the shells of the domain
# check that the position of the shell(s) and particle(s) are within the structures that the particles live on
# check that dt != 0 unless NonInteractionSingle.is_reset()
# check associated structures are of proper type (plane etc, but also of proper StructureTypeID)
# check that Green's functions are defined.

### check NonInteractionSingle
# check if is_reset() then shellsize is size particle, dt==0, event_type==ESCAPE
# check shell.unit_z == structure.unit_z
# check drift < inf
# check inner space < shell

### check Pair
# check number of particles==2
# check D_R, D_r > 0
# check r0 is between sigma and a (within bounds of greens function)
# check sigma

### check SimplePair
# check CoM, iv lies in the structure of the particles
# check shell.unit_z == structure.unit_z

### check MixedPair
# check CoM is in surface, IV is NOT

### check Interaction
# check shell.unit_z = +- surface.unit_z




### check consistency of the model
# check that the product species of an interaction lives on the interaction surface.
# check that the product species of a bimolecular reaction lives on either structure of reactant species
# check that the product species of a unimolecular reaction lives on structure of the reactant species or the bulk.
# structures cannot overlap unless substructure

    def check_domains(self):
    # checks that the events in the scheduler are consistent with the domains

        # make set of event_id that are stored in all the domains
        event_ids = set(domain.event_id
                        for domain in self.domains.itervalues())
        # check that all the event_id in the scheduler are also stored in a domain
        for id, event in self.scheduler:
            if id not in event_ids:
                raise RuntimeError('Event %s in EventScheduler has no domain in self.domains' %
                                   event)
            else:
                event_ids.remove(id)

        # self.domains always include a None  --> this can change in future
        if event_ids:
            raise RuntimeError('following domains in self.domains are not in '
                               'Event Scheduler: %s' % str(tuple(event_ids)))

    def check_pair_pos(self, pair, pos1, pos2, com, radius):
        particle1 = pair.pid_particle_pair1[1]
        particle2 = pair.pid_particle_pair2[1]

        old_com = com
        
        # debug: check if the new positions are valid:
        new_distance = self.world.distance(pos1, pos2)
        particle_radius12 = particle1.radius + particle2.radius

        # check 1: particles don't overlap.
        if new_distance <= particle_radius12:
            if __debug__:
                log.info('rejected move: radii %s, particle distance %s',
                         (FORMAT_DOUBLE % particle1.radius + particle2.radius,
                          FORMAT_DOUBLE % new_distance))
            if __debug__:
                log.debug('DEBUG: pair.dt %s, pos1 %s, pos2 %s' %
                          (FORMAT_DOUBLE % pair.dt, FORMAT_DOUBLE % pos1,
                           FORMAT_DOUBLE % pos2))
            raise RuntimeError('New particles overlap')

        # check 2: particles within mobility radius.
        d1 = self.world.distance(old_com, pos1) + particle1.radius
        d2 = self.world.distance(old_com, pos2) + particle2.radius
        if d1 > radius or d2 > radius:
            raise RuntimeError('New particle(s) out of protective sphere. ' 
                               'radius = %s, d1 = %s, d2 = %s ' %
                               (FORMAT_DOUBLE % radius, FORMAT_DOUBLE % d1,
                                FORMAT_DOUBLE % d2))

        return True




    def check(self):
        ParticleSimulatorBase.check(self)

        assert self.scheduler.check()

        assert self.t >= 0.0
        assert self.dt >= 0.0

        self.check_shell_matrix()
        self.check_domains()
        self.check_event_stoichiometry()
        self.check_particle_consistency()
        
        self.check_domain_for_all()

    #
    # methods for debugging.
    #

    def dump_scheduler(self):
        """Dump scheduler information.

        """
        for id, event in self.scheduler:
            print id, event

    def dump(self):
        """Dump scheduler and event information.

        """
        for id, event in self.scheduler:
            print id, event, self.domains[event.data]

    def count_domains(self):
        # Returns a tuple (# Singles, # Pairs, # Multis).

        num_singles = 0
        num_pairs = 0
        num_multis = 0
        for d in self.domains.itervalues():
            if isinstance(d, Single):
                num_singles += 1
            elif isinstance(d, Pair):
                num_pairs += 1
            elif isinstance(d, Multi):
                num_multis += 1
            else:
                raise RuntimeError('DO NOT GET HERE')

        return (num_singles, num_pairs, num_multis)

    dispatch = [
        (Single, process_single_event),
        (Pair, process_pair_event),
        (Multi, process_multi_event)
        ]

<|MERGE_RESOLUTION|>--- conflicted
+++ resolved
@@ -912,16 +912,9 @@
             products = []
             # zero_singles/ignore is unchanged.
 
-<<<<<<< HEAD
-            # 5. No new single to be made
-            # 6. Log the change
-            self.reaction_events += 1
-            self.last_reaction = (rr, (reactant[1], None), products)
-=======
             # 5. Update counters
             self.reaction_events += 1
             self.last_reaction = (rr, (reactant, None), products)
->>>>>>> 8342c5de
 
             # 6. Log the change
             if __debug__:
@@ -1325,13 +1318,8 @@
             self.last_reaction = (rr, (pid_particle_pair1, pid_particle_pair2), products)
 
             # 6. Log the change
-<<<<<<< HEAD
-            self.reaction_events += 1
-            self.last_reaction = (rr, (pid_particle_pair1[1], pid_particle_pair2[1]), products)
-=======
             if __debug__:
                  log.info('pair reaction: product = None.')
->>>>>>> 8342c5de
 
         elif len(rr.products) == 1:
 
