#!/usr/env python

from weakref import ref
import math

import numpy

from _gfrd import (
    Event,
    EventScheduler,
    Particle,
    SphericalShell,
    CylindricalShell,
    DomainIDGenerator,
    ShellIDGenerator,
    DomainID,
    ParticleContainer,
    CuboidalRegion,
    CylindricalSurface,
    DiskSurface,
    PlanarSurface,
    Surface,
    _random_vector,
    Cylinder,
    Disk,
    Sphere,
    Plane,
    NetworkRulesWrapper,
    )

from gfrdbase import *
from single import *
from pair import *
from multi import *
from utils import *
from constants import *
from shellcontainer import ShellContainer
from shells import (
    testShellError,
    testPair,
    testInteractionSingle,
    hasSphericalShell,
    hasCylindricalShell,
    SphericalSingletestShell,
    SphericalPairtestShell,
    PlanarSurfaceSingletestShell,
    PlanarSurfacePairtestShell,
    PlanarSurfaceTransitionSingletestShell,
    PlanarSurfaceTransitionPairtestShell,
    CylindricalSurfaceSingletestShell,
    CylindricalSurfacePairtestShell,
    DiskSurfaceSingletestShell,
    PlanarSurfaceInteractiontestShell,
    CylindricalSurfaceInteractiontestShell,
    CylindricalSurfaceCapInteractiontestShell,
    CylindricalSurfaceSinktestShell,
    MixedPair2D3DtestShell,
    MixedPair1DCaptestShell,
    )

import logging
import os

log = logging.getLogger('ecell')

### Singles
def create_default_single(domain_id, shell_id, pid_particle_pair, structure, reaction_rules, geometrycontainer, domains):
    if isinstance(structure, CuboidalRegion):
        # first make the test shell
        testSingle = SphericalSingletestShell(pid_particle_pair, structure, geometrycontainer, domains)
        return SphericalSingle          (domain_id, shell_id, testSingle, reaction_rules)
    elif isinstance(structure, PlanarSurface):
        # first make the test shell
        testSingle = PlanarSurfaceSingletestShell(pid_particle_pair, structure, geometrycontainer, domains)
        return PlanarSurfaceSingle      (domain_id, shell_id, testSingle, reaction_rules)
    elif isinstance(structure, CylindricalSurface):
        # first make the test shell
        testSingle = CylindricalSurfaceSingletestShell(pid_particle_pair, structure, geometrycontainer, domains)
        return CylindricalSurfaceSingle (domain_id, shell_id, testSingle, reaction_rules)
    elif isinstance(structure, DiskSurface):
        # first make the test shell
        testSingle = DiskSurfaceSingletestShell(pid_particle_pair, structure, geometrycontainer, domains)
        return DiskSurfaceSingle (domain_id, shell_id, testSingle, reaction_rules)

### Interactions
def try_default_testinteraction(single, target_structure, geometrycontainer, domains):
    if isinstance(single.structure, CuboidalRegion):
        if isinstance(target_structure, PlanarSurface):
            return PlanarSurfaceInteractiontestShell(single, target_structure, geometrycontainer, domains)
        elif isinstance(target_structure, CylindricalSurface):
            return CylindricalSurfaceInteractiontestShell(single, target_structure, geometrycontainer, domains)
        else:
            raise testShellError('(Interaction). Combination of (3D particle, target_structure) is not supported')
    elif isinstance(single.structure, PlanarSurface):
        raise testShellError('(Interaction). Combination of (2D particle, target_structure) is not supported')
    elif isinstance(single.structure, CylindricalSurface):
        if isinstance(target_structure, DiskSurface):
            return CylindricalSurfaceCapInteractiontestShell (single, target_structure, geometrycontainer, domains)
        elif isinstance(target_structure, CylindricalSurface):
            return CylindricalSurfaceSinktestShell (single, target_structure, geometrycontainer, domains)
        else:
            raise testShellError('(Interaction). Combination of (1D particle, target_structure) is not supported')
    else:
        raise testShellError('(Interaction). structure of particle was of invalid type')

def create_default_interaction(domain_id, shell_id, testShell, reaction_rules, interaction_rules):
    if isinstance(testShell, CylindricalSurfaceInteractiontestShell):
        return CylindricalSurfaceInteraction    (domain_id, shell_id, testShell, reaction_rules, interaction_rules)
    elif isinstance(testShell, PlanarSurfaceInteractiontestShell):
        return PlanarSurfaceInteraction         (domain_id, shell_id, testShell, reaction_rules, interaction_rules)
    elif isinstance(testShell, CylindricalSurfaceCapInteractiontestShell):
        return CylindricalSurfaceCapInteraction (domain_id, shell_id, testShell, reaction_rules, interaction_rules)
    elif isinstance(testShell, CylindricalSurfaceSinktestShell):
        return CylindricalSurfaceSink           (domain_id, shell_id, testShell, reaction_rules, interaction_rules)

### Transitions
def try_default_testtransition(single, target_structure, geometrycontainer, domains):
    if isinstance(single.structure, CuboidalRegion):        
            raise testShellError('(Transition). Combination of (3D particle, target_structure) is not supported')
    elif isinstance(single.structure, PlanarSurface):
        if isinstance(target_structure, PlanarSurface):
            return PlanarSurfaceTransitionSingletestShell(single, target_structure, geometrycontainer, domains)
        else:
            raise testShellError('(Transition). Combination of (2D particle, target_structure other than plane) is not supported')
    elif isinstance(single.structure, CylindricalSurface):        
            raise testShellError('(Transition). Combination of (1D particle, target_structure) is not supported')
    else:
        raise testShellError('(Transition). structure of particle was of invalid type')

def create_default_transition(domain_id, shell_id, testShell, reaction_rules):
    if isinstance(testShell, PlanarSurfaceTransitionSingletestShell):
        return PlanarSurfaceTransitionSingle       (domain_id, shell_id, testShell, reaction_rules)

### Pairs
def try_default_testpair(single1, single2, geometrycontainer, domains):
    if single1.structure == single2.structure:
        if isinstance(single1.structure, CuboidalRegion):
            return SphericalPairtestShell           (single1, single2, geometrycontainer, domains)
        elif isinstance(single1.structure, PlanarSurface):
            return PlanarSurfacePairtestShell       (single1, single2, geometrycontainer, domains)
        elif isinstance(single1.structure, CylindricalSurface):
            return CylindricalSurfacePairtestShell  (single1, single2, geometrycontainer, domains)
    elif (isinstance(single1.structure, PlanarSurface) and isinstance(single2.structure, PlanarSurface)):
        return PlanarSurfaceTransitionPairtestShell (single1, single2, geometrycontainer, domains) 
    elif (isinstance(single1.structure, PlanarSurface) and isinstance(single2.structure, CuboidalRegion)):
        return MixedPair2D3DtestShell               (single1, single2, geometrycontainer, domains) 
    elif (isinstance(single2.structure, PlanarSurface) and isinstance(single1.structure, CuboidalRegion)):
<<<<<<< HEAD
        return MixedPair2D3DtestShell(single2, single1, geometrycontainer, domains)
    elif (isinstance(single1.structure, CylindricalSurface) and isinstance(single2.structure, DiskSurface)):
        return MixedPair1DCaptestShell(single1, single2, geometrycontainer, domains)
    elif (isinstance(single2.structure, CylindricalSurface) and isinstance(single1.structure, DiskSurface)):
        return MixedPair1DCaptestShell(single2, single1, geometrycontainer, domains)
=======
        return MixedPair2D3DtestShell               (single2, single1, geometrycontainer, domains)
    elif (isinstance(single1.structure, DiskSurface) and isinstance(single2.structure, CylindricalSurface)):
        return MixedPair1DCaptestShell              (single1, single2, geometrycontainer, domains)
    elif (isinstance(single2.structure, DiskSurface) and isinstance(single1.structure, CylindricalSurface)):
        return MixedPair1DCaptestShell              (single2, single1, geometrycontainer, domains)
>>>>>>> ecd45e32
    else:
        # another mixed pair was supposed to be formed -> unsupported
        raise testShellError('(MixedPair). combination of structures not supported')

def create_default_pair(domain_id, shell_id, testShell, reaction_rules):
    # Either SphericalPair, PlanarSurfacePair, or CylindricalSurfacePair.
    if   isinstance(testShell, SphericalPairtestShell):
        return SphericalPair               (domain_id, shell_id, testShell, reaction_rules)
    elif isinstance(testShell, PlanarSurfacePairtestShell):
        return PlanarSurfacePair           (domain_id, shell_id, testShell, reaction_rules)
    elif isinstance(testShell, PlanarSurfaceTransitionPairtestShell):
        return PlanarSurfaceTransitionPair (domain_id, shell_id, testShell, reaction_rules)
    elif isinstance(testShell, CylindricalSurfacePairtestShell):
        return CylindricalSurfacePair      (domain_id, shell_id, testShell, reaction_rules)
    # or MixedPair (3D/2D or 1D/Cap)
    elif isinstance(testShell, MixedPair2D3DtestShell):
        return MixedPair2D3D               (domain_id, shell_id, testShell, reaction_rules)
    elif isinstance(testShell, MixedPair1DCaptestShell):
        return MixedPair1DCap              (domain_id, shell_id, testShell, reaction_rules)

class DomainEvent(Event):
    __slot__ = ['data']
    def __init__(self, time, domain):
        Event.__init__(self, time)
        self.data = domain.domain_id            # Store the domain_id key refering to the domain
                                                # in domains{} in the scheduler

class Delegate(object):
    def __init__(self, obj, method, arg):
        self.ref = ref(obj)
        self.method = method
        self.arg = arg

    def __call__(self):
        return self.method(self.ref(), self.arg)


class EGFRDSimulator(ParticleSimulatorBase):
    """The eGFRDSimulator implements the asynchronous egfrd scheme of performing
    the diffusing and reaction of n particles. The eGFRDsimulator acts on a 'world'
    object containing particles and structures, and can be attached and detached from
    this 'world'.
    """
    def __init__(self, world, rng=myrandom.rng, network_rules=None):
        """Create a new EGFRDSimulator.

        Arguments:
            - world
                a world object created with the function 
                gfrdbase.create_world.
            - rng
                a random number generator. By default myrandom.rng is 
                used, which uses Mersenne Twister from the GSL library.
                You can set the seed of it with the function 
                myrandom.seed.
            - network_rules
                you don't need to use this, for backward compatibility only.

        """
        if network_rules == None:
            network_rules = NetworkRulesWrapper(world.model.network_rules)
        ParticleSimulatorBase.__init__(self, world, rng, network_rules)

        self.domain_id_generator = DomainIDGenerator(0)
        self.shell_id_generator = ShellIDGenerator(0)

        # some constants
        self.MAX_NUM_DT0_STEPS = 1000

        self.MAX_TIME_STEP = 10

        self.DEFAULT_DT_FACTOR = 1e-5           # Diffusion time prefactor in oldBD algortithm to determine time step.
        
        self.DEFAULT_STEP_SIZE_FACTOR = 0.05    # The maximum step size in the newBD algorithm is determined as DSSF * sigma_min.
                                                # Make sure that DEFAULT_STEP_SIZE_FACTOR < MULTI_SHELL_FACTOR, or else the 
                                                # reaction volume sticks out of the multi.

        # used datastructrures
        self.scheduler = EventScheduler()       # contains the events. Note that every domains has exactly one event

        self.domains = {}                       # a dictionary containing references to the domains that are defined
                                                # in the simulation system. The id of the domain (domain_id) is the key.
                                                # The domains can be a single, pair or multi of any type.

        # other stuff
        self.is_dirty = True                    # The simulator is dirty if the state if the simulator is not
                                                # consistent with the content of the world that it represents
                                                # (or if we don't know for sure)

        self.reset()                            # The Simulator is only initialized at the first step, allowing
                                                # modifications to the world to be made before simulation starts

    def get_next_time(self):
        """ 
        Returns the time it will be when the next egfrd timestep
        is completed.        
        """ #~MW
        if self.scheduler.size == 0:
            return self.t                       # self.t is the current time of the simulator
        else:
            return self.scheduler.top[1].time

    ###
    # The next methods control the general functioning of the simulator
    ###
    def reset(self):
        """
        This function resets the "records" of the simulator. This means
        the simulator time is reset, the step counter is reset, events
        are reset, etc.
        Can be for example usefull when users want to first do an equilibration
        run before starting the "real experiment".
        """ #~ MW
        self.t = 0.0
        self.dt = 0.0
        self.step_counter = 0
        self.single_steps = {EventType.SINGLE_ESCAPE:0,
                             EventType.SINGLE_REACTION:0,
                             EventType.BURST:0}
        self.interaction_steps = {EventType.IV_INTERACTION:0,
                                  EventType.IV_ESCAPE:0,
                                  EventType.BURST:0}
        self.pair_steps = {EventType.SINGLE_REACTION:0,
                           EventType.IV_REACTION:0,
                           EventType.IV_ESCAPE:0,
                           EventType.COM_ESCAPE:0,
                           EventType.BURST:0}
        self.multi_steps = {EventType.MULTI_ESCAPE:0,
                            EventType.MULTI_UNIMOLECULAR_REACTION:0,
                            EventType.MULTI_BIMOLECULAR_REACTION:0,
                            EventType.MULTI_DIFFUSION:0,
                            EventType.BURST:0,
                            3:0}
        self.zero_steps = 0
        self.rejected_moves = 0
        self.reaction_events = 0
        self.last_event = None
        self.last_reaction = None

        self.is_dirty = True            # simulator needs to be re-initialized

    def initialize(self):
        """Initialize the eGFRD simulator

        This method (re-)initializes the simulator with the current state of the 'world'
        that it represents.
        Call this method if you change the 'world' using methods outside of the Simulator
        thereby invalidating the state of the eGFRD simulator (the simulator is dirty), or
        in an other case that the state of the simulator is inconsistent with the state of
        the world.
        """
        # 1. (re-)initialize previously set datastructures
        ParticleSimulatorBase.initialize(self)
        self.scheduler.clear()
        self.domains = {}

        # create/clear other datastructures
        self.geometrycontainer = ShellContainer(self.world)

        # 2. Couple all the particles in 'world' to a new 'single' in the eGFRD simulator
        # Fix order of adding particles (always, or at least in debug mode).
        singles = []
        pid_particle_pairs = list(self.world)
        pid_particle_pairs.sort()

        for pid_particle_pair in pid_particle_pairs:
            single = self.create_single(pid_particle_pair)
            if __debug__:
                log.debug('%s as single %s' %
                          (pid_particle_pair[0], single.domain_id))
            singles.append(single)
        assert len(singles) == self.world.num_particles
        for single in singles:
            self.add_domain_event(single)

        # 3. The simulator is now consistent with 'world'
        self.is_dirty = False

    def stop(self, t):
        """Bring the simulation to a full stop, which synchronizes all
        particles at time t. The state is similar to the state after
        initialization.

        With eGFRD, particle positions are normally updated 
        asynchronously. This method bursts all protective domains so that 
        the position of each particle is known.

        Arguments:
            - t
                the time at which to synchronize the particles. Usually 
                you will want to use the current time of the simulator: 
                EGFRDSimulator.t.

        This method is called stop because it is usually called at the 
        end of a simulation. It is possible to call this method at an 
        earlier time. For example the Logger module does this, because 
        it needs to know the positions of the particles at each log 
        step.

        """
        if __debug__:
            log.info('stop at %s' % (FORMAT_DOUBLE % t))

        if self.t == t:                         # We actually already stopped?
            return                              # FIXME: is this accurate? Probably use feq from utils.py

        if t >= self.scheduler.top[1].time:     # Can't schedule a stop later than the next event time
            raise RuntimeError('Stop time >= next event time.')

        if t < self.t:
            raise RuntimeError('Stop time < current time.')

        self.t = t

#        non_single_list = []

        # Burst all the domains that we know of.
        self.burst_all_domains()
        # first burst all Singles, and put Pairs and Multis in a list.
#        for id, event in self.scheduler:
#        ignore = []
#        for domain_id, domain in self.domains.items():
#            if domain_id not in ignore:
##                domain = self.domains[event.data]
#                if isinstance(domain, Pair) or isinstance(domain, Multi):
#                    non_single_list.append(domain)
#                elif isinstance(domain, Single):
#                    if __debug__:
#                        log.debug('burst %s, last_time= %s' % 
#                                  (domain, FORMAT_DOUBLE % domain.last_time))
#                    ignore.append(domain.domain_id)
#                    ignore = self.burst_single(domain, ignore)
#                else:
#                    assert False, 'domain from domains{} was no Single, Pair or Multi'
#
#
#        # then burst all Pairs and Multis.
#        if __debug__:
#            log.debug('burst %s' % non_single_list)
#        non_single_ids = [non_single.domain_id for non_single in non_single_list]
#        self.burst_domains(non_single_ids, ignore)

        self.dt = 0.0

    def step(self):
        """Execute one eGFRD step.

        """
        self.last_reaction = None

        if self.is_dirty:
            self.initialize()
            
        if __debug__:
            if int("0" + os.environ.get("ECELL_CHECK", ""), 10):
                self.check()
        
        self.step_counter += 1

        if __debug__:
            if self.scheduler.size == 0:
                raise RuntimeError('No Events in scheduler.')
        
        # 1. Get the next event from the scheduler
        #
        id, event = self.scheduler.pop()
        domain = self.domains[event.data]
        if event.time == numpy.inf:
            self.t, self.last_event = self.MAX_TIME_STEP, event
        else:
            self.t, self.last_event = event.time, event

        if __debug__:
            domain_counts = self.count_domains()
            log.info('\n\n%d: t=%s dt=%s\t' %
                     (self.step_counter, FORMAT_DOUBLE % self.t,
                      FORMAT_DOUBLE % self.dt) + 
                     'Singles: %d, Pairs: %d, Multis: %d\n' % domain_counts + 
                     'event=#%d reactions=%d rejectedmoves=%d' %
                     (id, self.reaction_events, self.rejected_moves))
       
        # 2. Use the correct method to process (fire) the shell that produced the event
        #
        # Dispatch is a dictionary (hash) of what function to use to fire
        # different classes of shells (see bottom egfrd.py) 
        # event.data holds the object (Single, Pair, Multi) that is associated with the next event.
        # e.g. "if class is Single, then process_single_event" ~ MW
        for klass, f in self.dispatch:
            if isinstance(domain, klass):
                f(self, domain, [domain.domain_id])         # fire the correct method for the class (e.g. process_single_event(self, Single))

        if __debug__:
            if self.scheduler.size == 0:
                raise RuntimeError('Zero events left.')

        # 3. Adjust the simulation time
        #
        next_time = self.scheduler.top[1].time
        self.dt = next_time - self.t

        # assert if not too many successive dt=0 steps occur.
        if __debug__:
            if self.dt == 0:
                self.zero_steps += 1
                # TODO What is best solution here? Usually no prob, -> just let 
                # user know?
                if self.zero_steps >= max(self.scheduler.size * 3, self.MAX_NUM_DT0_STEPS): 
                    #raise RuntimeError('too many dt=zero steps. '
                    #                   'Simulator halted?'
                    #                'dt= %.10g-%.10g' % (self.scheduler.top[1].time, self.t))
                    log.warning('dt=zero step, working in s.t >> dt~0 Python limit.')
            else:
                self.zero_steps = 0



    def create_single(self, pid_particle_pair):
    # Create a new single domain from a particle.
    # The interaction can be any NonInteractionSingle (SphericalSingle, PlanarSurface or CylindricalSurface
    # NonInteractionSingle).

        # 1. generate identifiers for the domain and shell. The event_id is
        # generated by the scheduler
        domain_id = self.domain_id_generator()
        shell_id = self.shell_id_generator()

        # get unimolecular reaction rules
        reaction_rules = self.network_rules.query_reaction_rule(pid_particle_pair[1].sid)
        # Get structure (region or surface) where the particle lives.
        species = self.world.get_species(pid_particle_pair[1].sid)
        structure = self.world.get_structure(pid_particle_pair[1].structure_id)

        # 2. Create and register the single domain.
        # The type of the single that will be created 
        # depends on the structure (region or surface) this particle is 
        # in/on. Either SphericalSingle, PlanarSurfaceSingle, or 
        # CylindricalSurfaceSingle.
        single = create_default_single(domain_id, shell_id, pid_particle_pair, 
                                       structure, reaction_rules,
                                       self.geometrycontainer, self.domains)

        assert isinstance(single, NonInteractionSingle)
        single.initialize(self.t)               # set the initial event and event time
        self.domains[domain_id] = single

        # 3. update the proper shell container
        self.geometrycontainer.move_shell(single.shell_id_shell_pair)

#        if __debug__:
#            # Used in __str__.
        single.world = self.world

        return single

    def create_interaction(self, testShell):
    # Create a new interaction domain from a testShell.
    # The interaction can be any interaction (PlanarSurface or CylindricalSurface). The creation of the testShell was
    # succesful, so here we can just make the domain.

#       assert that the particle is not already associated with another domain

        assert isinstance(testShell, testInteractionSingle)

        # 1. generate identifiers for the domain and shell. event_id is generated by
        # the scheduler
        domain_id = self.domain_id_generator()
        shell_id = self.shell_id_generator()

        # get unimolecular reaction rules
        species_id = testShell.pid_particle_pair[1].sid
        reaction_rules = self.network_rules.query_reaction_rule(species_id)
        # get reaction rules for interaction
        structure_type_id = testShell.target_structure.sid
        interaction_rules = self.network_rules.query_reaction_rule(species_id, structure_type_id)

        # 2. Create and register the interaction domain.
        # The type of the interaction that will be created 
        # depends on the surface (planar or cylindrical) the particle is 
        # trying to associate with. Either PlanarSurfaceInteraction or 
        # CylindricalSurfaceInteraction.
        interaction = create_default_interaction(domain_id, shell_id, testShell,
                                                 reaction_rules, interaction_rules)

        assert isinstance(interaction, InteractionSingle)
        interaction.initialize(self.t)
        self.domains[domain_id] = interaction

        # 3. update the shell containers 
        self.geometrycontainer.move_shell(interaction.shell_id_shell_pair)

#        if __debug__:
#            # Used in __str__.
        interaction.world = self.world

        return interaction


    def create_transition(self, testShell):
    # Create a new transition domain from a testShell.
    # Currently only plane-plane transitions are supported.
    # We assume here that the testShell was successfully created.

        assert isinstance(testShell, PlanarSurfaceTransitionSingletestShell) # TODO should be generalized

        # 1. generate identifiers for the domain and shell. event_id is generated by
        # the scheduler
        domain_id = self.domain_id_generator()
        shell_id = self.shell_id_generator()

        # get unimolecular reaction rules
        species_id = testShell.pid_particle_pair[1].sid    
        reaction_rules = self.network_rules.query_reaction_rule(species_id)

        # 2. Create and register the transition domain.
        transition = create_default_transition(domain_id, shell_id, testShell, reaction_rules)

        assert isinstance(transition, Single)
        transition.initialize(self.t)
        self.domains[domain_id] = transition

        # 3. update the shell containers 
        self.geometrycontainer.move_shell(transition.shell_id_shell_pair)
        # TODO What precisely happens here?

        transition.world = self.world

        return transition


    def create_pair(self, testShell):
    # Create a new pair domain from a testShell.
    # The pair can be any pair (Simple or Mixed). The creation of the testShell was
    # succesful, so here we can just make the domain.

        assert isinstance(testShell, testPair)

        # 1. generate needed identifiers
        domain_id = self.domain_id_generator()
        shell_id = self.shell_id_generator()

        # Select 1 reaction type out of all possible reaction types between the two particles.
        reaction_rules = self.network_rules.query_reaction_rule(testShell.pid_particle_pair1[1].sid,
                                                                testShell.pid_particle_pair2[1].sid)


        # 2. Create pair. The type of the pair that will be created depends
        # on the structure (region or surface) the particles are in/on.  
        pair = create_default_pair(domain_id, shell_id, testShell, reaction_rules)

        assert isinstance(pair, Pair)
        pair.initialize(self.t)
        self.domains[domain_id] = pair

        # 3. update the shell containers with the new shell
        self.geometrycontainer.move_shell(pair.shell_id_shell_pair)

#        if __debug__:
#            # Used in __str__.
        pair.world = self.world

        return pair

    def create_multi(self):
        # 1. generate necessary id's
        domain_id = self.domain_id_generator()

        # 2. Create and register domain object
        multi = Multi(domain_id, self, self.DEFAULT_STEP_SIZE_FACTOR)
        self.domains[domain_id] = multi

        # 3. no shells are yet made, since these are added later
        # -> a multi can have 0 shells
        return multi


#    def move_single(self, single, position, radius=None):
#        single.pid_particle_pair = self.move_particle(single.pid_particle_pair, position)
#        self.update_single_shell(single, position, radius)
#
#    def update_single_shell(self, single, shell):#position, radius=None):
#        # Reuse shell_id.
#        shell_id = single.shell_id
#
#        # Replace shell.
#        shell_id_shell_pair = (shell_id, shell) 
#
#        single.shell_id_shell_pair = shell_id_shell_pair
#        self.geometrycontainer.move_shell(shell_id_shell_pair)

    def move_particle(self, pid_particle_pair, position, structure_id):
        # Moves a particle in World and performs the required change of structure_id
        # based on an existing particle.

        new_pid_particle_pair = (pid_particle_pair[0],
                                 Particle(position,
                                          pid_particle_pair[1].radius,
                                          pid_particle_pair[1].D,
                                          pid_particle_pair[1].v,
                                          pid_particle_pair[1].sid,
                                          structure_id))

        self.world.update_particle(new_pid_particle_pair)

        return new_pid_particle_pair

    def remove_domain(self, obj):
        # Removes all the ties to a domain (single, pair, multi) from the system.
        # Note that the particles that it represented still exist
        # in 'world' and that obj also still persits (?!)
        if __debug__:
            log.info("remove: %s" % obj)
        # TODO assert that the domain is not still in the scheduler
        del self.domains[obj.domain_id]
        for shell_id_shell_pair in obj.shell_list:
            self.geometrycontainer.remove_shell(shell_id_shell_pair)

### TODO These methods can be made methods to the scheduler class
    def add_domain_event(self, domain):
    # This method makes an event for domain 'domain' in the scheduler.
    # The event will have the domain_id pointing to the appropriate domain in 'domains{}'.
    # The domain will have the event_id pointing to the appropriate event in the scheduler.
        event_time = self.t + domain.dt
        event_id = self.scheduler.add(
            DomainEvent(event_time, domain))
        if __debug__:
            log.info('add_event: %s, event=#%d, t=%s' %
                     (domain.domain_id, event_id,
                      FORMAT_DOUBLE % (event_time)))
        domain.event_id = event_id                      # FIXME side effect programming -> unclear!!

    def remove_event(self, event):
        if __debug__:
            log.info('remove_event: event=#%d' % event.event_id)
        del self.scheduler[event.event_id]

    def update_domain_event(self, t, domain):
        if __debug__:
            log.info('update_event: %s, event=#%d, t=%s' %
                     (domain.domain_id, domain.event_id, FORMAT_DOUBLE % t))
        self.scheduler.update((domain.event_id, DomainEvent(t, domain)))




    def burst_domain(self, domain, ignore):
    # Reduces 'domain' (Single, Pair or Multi) to 'zero_singles', singles
    # with the zero shell, and dt=0.
    # returns:
    # - list of zero_singles that was the result of the bursting
    # - updated ignore list

        domain_id = domain.domain_id

        if __debug__:
            log.info('burst_domain: %s' % domain)

        if isinstance(domain, Single):  # Single
            # TODO. Compare with gfrd.
            zero_singles, ignore = self.burst_single(domain, ignore)
        elif isinstance(domain, Pair):  # Pair
            zero_singles, ignore = self.burst_pair(domain, ignore)
        else:                           # Multi
            assert isinstance(domain, Multi)
            zero_singles, ignore = self.burst_multi(domain, ignore)

        if __debug__:
            # After a burst, the domain should be gone and should be on the ignore list.
            # Also the zero_singles should only be NonInteractionSingles
            assert domain_id not in self.domains
            assert domain_id in ignore
            assert all(isinstance(b, NonInteractionSingle) for b in zero_singles)
            log.info('zero_singles = %s' % ',\n\t  '.join(str(i) for i in zero_singles))

        return zero_singles, ignore

    def burst_single(self, single, ignore):
        # Bursts the 'single' domain and updates the 'ignore' list.
        # Returns:
        # - zero_singles that are the result of bursting the single (can be multiple
        #   because the burst is recursive). The zero_single have zero shell and are scheduled.
        # - the updated ignore list

        if __debug__:
            log.debug('burst single: %s', single)

        # Check correct timeline ~ MW
        assert single.last_time <= self.t
        assert self.t <= single.last_time + single.dt

        # Override dt, the burst happens before the single's scheduled event.
        # Override event_type. 
        single.dt = self.t - single.last_time
        single.event_type = EventType.BURST
        # with a burst there is always an associated event in the scheduler.
        # to simulate the natural occurence of the event we have to remove it from the scheduler
        self.remove_event(single)

        return self.process_single_event(single, ignore)

    def burst_pair(self, pair, ignore):
        # Bursts the 'pair' domain and updates the 'ignore' list.
        # Returns:
        # - zero_singles that are the result of bursting the pair (can be more than two
        #   since the burst is recursive). The zero_single have zero shell and are scheduled.
        # - the updated ignore list

        if __debug__:
            log.debug('burst_pair: %s', pair)

        # make sure that the current time is between the last time and the event time
        if __debug__:
            assert pair.last_time <= self.t
            assert self.t <= pair.last_time + pair.dt

        # Override event time and event_type. 
        pair.dt = self.t - pair.last_time 
        pair.event_type = EventType.BURST
        # with a burst there is always an associated event in the scheduler.
        # to simulate the natural occurence of the event we have to remove it from the scheduler
        self.remove_event(pair)

        return self.process_pair_event(pair, ignore)

    def burst_multi(self, multi, ignore):
        # Bursts the 'multi' domain and updates the 'ignore' list.
        # Returns:
        # - zero_singles that are the result of bursting the multi (note that the burst is
        #   recursive). The zero_single have zero shell and are scheduled.
        # - the updated ignore list

        if __debug__:
            log.debug('burst multi: %s', multi)

        #multi.sim.sync()
        # make sure that the current time is between the last time and the event time
        if __debug__:
            assert multi.last_time <= self.t
            assert self.t <= multi.last_time + multi.dt

        # with a burst there is always an associated event in the scheduler.
        # to simulate the natural occurence of the event we have to remove it from the scheduler
        self.remove_event(multi)        # The old event was still in the scheduler

        return self.break_up_multi(multi, ignore)

    def burst_volume(self, pos, radius, ignore=[]):
        """ Burst domains within a certain volume and give their ids.

        (Bursting means it propagates the particles within the domain until
        the current time, and then creates a new, minimum-sized domain.)

        Arguments:
            - pos: position of area to be "bursted"
            - radius: radius of spherical area to be "bursted"
            - ignore: ids of domains that should be ignored, none by default.
        """ # ~ MW
        # TODO burst_volume now always assumes a spherical volume to burst.
        # It is inefficient to burst on the 'other' side of the membrane or to
        # burst in a circle, when you want to make a new shell in the membrane.
        # Then we may want to burst in a cylindrical volume, not a sphere.

        neighbor_ids = self.geometrycontainer.get_neighbors_within_radius_no_sort(pos, radius, ignore)

        return self.burst_domains(neighbor_ids, ignore)

    def burst_all_domains(self):
        # Bursts all the domains in the simulator

        all_domains = self.domains.items()
        all_domain_ids =[domain_id for domain_id, _ in all_domains]
        zero_singles, ignore = self.burst_domains(all_domain_ids, [])

        # Check if the bursting procedure was correct.
        if __debug__:
            assert len(zero_singles) == self.world.num_particles
            assert len(ignore) == (len(all_domains) + self.world.num_particles)

    def burst_domains(self, domain_ids, ignore=[]):
        # bursts all the domains that are in the list 'domain_ids'
        # ignores all the domain ids on 'ignore'
        # returns:
        # - list of zero_singles that was the result of the bursting
        # - updated ignore list

        zero_singles = []
        for domain_id in domain_ids:
            if domain_id not in ignore:
                domain = self.domains[domain_id]

                # add the domain_id to the list of domains that is already bursted (ignore list),
                # and burst the domain.
                ignore.append(domain_id)
                zero_singles2, ignore = self.burst_domain(domain, ignore)
                # add the resulting zero_singles from the burst to the total list of zero_singles.
                zero_singles.extend(zero_singles2)

        return zero_singles, ignore

    def burst_non_multis(self, pos, radius, ignore):
        # Recursively bursts the domains within 'radius' centered around 'pos'
        # Similarly to burst_volume but now doesn't burst all domains.
        # Returns:
        # - the updated list domains that are already bursted -> ignore list
        # - zero_singles that were the result of the burst

        # get the neighbors in the burstradius that are not already bursted.
        neighbor_ids = self.geometrycontainer.get_neighbors_within_radius_no_sort(pos, radius, ignore)

        zero_singles = []
        for domain_id in neighbor_ids:
            if domain_id not in ignore:                 # the list 'ignore' may have been updated in a
                domain = self.domains[domain_id]        # previous iteration of the loop

                if isinstance(domain, NonInteractionSingle) and domain.is_reset():
                    # If the domain was already bursted, but was not on the ignore list yet, put it there.
                    # NOTE: we assume that the domain has already bursted around it when it was made!
                    ignore.append(domain_id)

                elif (not isinstance(domain, Multi)) and (self.t != domain.last_time):
                    # Burst domain only if (AND):
                    # -within burst radius
                    # -not already bursted before (not on 'ignore' list)
                    # -domain is not zero dt NonInteractionSingle
                    # -domain is not a multi
                    # -domain has time passed
 
                    # add the domain_id to the list of domains that is already bursted (ignore list),
                    # and burst the domain.
                    ignore.append(domain_id)
                    zero_singles2, ignore = self.burst_domain(domain, ignore)
                    # add the resulting zero_singles from the burst to the total list of zero_singles.
                    zero_singles.extend(zero_singles2)

                #else:
                    # Don't burst domain if (OR):
                    # -domain is farther than burst radius
                    # -domain is already a burst NonInteractionSingle (is on the 'ignore' list)
                    # -domain is a multi
                    # -domain is domain in which no time has passed

                    # NOTE that the domain id is NOT added to the ignore list since it may be bursted at a later
                    # time

        return zero_singles, ignore




    def fire_single_reaction(self, single, reactant_pos, reactant_structure_id, ignore):
        # This takes care of the identity change when a single particle decays into
        # one or a number of other particles
        # It performs the reactions:
        # A(any structure) -> 0
        # A(any structure) -> B(same structure or 3D)
        # A(any structure) -> B(same structure) + C(same structure or 3D)
        if __debug__:
            assert isinstance(single, Single)

        # Note that the reactant_structure_id is the id of the structure on which the particle was located at the time of the reaction.
        if __debug__:
            assert isinstance(single, Single)

        # 0. get reactant info
        reactant                    = single.pid_particle_pair
        reactant_radius             = reactant[1].radius
        species                     = self.world.get_species(reactant[1].sid)
        reactant_structure_type_id  = species.structure_type_id
        reactant_structure          = self.world.get_structure(reactant_structure_id)
        rr = single.reactionrule

        # The zero_singles are the NonInteractionSingles that are the total result of the recursive
        # bursting process.
        zero_singles = []

        if len(rr.products) == 0:
            
            # 1. No products, no info
            # 1.5 No new position/structure_id required
            # 2. No space required
            # 3. No space required
            # 4. process the changes (remove particle, make new ones)
            self.world.remove_particle(reactant[0])
            products = []
            # zero_singles/ignore is unchanged.

            # 5. Update counters
            self.reaction_events += 1
            self.last_reaction = (rr, (reactant, None), products)

            # 6. Log the change
            if __debug__:
                 log.info('single reaction: product = None.')
            
        elif len(rr.products) == 1:
            
            # 1. get product info
            product_species           = self.world.get_species(rr.products[0])
            product_radius            = product_species.radius
            product_structure_type_id = product_species.structure_type_id

            # 1.5 get new position and structure_id of particle
            # If the particle falls off a surface (non CuboidalRegion)
            if product_structure_type_id != reactant_structure_type_id:
                assert (product_structure_type_id == self.world.get_def_structure_type_id())

                # produce a number of new possible positions for the product particle
                # TODO make these generators for efficiency
                product_pos_list = []
                if isinstance(reactant_structure, PlanarSurface):
                    a = myrandom.choice(-1, 1)
                    directions = [-a,a]
                    # place the center of mass of the particle 'at contact' with the membrane
                    vector_length = (product_radius + 0.0) * (MINIMAL_SEPARATION_FACTOR - 1.0)  # the thickness of the membrane is 0.0
                    product_pos_list = [reactant_pos + vector_length * reactant_structure.shape.unit_z * direction \
                                        for direction in directions]

                elif isinstance(reactant_structure, CylindricalSurface):
                    vector_length = (product_radius + reactant_structure.shape.radius) * MINIMAL_SEPARATION_FACTOR
                    for _ in range(self.dissociation_retry_moves):
                        unit_vector3D = random_unit_vector()
                        unit_vector2D = normalize(unit_vector3D - 
                                        (reactant_structure.shape.unit_z * numpy.dot(unit_vector3D, reactant_structure.shape.unit_z)))
                        vector = reactant_pos + vector_length * unit_vector2D
                        product_pos_list.append(vector)

                elif isinstance(reactant_structure, DiskSurface):
                    vector_length = 1.0*product_radius * MINIMAL_SEPARATION_FACTOR
                    vector        = reactant_pos + vector_length * reactant_structure.shape.unit_z
                    product_pos_list.append(vector)

                else:
                    # cannot decay from 3D to other structure
                    raise RuntimeError('fire_single_reaction: Can not decay from 3D to other structure')

                product_structure_id = self.world.get_def_structure_id()    # product structure is always the default structure (bulk)

            # If decay happens to same structure_type
            else:
                product_pos_list     = [reactant_pos]           # no change of position is required if structure_type doesn't change
                product_structure_id = reactant_structure_id    # The product structure is the structure where the reaction takes place.


            # 2. make space for the products (kinda brute force, but now we only have to burst once).
            if not ((product_pos_list[0] == reactant_pos).all()) or product_radius > reactant_radius:
                product_pos = self.world.apply_boundary(product_pos_list[0])
                radius = self.world.distance(product_pos, reactant_pos) + product_radius
                zero_singles, ignore = self.burst_volume(product_pos, radius, ignore)

            # 3. check that there is space for the products (try different positions if possible)
            # accept the new positions if there is enough space.
            for product_pos in product_pos_list:
                product_pos = self.world.apply_boundary(product_pos)

                # check that there is space for the products 
                # Note that we do not check overlap with surfaces (we assume that its no problem)
                if (not self.world.check_overlap((product_pos, product_radius), reactant[0])):

                    # 4. process the changes (remove particle, make new ones)
                    self.world.remove_particle(reactant[0])
                    newparticle = self.world.new_particle(product_species.id, product_structure_id, product_pos)
                    products = [newparticle]

                    # 5. update counters
                    self.reaction_events += 1
                    self.last_reaction = (rr, (reactant, None), products)

                    # 6. Log the change
                    if __debug__:
                        log.info('single reaction: product (%s) = %s' % (len(products), products))

                    # exit the loop, we have found a new position
                    break

            else:
                    # 4. Process (the lack of) change
                    moved_reactant = self.move_particle(reactant, reactant_pos, reactant_structure_id)
                    products = [moved_reactant]

                    # 5. update counters
                    self.rejected_moves += 1

                    # 6. Log the event
                    if __debug__:
                        log.info('single reaction: placing product failed.')

            
        elif len(rr.products) == 2:
            # 1. get product info
            product1_species            = self.world.get_species(rr.products[0])
            product2_species            = self.world.get_species(rr.products[1])
            product1_structure_type_id  = product1_species.structure_type_id 
            product2_structure_type_id  = product2_species.structure_type_id 
            product1_radius             = product1_species.radius
            product2_radius             = product2_species.radius
            D1 = product1_species.D
            D2 = product2_species.D
            particle_radius12           = product1_radius + product2_radius


            # 1.5 Get new positions and structure_ids of particles
            #     If one of the particle is not on the surface of the reactant.
            if product1_structure_type_id != product2_structure_type_id:
                # make sure that the reactant was on a 2D or 1D surface
                assert reactant_structure_type_id != self.world.get_def_structure_type_id()
                # make sure that only either one of the target structures is the 3D ('^' is exclusive-OR)
                assert ((product1_structure_type_id == self.world.get_def_structure_type_id()) ^ \
                        (product2_structure_type_id == self.world.get_def_structure_type_id()))

                # figure out which product stays in the surface and which one goes to 3D
                # Note that A is a particle in the surface and B is in the 3D
                if (product2_structure_type_id == self.world.get_def_structure_type_id()):
                    # product2 goes to 3D and is now particleB (product1 is particleA and is on the surface)
                    product1_structure_id = reactant_structure_id               # TODO after the displacement the structure can change!
                    product2_structure_id = self.world.get_def_structure_id()
                    productA_radius = product1_radius
                    productB_radius = product2_radius
                    DA = D1
                    DB = D2
                    default = True      # we like to think of this as the default
                else:
                    # product1 goes to 3D and is now particleB (product2 is particleA)
                    product2_structure_id = reactant_structure_id
                    product1_structure_id = self.world.get_def_structure_id()
                    productA_radius = product2_radius
                    productB_radius = product1_radius
                    DA = D2
                    DB = D1
                    default = False

                if isinstance(reactant_structure, PlanarSurface):
                    # draw a number of new positions for the two product particles
                    # TODO make this into a generator

                    product_pos_list = []
                    for _ in range(self.dissociation_retry_moves):
                        # draw the random angle for the 3D particle relative to the particle left in the membrane

                        # do the backtransform with a random iv with length such that the particles are at contact
                        # Note we make the iv slightly longer because otherwise the anisotropic transform will produce illegal
                        # positions
                        iv = random_vector(particle_radius12 * MixedPair2D3D.calc_z_scaling_factor(DA, DB))
                        iv *= MINIMAL_SEPARATION_FACTOR

                        # determine the side of the membrane the dissociation takes place
                        unit_z = reactant_structure.shape.unit_z * myrandom.choice(-1, 1)
                        newposA, newposB, sidA, sidB = MixedPair2D3D.do_back_transform(reactant_pos, iv, DA, DB,
                                                                                       productA_radius, productB_radius,
                                                                                       reactant_structure, reactant_structure,
                                                                                       unit_z)
                        # the second reactant_structure parameter passed is ignored here

                        if default:
                            newpos1, newpos2 = newposA, newposB
                        else:
                            newpos1, newpos2 = newposB, newposA
                        product_pos_list.append((newpos1, newpos2))

                elif isinstance(reactant_structure, CylindricalSurface):

                    product_pos_list = []
                    for _ in range(self.dissociation_retry_moves):
                        iv = random_vector(particle_radius12 * MixedPair1D3D.calc_r_scaling_factor(DA, DB))
                        iv *= MINIMAL_SEPARATION_FACTOR

                        newposA, newposB, sidA, sidB = MixedPair1D3D.do_back_transform(reactant_pos, iv, DA, DB,
                                                                                       productA_radius, productB_radius,
                                                                                       reactant_structure, reactant_structure)
                        # the second reactant_structure parameter passed is ignored here
                        # TODO: Why is there no unit_z passed here?

                        newposB = self.world.apply_boundary(newposB)
                        if __debug__:
                            assert (self.world.distance(reactant_structure.shape, newposB) >= productB_radius)

                        if default:
                            newpos1, newpos2 = newposA, newposB
                        else:
                            newpos1, newpos2 = newposB, newposA
                        product_pos_list.append((newpos1, newpos2))

                else:
                    # cannot decay from 3D to other structure
                    raise RuntimeError('fire_single_reaction: Can not decay from 3D to other structure')

            # 1.5 Get new positions and structure_ids of particles
            #     If the two particles stay on the same structure type as the reactant
            #     (but not necessarily on the same structure!)
            else:
                # generate new positions in the structure
                # TODO Make this into a generator
                product_pos_list = []
                for _ in range(self.dissociation_retry_moves):
                    # FIXME for particles on the cylinder there are only two possibilities
                    # calculate a random vector in the structure with unit length
                    iv = _random_vector(reactant_structure, particle_radius12, self.rng)
                    iv *= MINIMAL_SEPARATION_FACTOR

                    unit_z = reactant_structure.shape.unit_z    # not used
                    newpos1, newpos2, sid1, sid2 = SimplePair.do_back_transform(reactant_pos, iv, D1, D2,
                                                                                product1_radius, product2_radius,
                                                                                reactant_structure, reactant_structure,
                                                                                unit_z)
                    # for the SimplePair do_back_transform() requires that the two structures passed are the same
                    # because it will check for this!

                    # If reactant_structure is a finite PlanarSurface the new position potentially can
                    # lie outside of the plane. The two product particles then will end up on different
                    # planes of the same structure_type.
                    #
                    # In this case we have to:
                    #
                    # (1) Check whether one of the new positions are out of plane reactant_structure
                    #     (note that this can be the case for at most one of the particles).
                    # (2) If yes, find the plane that they should be deflected to, which is
                    #     the closest one with respect to the new position.
                    # (3) Calculate the new postions again using the correct back transform function.
                    if isinstance(reactant_structure, PlanarSurface):

                        dist1 = self.world.distance(reactant_structure.shape, newpos1)
                        dist2 = self.world.distance(reactant_structure.shape, newpos2)

                        newpos1_is_out = 0
                        newpos2_is_out = 0
                        if(dist1 > 0.0):
                            newpos1_is_out = 1
                            out_pos = newpos1
                            in_pos  = newpos2

                        if(dist2 > 0.0):
                            newpos2_is_out = 1
                            out_pos = newpos2
                            in_pos  = newpos1

                        assert(newpos1_is_out * newpos2_is_out == 0)
                            # at most one particle should be out if the CoM did not move out of the plane!

                        if(newpos1_is_out or newpos2_is_out):

                            # Get the closest plane
                            neighbors = []
                            neighbors = self.geometrycontainer.get_neighbor_surfaces(out_pos, reactant_structure.id, ignores=[])

                            neighbor_planes = []
                            for structure, structure_distance in neighbors:
                                if isinstance(structure, PlanarSurface):
                                    neighbor_planes.append((structure, structure_distance))
                        
                            neighbor_planes = sorted(neighbor_planes, key=lambda plane_and_dist: plane_and_dist[1])
                            target_structure, _  = neighbor_planes[0]

                            # Recalculate the back transform taking into account the deflection
                            newpos1, newpos2, sid1, sid2 = PlanarSurfaceTransitionPair.do_back_transform(reactant_pos, iv,
                                                                                                         D1, D2,
                                                                                                         product1_radius, product2_radius,
                                                                                                         reactant_structure, target_structure,
                                                                                                         unit_z)

                        # If none of the new pos. is out the call to SimplePair.do_back_transform() should have
                        # produced the correct positions.

                # End of special treatment for PlanarSurface particles
                                        
                product_pos_list.append((newpos1, newpos2))
                product1_structure_id = sid1
                product2_structure_id = sid2


            # 2. make space for the products. 
            #    calculate the sphere around the two product particles
            product1_pos = self.world.apply_boundary(product_pos_list[0][0])
            product2_pos = self.world.apply_boundary(product_pos_list[0][1])
            radius = max(self.world.distance(product1_pos, reactant_pos) + product1_radius,
                         self.world.distance(product2_pos, reactant_pos) + product2_radius)
            zero_singles, ignore = self.burst_volume(reactant_pos, radius, ignore)

            # 3. check that there is space for the products (try different positions if possible)
            # accept the new positions if there is enough space.
            for newpos1, newpos2 in product_pos_list:
                newpos1 = self.world.apply_boundary(newpos1)
                newpos2 = self.world.apply_boundary(newpos2)

                if __debug__:
                    assert (self.world.distance(newpos1, newpos2) >= particle_radius12)

                # check that there is space for the products 
                # Note that we do not check overlap with surfaces -> TODO
                if (not self.world.check_overlap((newpos1, product1_radius), reactant[0])
                   and
                   not self.world.check_overlap((newpos2, product2_radius), reactant[0])):
                    
                    # 4. process the changes (remove particle, make new ones)
                    self.world.remove_particle(reactant[0])
                    product1_pair = self.world.new_particle(product1_species.id, product1_structure_id, newpos1)
                    product2_pair = self.world.new_particle(product2_species.id, product2_structure_id, newpos2)
                    products = [product1_pair, product2_pair]

                    # 5. update counters
                    self.reaction_events += 1
                    self.last_reaction = (rr, (reactant, None), products)

                    # 6. Log the change
                    if __debug__:
                        log.info('single reaction: products (%s) = %s' % (len(products), products))

                    # exit the loop, we have found new positions
                    break
            else:
                # Log the lack of change
                if __debug__:
                    log.info('single reaction: placing products failed.')

                # 4. process the changes (move the particle and update structure)
                moved_reactant = self.move_particle(reactant, reactant_pos, reactant_structure_id)
                products = [moved_reactant]

                # 5. update counters.
                self.rejected_moves += 1

        else:
            raise RuntimeError('fire_single_reaction: num products >= 3 not supported.')

        return products, zero_singles, ignore

    def fire_interaction(self, single, reactant_pos, reactant_structure_id, ignore):
        # This takes care of the identity change when a particle associates with a surface.
        # It performs the reactions:
        # A(structure) + surface -> 0
        # A(structure) + surface -> B(surface)

        # Note that the reactant_structure_id is the id of the structure on which the particle was located at the time of the reaction.

        if __debug__:
            assert isinstance(single, InteractionSingle)

        # 0. get reactant info
        reactant              = single.pid_particle_pair
        reactant_radius       = reactant[1].radius
        rr = single.interactionrule

        # The zero_singles are the NonInteractionSingles that are the total result of the recursive
        # bursting process.
        zero_singles = []

        if len(rr.products) == 0:
            
            # 1. No products, no info
            # 1.5 No new position/structure_id required
            # 2. No space required
            # 3. No space required
            # 4. process the changes (remove particle, make new ones)
            self.world.remove_particle(reactant[0])
            products = []
            # zero_singles/ignore is unchanged.

            # 5. Update counters
            self.reaction_events += 1
            self.last_reaction = (rr, (reactant, None), products)

            # 6. Log the change
            if __debug__:
                 log.info('interaction: product = None.')
            
        elif len(rr.products) == 1:
            
            # 1. get product info
            product_species      = self.world.get_species(rr.products[0])
            product_radius       = product_species.radius
            product_structure    = single.target_structure

            # TODO make sure that the product species lives on the same type of the interaction surface
#            product_structure_type = self.world.get_structure(product_species.structure_id)
#            assert (single.target_structure.sid == self.world.get_structure(product_species.structure_id)), \
#                   'Product particle should live on the surface of interaction after the reaction.'

            # 1.5 get new position and structure_id of particle
            transposed_pos       = self.world.cyclic_transpose(reactant_pos, product_structure.shape.position)
            product_pos, _       = product_structure.project_point(transposed_pos)
            product_pos          = self.world.apply_boundary(product_pos)        # not sure this is still necessary
            product_structure_id = product_structure.id

            # 2. burst the volume that will contain the products.
            #    Note that an interaction domain is already sized such that it includes the
            #    reactant particle moving into the surface.
            #    Note that the burst is recursive!!
            if product_radius > reactant_radius:
                zero_singles, ignore = self.burst_volume(product_pos, product_radius, ignore)

            # 3. check that there is space for the products 
            # Note that we do not check for interfering surfaces (we assume this is no problem)
            if self.world.check_overlap((product_pos, product_radius), reactant[0]):

                # Log the (absence of) change
                if __debug__:
                    log.info('interaction: no space for product particle.')

                # 4. process the changes (only move particle, stay on same structure)
                moved_reactant = self.move_particle(reactant, reactant_pos, reactant_structure_id)
                products = [moved_reactant]

                # 5. update counters
                self.rejected_moves += 1

            else:
                # 4. process the changes (remove particle, make new ones)
                self.world.remove_particle(reactant[0])
                newparticle = self.world.new_particle(product_species.id, product_structure_id, product_pos)
                products = [newparticle]

                # 5. update counters
                self.reaction_events += 1
                self.last_reaction = (rr, (reactant, None), products)

                # 6. Log the change
                if __debug__:
                     log.info('interaction: product (%s) = %s' % (len(products), products))

        else:
            raise RuntimeError('fire_interaction: num products > 1 not supported.')

        return products, zero_singles, ignore


    def fire_pair_reaction(self, pair, reactant1_pos, reactant2_pos, reactant1_structure_id, reactant2_structure_id, ignore):
        # This takes care of the identity change when two particles react with each other
        # It performs the reactions:
        # A(any structure) + B(same structure) -> 0
        # A(any structure) + B(same structure or 3D) -> C(same structure)
        if __debug__:
            assert isinstance(pair, Pair)

        # Note that the reactant_structure_ids are the ids of the structures on which the particles were located at the time of the reaction.

        if __debug__:
            assert isinstance(pair, Pair)

        # 0. get reactant info
        pid_particle_pair1     = pair.pid_particle_pair1
        pid_particle_pair2     = pair.pid_particle_pair2
        rr = pair.draw_reaction_rule(pair.interparticle_rrs)

        # The zero_singles are the NonInteractionSingles that are the Total result of the recursive
        # bursting process.
        zero_singles = []

        if len(rr.products) == 0:

            # 1. no product particles, no info
            # 1.5 No new position/structure_id required
            # 2. No space required
            # 3. No space required
            # 4. process the change (remove particles, make new ones)
            self.world.remove_particle(pid_particle_pair1[0])
            self.world.remove_particle(pid_particle_pair2[0])
            products = []
            # zero_singles/ignore is unchanged.

            # 5. update counters
            self.reaction_events += 1
            self.last_reaction = (rr, (pid_particle_pair1, pid_particle_pair2), products)

            # 6. Log the change
            if __debug__:
                 log.info('pair reaction: product = None.')

        elif len(rr.products) == 1:

            # 1. get product info
            product_species = self.world.get_species(rr.products[0])
            product_radius  = product_species.radius


            # 1.5 get new position and structure_id for product particle
            product_pos = pair.draw_new_com (pair.dt, pair.event_type)
            product_pos = self.world.apply_boundary(product_pos)

            # select the structure_id for the product particle to live on.
            # TODO doesn't work for all needed cases
            product_structure_ids = self.world.get_structure_ids(self.world.get_structure_type(product_species.structure_type_id))
            if reactant1_structure_id in product_structure_ids:
                product_structure_id = reactant1_structure_id
            elif reactant2_structure_id in product_structure_ids:
                product_structure_id = reactant2_structure_id

            # 2.  make space for products
            # 2.1 if the product particle sticks out of the shell
#            if self.world.distance(old_com, product_pos) > (pair.get_shell_size() - product_radius):
            zero_singles, ignore = self.burst_volume(product_pos, product_radius, ignore)

            # 3. check that there is space for the products ignoring the reactants
            # Note that we do not check for interfering surfaces (we assume this is no problem)
            if self.world.check_overlap((product_pos, product_radius), pid_particle_pair1[0],
                                                                       pid_particle_pair2[0]):
                # Log the (lack of) change
                if __debug__:
                    log.info('pair reaction: no space for product particle.')

                # 4. process the changes (move particles, change structure)
                moved_reactant1 = self.move_particle(pid_particle_pair1, reactant1_pos, reactant1_structure_id)
                moved_reactant2 = self.move_particle(pid_particle_pair2, reactant2_pos, reactant2_structure_id)
                products = [moved_reactant1, moved_reactant2]

                # 5. update counters
                self.rejected_moves += 1

            else:
                # 4. process the changes (remove particle, make new ones)
                self.world.remove_particle(pid_particle_pair1[0])
                self.world.remove_particle(pid_particle_pair2[0])
                newparticle = self.world.new_particle(product_species.id, product_structure_id, product_pos)
                products = [newparticle]

                # 5. update counters
                self.reaction_events += 1
                self.last_reaction = (rr, (pid_particle_pair1, pid_particle_pair2),
                                      products)

                # 6. Log the change
                if __debug__:
                    log.info('pair reaction: product (%s) = %s' % (len(products), products))

        else:
            raise NotImplementedError('fire_pair_reaction: num products >= 2 not supported.')

        return products, zero_singles, ignore


    def fire_move(self, single, reactant_pos, reactant_structure_id, ignore_p=None):
        # No reactions/Interactions have taken place -> no identity change of the particle
        # Just only move the particles and process putative structure change

        # Note that the reactant_structure_id is the id of the structure on which the particle was located at the time of the move.

        if __debug__:
            assert isinstance(single, Single)

        # 0. get reactant info
        reactant = single.pid_particle_pair
        # 1. No product->no info
        # 1.5 No additional positional/structure change is needed
        # 2. Position is in protective shell

        # 3. check that there is space for the reactants
        if ignore_p:
            if self.world.check_overlap((reactant_pos, reactant[1].radius),
                                        reactant[0], ignore_p[0]):
                raise RuntimeError('fire_move: particle overlap failed.')
        else:
            if self.world.check_overlap((reactant_pos, reactant[1].radius),
                                        reactant[0]):
                raise RuntimeError('fire_move: particle overlap failed.')

        # 4. process the changes (move particles, change structure)
        moved_reactant = self.move_particle(reactant, reactant_pos, reactant_structure_id)
        # 5. No counting
        # 6. No Logging
        return [moved_reactant]



    def make_new_domain(self, single):
        ### Make a new domain out of a NonInteractionSingle that was
        ### just fired

        # can only make new domain from NonInteractionSingle
        assert isinstance(single, NonInteractionSingle)
        assert single.is_reset()
        
        # Special case: When D=0, nothing needs to change and only new event
        # time is drawn
        # TODO find nicer construction than just this if statement
#        if single.getD() == 0:
#            single.dt, single.event_type = single.determine_next_event() 
#            single.last_time = self.t
#            self.add_domain_event(single)
#            return single


        # 0. Get generic info
        single_pos = single.pid_particle_pair[1].position
        single_radius = single.pid_particle_pair[1].radius
        reaction_threshold = single_radius * SINGLE_SHELL_FACTOR

        # 1.0 Get neighboring domains and surfaces
        neighbor_distances = self.geometrycontainer.get_neighbor_domains(single_pos, self.domains, ignore=[single.domain_id, ])
        # Get also surfaces but only if the particle is in 3D
        surface_distances = get_neighbor_surfaces(self.world, single_pos, single.structure.id, ignores=[])

        # 2.3 We prefer to make NonInteractionSingles for efficiency.
        #     But if objects (Shells and surfaces) get close enough (closer than
        #     reaction_threshold) we want to try Interaction and/or Pairs. 

        #     From the list of neighbors, we calculate the thresholds (horizons) for trying to form
        #     the various domains. The domains can be:
        #     -zero-shell NonInteractionSingle -> Pair or Multi
        #     -Surface -> Interaction
        #     -Multi -> Multi
        #
        # Note that we do not differentiate between directions. This means that we
        # look around in a sphere, the horizons are spherical.
        pair_interaction_partners = []
        for domain, _ in neighbor_distances:
            if (isinstance (domain, NonInteractionSingle) and domain.is_reset()):
                # distance from the center of the particles/domains
                pair_distance = self.world.distance(single_pos, domain.shell.shape.position)
                pair_horizon  = (single_radius + domain.pid_particle_pair[1].radius) * SINGLE_SHELL_FACTOR
                pair_interaction_partners.append((domain, pair_distance - pair_horizon))
        
        for surface, surface_distance in surface_distances:
            if isinstance(surface, PlanarSurface) and isinstance(single.structure, PlanarSurface):
                # a transition going from one plane to the next can be initiated from a distance    TODO still not sure this is the right place
                surface_horizon = single_radius * SINGLE_SHELL_FACTOR * 2        # HACK  to be balanced
            elif isinstance(surface, PlanarSurface) or isinstance(surface, DiskSurface):
                # with a planar or disk surface it is the center of mass that 'looks around'
                surface_horizon = single_radius * (SINGLE_SHELL_FACTOR - 1.0)
            else:
                # with a cylindrical surface it is the surface of the particle
                surface_horizon = single_radius * SINGLE_SHELL_FACTOR

            pair_interaction_partners.append((surface, surface_distance - surface_horizon))

        pair_interaction_partners = sorted(pair_interaction_partners, key=lambda domain_overlap: domain_overlap[1])

        # For each particles/particle or particle/surface pair, check if a pair or interaction can be
        # made. Note that we check the closest one first and only check if the object are within the horizon
        domain = None
        for obj, hor_overlap in pair_interaction_partners:

            if hor_overlap > 0.0 or domain:
                # there are no more potential partners (everything is out of range)
                # or a domain was formed successfully previously
                break

            if isinstance(obj, NonInteractionSingle):
                # try making a Pair (can be Mixed Pair or Normal Pair)
                domain = self.try_pair (single, obj)

            elif isinstance(obj, PlanarSurface) and isinstance(single.structure, PlanarSurface):
                domain = self.try_transition(single, obj)

            elif ( isinstance(obj, CylindricalSurface) or isinstance(obj, PlanarSurface) or isinstance(obj, DiskSurface) ):
                # try making an Interaction
                domain = self.try_interaction (single, obj)


        if not domain:
            # No Pair or Interaction domain was formed
            # Now choose between NonInteractionSingle and Multi

            # make a new list of potential partners
            # Is now zero-dt NonInteractionSingles and Multi's
            # TODO: combine with first selection such that we have to do this loop only once
            multi_partners = []
            for domain, dist_to_shell in neighbor_distances:
                if (isinstance (domain, NonInteractionSingle) and domain.is_reset()):
                    multi_horizon = (single_radius + domain.pid_particle_pair[1].radius) * MULTI_SHELL_FACTOR
                    distance = self.world.distance(single_pos, domain.shell.shape.position)
                    multi_partners.append((domain, distance - multi_horizon))

                elif isinstance(domain, Multi):
                    # The dist_to_shell = dist_to_particle - multi_horizon_of_target_particle
                    # So only the horizon and distance of the current single needs to be taken into account
                    # Note: this is built on the assumption that the shell of a Multi has the size of the horizon.
                    multi_horizon = (single_radius * MULTI_SHELL_FACTOR)
                    multi_partners.append((domain, dist_to_shell - multi_horizon))

            # Also add surfaces
            for surface, distance in surface_distances:
                if isinstance(surface, PlanarSurface):
                    # with a planar surface it is the center of mass that 'looks around'
                    surface_horizon = single_radius * (MULTI_SHELL_FACTOR - 1.0)
                else:
                    # with a cylindrical surface it is the surface of the particle
                    surface_horizon = single_radius * MULTI_SHELL_FACTOR
                multi_partners.append((surface, distance - surface_horizon))


            # get the closest object (if there)
            if multi_partners:
                multi_partners = sorted(multi_partners, key=lambda domain_overlap: domain_overlap[1])
#                log.debug('multi_partners: %s' % str(multi_partners))
                closest_overlap = multi_partners[0][1]
            else:
                # In case there is really nothing
                closest_overlap = numpy.inf

            if __debug__:
                log.debug('Single or Multi: closest_overlap: %s' % (FORMAT_DOUBLE % closest_overlap))

            # If the closest partner is within the multi horizon we do Multi, otherwise Single
            if closest_overlap > 0.0: 
                # just make a normal NonInteractionSingle
                self.update_single(single)
            else:
                # An object was closer than the Multi horizon
                # Form a multi with everything that is in the multi_horizon
                domain = self.form_multi(single, multi_partners)

        return domain

##### Redundant but maybe useful for parts
    def calculate_simplepair_shell_size(self, single1, single2):
        # 3. Calculate the maximum based on some other criterium (convergence?)
        radius1 = single1.pid_particle_pair[1].radius
        radius2 = single2.pid_particle_pair[1].radius
        sigma = radius1 + radius2
        distance_from_sigma = r0 - sigma        # the distance between the surfaces of the particles
#        convergence_max = distance_from_sigma * 100 + sigma + shell_size_margin                # FIXME
#       max_shell_size = min(max_shell_size, convergence_max)

        # 5. Calculate the 'ideal' shell size, it matches the expected first-passage time of the closest particle
        # with the expected time of the particles in the pair.
#        D1 = single1.pid_particle_pair[1].D
#        D2 = single2.pid_particle_pair[1].D
#        D12 = D1 + D2
#
#        D_closest = closest.pid_particle_pair[1].D
#        D_tot = D_closest + D12
#        ideal_shell_size = min((D12 / D_tot) *
#                            (closest_particle_distance - min_shell_size - closest_min_radius) +
#                            min_shell_size,
        ideal_shell_size = numpy.inf
        shell_size = min(max_shell_size, ideal_shell_size)


        # 6. Check if singles would not be better.
        # TODO clear this up -> strange rule
        pos1 = single1.pid_particle_pair[1].position
        pos2 = single2.pid_particle_pair[1].position
        d1 = self.world.distance(com, pos1)
        d2 = self.world.distance(com, pos2)

        if shell_size < max(d1 + single1.pid_particle_pair[1].radius *
                            SINGLE_SHELL_FACTOR, \
                            d2 + single2.pid_particle_pair[1].radius * \
                            SINGLE_SHELL_FACTOR) * 1.3:
            if __debug__:
                log.debug('%s not formed: singles are better' %
                          'Pair(%s, %s)' % (single1.pid_particle_pair[0], 
                                            single2.pid_particle_pair[0]))
            return None, None, None


    def update_single(self, single): 
    # updates a NonInteractionSingle given that the single already holds its new position

        # The method only works for NonInteractionSingles
        assert isinstance(single, NonInteractionSingle)

        singlepos = single.pid_particle_pair[1].position    # TODO get the position as an argument


        # create a new updated shell
        new_shell = single.create_updated_shell(singlepos)
        assert new_shell, 'single.create_updated_shell() returned None.'

        # Replace shell in domain and geometrycontainer.
        # Note: this should be done before determine_next_event.
        # Reuse shell_id.
        shell_id_shell_pair = (single.shell_id, new_shell) 
        single.shell_id_shell_pair = shell_id_shell_pair
        self.geometrycontainer.move_shell(shell_id_shell_pair)
        if __debug__:
            log.info('        *Updated single: single: %s, new_shell = %s' % \
                     (single, str(new_shell)))

        single.dt, single.event_type = single.determine_next_event()
        assert single.dt >= 0
        if __debug__:
            log.info('dt=%s' % (FORMAT_DOUBLE % single.dt)) 

        single.last_time = self.t

        # add to scheduler
        self.add_domain_event(single)
        # check everything is ok
        if __debug__:
            assert self.check_domain(single)

        return single


    def process_single_event(self, single, ignore):
    # This method handles the things that need to be done when the current event was
    # produced by a single. The single can be a NonInteractionSingle or an InteractionSingle.
    # Note that this method is also called when a single is bursted, in that case the event
    # is a BURST event.
    # Note that 'ignore' should already contain the id of 'pair'.
    # Returns:
    # - the 'domains' that were the results of the processing. This can be a newly made domain
    #   (since make_new_domain is also called from here) or zero_singles that are the result of
    #   the process. Note that these could be many since the event can induce recursive bursting.
    # - the updated ignore list. This contains the id of the 'single' domain, ids of domains
    #   bursted in the process and the ids of zero-dt singles.

        if __debug__:
#            # TODO assert that there is no event associated with this domain in the scheduler
#            assert self.check_domain(single)
            assert (single.domain_id in ignore), \
                   'Domain_id should already be on ignore list before processing event.'

        ### SPECIAL CASE:
        # If just need to make new domain.
        if single.is_reset():
            if __debug__:
                log.info('FIRE SINGLE: make_new_domain()')
                log.info('single = %s' % single)
            domains = [self.make_new_domain(single)]
            # domain is already scheduled in make_new_domain

        ### SPECIAL CASE:
        # In case nothing is scheduled to happen: do nothing and just reschedule
        elif single.dt == numpy.inf:
            if __debug__:
                log.info('FIRE SINGLE: Nothing happens-> single.dt=inf')
                log.info('single = %s' % single)
            self.add_domain_event(single)
            domains = [single]




        ### NORMAL:
        # Process 'normal' event produced by the single
        else:
            if __debug__:
                log.info('FIRE SINGLE: %s' % single.event_type)
                log.info('single = %s' % single)

            ### 1. check that everything is ok
            if __debug__:
                if single.event_type != EventType.BURST:
                    # The burst of the domain may be caused by an overlapping domain
                    assert self.check_domain(single)

                # check that the event time of the single (last_time + dt) is equal to the
                # simulator time
                assert (abs(single.last_time + single.dt - self.t) <= TIME_TOLERANCE * self.t), \
                       'Timeline incorrect. single.last_time = %s, single.dt = %s, self.t = %s' % \
                        (FORMAT_DOUBLE % single.last_time, FORMAT_DOUBLE % single.dt, FORMAT_DOUBLE % self.t)


            ### 2. get some necessary information
            pid_particle_pair = single.pid_particle_pair
            # in case of an interaction domain: determine real event before doing anything
            if single.event_type == EventType.IV_EVENT:
                single.event_type = single.draw_iv_event_type()


            # get the (new) position and structure on which the particle is located.
            if single.getD() != 0 and single.dt > 0.0:
                # If the particle had the possibility to diffuse
                newpos, struct_id = single.draw_new_position(single.dt, single.event_type)
                newpos, struct_id = self.world.apply_boundary((newpos,struct_id))
            else:
                # no change in position has taken place
                newpos    = pid_particle_pair[1].position
                struct_id = pid_particle_pair[1].structure_id
            # TODO? Check if the new positions are within domain

            # newpos now hold the new position of the particle (not yet committed to the world)
            # if we would here move the particles and make new shells, then it would be similar to a propagate

            self.remove_domain(single)

            # If the single had a decay reaction or interaction.
            if single.event_type == EventType.SINGLE_REACTION or \
               single.event_type == EventType.IV_INTERACTION:
                if __debug__:
                    log.info('%s' % single.event_type)
                    log.info('reactant = %s' % single)

                if single.event_type == EventType.SINGLE_REACTION:
                    self.single_steps[single.event_type] += 1       # TODO counters should also be updated for escape events
                    particles, zero_singles_b, ignore = self.fire_single_reaction(single, newpos, struct_id, ignore)
                    # The 'zero_singles_b' list now contains the resulting singles of a putative burst
                    # that occured in fire_single_reaction

                else:
                    self.interaction_steps[single.event_type] += 1  # TODO similarly here
                    particles, zero_singles_b, ignore = self.fire_interaction(single, newpos, struct_id, ignore)

            else:
                particles = self.fire_move(single, newpos, struct_id)
                zero_singles_b = []     # no bursting takes place
                # ignore is unchanged
            domains = zero_singles_b

            ### 5. Make a (new) domain (reuse) domain for each particle(s)
            #      (Re)schedule the (new) domain
            zero_singles = []
            for pid_particle_pair in particles:
#               single.pid_particle_pair = pid_particle_pair    # reuse single
                zero_single = self.create_single(pid_particle_pair)  # TODO re-use NonInteractionSingle domain if possible
                self.add_domain_event(zero_single)                   # TODO re-use event if possible
                zero_singles.append(zero_single)       # Add the newly made zero-dt singles to the list
                ignore.append(zero_single.domain_id)   # Ignore these newly made singles (cannot be bursted)
            domains.extend(zero_singles)

            ### 6. Recursively burst around the newly made zero-dt NonInteractionSingles that surround the particles.
            #      Add the resulting zero_singles to the already existing list.
            for zero_single in zero_singles:
                zero_singles2, ignore = self.burst_non_multis(zero_single.pid_particle_pair[1].position,
                                                              zero_single.pid_particle_pair[1].radius*SINGLE_SHELL_FACTOR,
                                                              ignore)
                domains.extend(zero_singles2)

            if __debug__:
                # check that at least all the zero_singles are on the ignore list
                assert all(zero_single.domain_id in ignore for zero_single in domains)

            ### 7. Log change?
                
# NOTE Code snippets to re-use the domain/event
#
#        if isinstance(single, InteractionSingle):
#            # When bursting an InteractionSingle, the domain changes from Interaction
#           # NonInteraction domain. This needs to be reflected in the event 
#            self.remove_event(single)
#            self.add_domain_event(newsingle)
#        else:
#            assert single == newsingle
#            self.update_domain_event(self.t, single)
#
#        particle_radius = single.pid_particle_pair[1].radius
#        assert newsingle.shell.shape.radius == particle_radius


        return domains, ignore


    def process_pair_event(self, pair, ignore):
    # This method handles the things that need to be done when the current event was
    # produced by a pair. The pair can be any type of pair (Simple or Mixed).
    # Note that this method is also called when a pair is bursted, in that case the event
    # is a BURST event.
    # Note that ignore should already contain the id of 'pair'.
    # Returns:
    # - the 'domains' that were the results of the processing. These are zero_singles that are
    #   the result of the process. Note that these could be many since the event can induce
    #   recursive bursting.
    # - the updated ignore list. This contains the id of the 'pair' domain, ids of domains
    #   bursted in the process and the ids of zero-dt singles.

        if __debug__:
            log.info('FIRE PAIR: %s' % pair.event_type)
            log.info('single1 = %s' % pair.single1)
            log.info('single2 = %s' % pair.single2)

        ### 1. check that everything is ok
        if __debug__:
            assert (pair.domain_id in ignore), \
                   'Domain_id should already be on ignore list before processing event.'
            assert self.check_domain(pair)
            assert pair.single1.domain_id not in self.domains
            assert pair.single2.domain_id not in self.domains
            # TODO assert that there is no event associated with this domain in the scheduler

            # check that the event time of the pair (last_time + dt) is equal to the
            # simulator time
            assert (abs(pair.last_time + pair.dt - self.t) <= TIME_TOLERANCE * self.t), \
                    'Timeline incorrect. pair.last_time = %s, pair.dt = %s, self.t = %s' % \
                    (FORMAT_DOUBLE % pair.last_time, FORMAT_DOUBLE % pair.dt, FORMAT_DOUBLE % self.t)

        ### 2. get some necessary information
        single1 = pair.single1
        single2 = pair.single2
        pid_particle_pair1 = pair.pid_particle_pair1
        pid_particle_pair2 = pair.pid_particle_pair2
        oldpos1 = pid_particle_pair1[1].position
        oldpos2 = pid_particle_pair2[1].position


        if pair.event_type == EventType.IV_EVENT:
            # Draw actual pair event for iv at very last minute.
            pair.event_type = pair.draw_iv_event_type(pair.r0)


        ### 3. Process the event produced by the pair
        self.pair_steps[pair.event_type] += 1

        ### 3.1 Get new position and current structures of particles
        if pair.dt > 0.0:
            newpos1, newpos2, struct1_id, struct2_id = pair.draw_new_positions(pair.dt, pair.r0, pair.iv, pair.event_type)
            newpos1, struct1_id = self.world.apply_boundary((newpos1, struct1_id))
            newpos2, struct2_id = self.world.apply_boundary((newpos2, struct2_id))

            # check that the particles do not overlap with any other particles in the world
            assert not self.world.check_overlap((newpos1, pid_particle_pair1[1].radius),
                                                pid_particle_pair1[0], pid_particle_pair2[0])
            assert not self.world.check_overlap((newpos2, pid_particle_pair2[1].radius),
                                                pid_particle_pair1[0], pid_particle_pair2[0])

        else:
            newpos1 = pid_particle_pair1[1].position
            newpos2 = pid_particle_pair2[1].position
            struct1_id = pid_particle_pair1[1].structure_id
            struct2_id = pid_particle_pair2[1].structure_id
        # TODO? Check if the new positions are within domain
        # TODO? some more consistency checking of the positions
##            assert self.check_pair_pos(pair, newpos1, newpos2, old_com,
##                                       pair.get_shell_size())


        # newpos1/2 now hold the new positions of the particles (not yet committed to the world)
        # if we would here move the particles and make new shells, then it would be similar to a propagate

        self.remove_domain(pair)

        ### 3.2 If identity changing processes have taken place
        #       Four cases:
        #       1. Single reaction
        if pair.event_type == EventType.SINGLE_REACTION:
            reactingsingle = pair.reactingsingle

            if reactingsingle == single1:
                theothersingle = single2
                # first move the non-reacting particle
                particles = self.fire_move(single2, newpos2, struct2_id, pid_particle_pair1)
                # don't ignore the (moved) non-reacting particle
                particles2, zero_singles_b, ignore = self.fire_single_reaction(single1, newpos1, struct1_id, ignore)
                particles.extend(particles2)
            else:
                theothersingle = single1
                particles = self.fire_move(single1, newpos1, struct1_id, pid_particle_pair2)
                particles2, zero_singles_b, ignore = self.fire_single_reaction(single2, newpos2, struct2_id, ignore)
                particles.extend(particles2)

            if __debug__:
                log.info('reactant = %s' % reactingsingle)

            # Make new NonInteractionSingle domains for every particle after the reaction.
            zero_singles = []
            for pid_particle_pair in particles:
                # 5. make a new single and schedule
                zero_single = self.create_single(pid_particle_pair)  # TODO reuse the non-reacting single domain
                self.add_domain_event(zero_single)
                zero_singles.append(zero_single)

        #
        #       2. Pair reaction
        #
        elif pair.event_type == EventType.IV_REACTION:

            particles, zero_singles_b, ignore = self.fire_pair_reaction (pair, newpos1, newpos2, struct1_id, struct2_id, ignore)

            # Make new NonInteractionSingle domains for every particle after the reaction.
            zero_singles = []
            for pid_particle_pair in particles:
                # 5. make a new single and schedule
                zero_single = self.create_single(pid_particle_pair)
                self.add_domain_event(zero_single)
                zero_singles.append(zero_single)

        # Just moving the particles
        #       3a. IV escape
        #       3b. com escape
        elif(pair.event_type == EventType.IV_ESCAPE or
             pair.event_type == EventType.COM_ESCAPE or
             pair.event_type == EventType.BURST):

            particles      = self.fire_move (single1, newpos1, struct1_id, pid_particle_pair2)
            particles.extend(self.fire_move (single2, newpos2, struct2_id, pid_particle_pair1))
            zero_singles_b = []
            # ignore is unchanged

            # Make new NonInteractionSingle domains for every particle after the reaction.
            zero_singles = []
            for pid_particle_pair in particles:
                # 5. make a new single and schedule
                zero_single = self.create_single(pid_particle_pair)  # TODO reuse domains that were cached in the pair
                self.add_domain_event(zero_single)
                zero_singles.append(zero_single)

        else:
            raise SystemError('process_pair_event: invalid event_type.')

# NOTE code snippit to reuse domains that were cached in pair domain
#        # re-use single domains for particles
#        # normally we would take the particles + new positions from the old pair
#        # and use them to make new singles. Now we re-use the singles stored in the
#        # pair
#        single1 = pair.single1
#        single2 = pair.single2
#        assert single1.domain_id not in self.domains
#        assert single2.domain_id not in self.domains
#        single1.pid_particle_pair = pid_particle_pair1  # this is probably redundant
#        single2.pid_particle_pair = pid_particle_pair2
#
#        # 'make' the singles
#        single1.initialize(self.t)
#        single2.initialize(self.t)
#        
#        self.update_single_shell(single1, newpos1, pid_particle_pair1[1].radius)
#        self.update_single_shell(single2, newpos2, pid_particle_pair2[1].radius)
#
#
#        self.domains[single1.domain_id] = single1
#        self.domains[single2.domain_id] = single2
#
#        # Check the dimensions of the shells of the singles with the shell in the container
#        if __debug__:
#            container1 = self.geometrycontainer.get_container(single1.shell)
#            assert container1[single1.shell_id].shape.radius == \
#                   single1.shell.shape.radius
#            if type(single1.shell) is CylindricalShell:
#                assert container1[single1.shell_id].shape.half_length == \
#                       single1.shell.shape.half_length
#
#            container2 = self.geometrycontainer.get_container(single2.shell)
#            assert container2[single2.shell_id].shape.radius == \
#                   single2.shell.shape.radius
#            if type(single2.shell) is CylindricalShell:
#                assert container2[single2.shell_id].shape.half_length == \
#                       single2.shell.shape.half_length
#
#        assert single1.shell.shape.radius == pid_particle_pair1[1].radius
#        assert single2.shell.shape.radius == pid_particle_pair2[1].radius
#        # even more checking
#        assert self.check_domain(single1)
#        assert self.check_domain(single2)
#        # Now finally we are convinced that the singles were actually made correctly


        # Put the zero singles resulting from putative bursting in fire_... in the final list.
        zero_singles_fin = zero_singles_b
        # Ignore the zero singles that were made around the particles (cannot be bursted)
        for zero_single in zero_singles:
            ignore.append(zero_single.domain_id)
        zero_singles_fin.extend(zero_singles)       # Add the zero-dt singles around the particles

        ### 6. Recursively burst around the newly made zero-dt NonInteractionSingles that surround the particles.
        for zero_single in zero_singles:
            zero_singles2, ignore = self.burst_non_multis(zero_single.pid_particle_pair[1].position,
                                                          zero_single.pid_particle_pair[1].radius*SINGLE_SHELL_FACTOR,
                                                          ignore)
            # Also add the zero-dt singles from this bursting to the final list
            zero_singles_fin.extend(zero_singles2)


        # check that at least all the zero_singles are on the ignore list
        if __debug__:
            assert all(zero_single.domain_id in ignore for zero_single in zero_singles_fin)

        ### 7. Log the event
        if __debug__:
            log.debug("process_pair_event: #1 { %s: %s => %s }" %
                      (single1, str(oldpos1), str(newpos1)))
            log.debug("process_pair_event: #2 { %s: %s => %s }" %
                      (single2, str(oldpos2), str(newpos2)))

        return zero_singles_fin, ignore


    def process_multi_event(self, multi, ignore):
    # This method handles the things that need to be done when the current event was
    # produced by a multi.
    # Returns:
    # - Nothing if the particles were just propagated.
    # Or:
    # - The zero_singles that are the result when the multi was broken up due to an event.
    #   Note that these could be many since the breakup can induce recursive bursting.
    # - The updated ignore list in case of an event. This contains the id of the 'multi'
    #   domain, ids of domains bursted in the process and the ids of zero-dt singles of the
    #   particles.

        if __debug__:
            log.info('FIRE MULTI: %s' % multi.last_event)

        if __debug__:
            assert (multi.domain_id in ignore), \
                   'Domain_id should already be on ignore list before processing event.'

            # check that the event time of the multi (last_time + dt) is equal to the
            # simulator time
            assert (abs(multi.last_time + multi.dt - self.t) <= TIME_TOLERANCE * self.t), \
                    'Timeline incorrect. multi.last_time = %s, multi.dt = %s, self.t = %s' % \
                    (FORMAT_DOUBLE % multi.last_time, FORMAT_DOUBLE % multi.dt, FORMAT_DOUBLE % self.t)

        self.multi_steps[multi.last_event] += 1
        self.multi_steps[3] += 1  # multi_steps[3]: total multi steps
        multi.step()

        if(multi.last_event == EventType.MULTI_UNIMOLECULAR_REACTION or
           multi.last_event == EventType.MULTI_BIMOLECULAR_REACTION):
            self.reaction_events += 1
            self.last_reaction = multi.last_reaction

        if multi.last_event is not EventType.MULTI_DIFFUSION:                # if an event took place
            zero_singles, ignore = self.break_up_multi(multi, ignore)
#            self.multi_steps[multi.last_event] += 1
        else:
            multi.last_time = self.t
            self.add_domain_event(multi)
            zero_singles = []
            # ignore is unchanged

        return zero_singles, ignore

    def break_up_multi(self, multi, ignore):
        # Dissolves 'multi' into zero_singles, single with a zero shell (dt=0)
        # - 'ignore' contains domain ids that should be ignored
        # returns:
        # - updated ignore list
        # - zero_singles that were the product of the breakup

        self.remove_domain(multi)

        zero_singles = []
        for pid_particle_pair in multi.particles:
            zero_single = self.create_single(pid_particle_pair)
            self.add_domain_event(zero_single)
            zero_singles.append(zero_single)
            ignore.append(zero_single.domain_id)

        zero_singles_fin = zero_singles     # Put the zero-dt singles around the particles into the final list

        ### Recursively burst around the newly made zero-dt NonInteractionSingles that surround the particles.
        for zero_single in zero_singles:
            zero_singles2, ignore = self.burst_non_multis(zero_single.pid_particle_pair[1].position,
                                                          zero_single.pid_particle_pair[1].radius*SINGLE_SHELL_FACTOR,
                                                          ignore)
            zero_singles_fin.extend(zero_singles2)

        # check that at least all the zero_singles are on the ignore list
        if __debug__:
            assert all(zero_single.domain_id in ignore for zero_single in zero_singles_fin)

        return zero_singles_fin, ignore


    def try_interaction(self, single, target_structure):
    # Try to form an interaction between the 'single' particle and the 'target_structure'. The interaction can be a:
    # -CylindricalSurfaceInteraction
    # -PlanarSurfaceInteraction

        if __debug__:
           log.debug('trying to form Interaction(%s, %s)' % (single.pid_particle_pair[1], target_structure))


        ### 1. Attempt to make a testShell. If it fails it will throw an exception.
        try:
            testShell = try_default_testinteraction(single, target_structure, self.geometrycontainer, self.domains)
        except testShellError as e:
            testShell = None
            if __debug__:
                log.debug('%s not formed %s' % \
                          ('Interaction(%s, %s)' % (single.pid_particle_pair[0], target_structure),
                          str(e) ))


        ### 2. The testShell was made succesfully. Now make the complete domain
        if testShell:
            # make the domain
            interaction = self.create_interaction(testShell)
            if __debug__:
                log.info('        *Created: %s' % (interaction))

            # get the next event time
            interaction.dt, interaction.event_type, = interaction.determine_next_event()
            if __debug__:
                assert interaction.dt >= 0.0
                log.info('dt=%s' % (FORMAT_DOUBLE % interaction.dt)) 

            self.last_time = self.t

            self.remove_domain(single)
            # the event associated with the single will be removed by the scheduler.

            # add to scheduler
            self.add_domain_event(interaction)
            # check everything is ok
            if __debug__:
                assert self.check_domain(interaction)

            return interaction
        else:
            return None


    def try_transition(self, single, target_structure):
    # Try to form a transition between the 'single' particle on a structure and another structure.
    # This is called after an interaction trial has failed.
    # Currently only transitions between two planar surfaces are supported.

        if __debug__:
           log.debug('trying to form Transition(%s, %s)' % (single.pid_particle_pair[1], target_structure))


        ### 1. Attempt to make a testShell. If it fails it will throw an exception.
        try:
            testShell = try_default_testtransition(single, target_structure, self.geometrycontainer, self.domains)
        except testShellError as e:
            testShell = None
            if __debug__:
                log.debug('%s not formed %s' % \
                          ('Transition(%s, %s)' % (single.pid_particle_pair[0], target_structure),
                          str(e) ))


        ### 2. The testShell was made succesfully. Now make the complete domain
        if testShell:
            # make the domain
            transition = self.create_transition(testShell)
            if __debug__:
                log.info('        *Created: %s' % (transition))

            # get the next event time
            transition.dt, transition.event_type, = transition.determine_next_event()
            if __debug__:
                assert transition.dt >= 0.0
                log.info('dt=%s' % (FORMAT_DOUBLE % transition.dt)) 

            self.last_time = self.t

            self.remove_domain(single)
            # the event associated with the single will be removed by the scheduler.

            # add to scheduler
            self.add_domain_event(transition)
            # check everything is ok
            if __debug__:
                #assert self.check_domain(transition) # HACK
                pass

            return transition
        else:
            return None


    def try_pair(self, single1, single2):
    # Try to make a pair domain out of the two singles. A pair domain can be a:
    # -SimplePair (both particles live on the same structure)
    # -MixedPair (the particles live on different structures -> MixedPair2D3D)
    # Note that single1 is always the single that initiated the creation of the pair
    #  and is therefore no longer in the scheduler

        if __debug__:
            log.debug('trying to form Pair(%s, %s)' %
                (single1.pid_particle_pair, single2.pid_particle_pair))

        ### 1. Attempt to make a testShell. If it fails it will throw an exception.
        try:
            testShell = try_default_testpair(single1, single2, self.geometrycontainer, self.domains)
        except testShellError as e:
            testShell = None
            if __debug__:
                log.debug('%s not formed %s' % \
                          ('Pair(%s, %s)' % (single1.pid_particle_pair[0], single2.pid_particle_pair[0]),
                          str(e) ))


        ### 2. If the testShell could be formed, make the complete domain.
        if testShell:
            pair = self.create_pair(testShell)
            if __debug__:
                log.info('        *Created: %s' % (pair))

            pair.dt, pair.event_type, pair.reactingsingle = pair.determine_next_event(pair.r0)
            if __debug__:
                assert pair.dt >= 0
                log.info('dt=%s' % (FORMAT_DOUBLE % pair.dt)) 

            self.last_time = self.t

            self.remove_domain(single1)
            self.remove_domain(single2)

            # single1 will be removed by the scheduler, since it initiated the creation of the
            # pair.
            self.remove_event(single2)

            # add to scheduler
            self.add_domain_event(pair)
            # check everything is ok
            if __debug__:
                assert self.check_domain(pair)

            return pair
        else:
            return None
    

    def form_multi(self, single, multi_partners):
        # form a Multi with the 'single'

        # The 'multi_partners' are neighboring NonInteractionSingles, Multis and surfaces which
        # can be added to the Multi (this can also be empty)
        for partner, overlap in multi_partners:
            assert ((isinstance(partner, NonInteractionSingle) and partner.is_reset()) or \
                    isinstance(partner, Multi) or \
                    isinstance(partner, PlanarSurface) or \
                    isinstance(partner, DiskSurface) or \
                    isinstance(partner, CylindricalSurface)), \
                    'multi_partner %s was not of proper type' % (partner)


        # Only consider objects that are within the Multi horizon
        # assume that the multi_partners are already sorted by overlap
        neighbors = [obj for (obj, overlap) in multi_partners if overlap < 0]

        # TODO there must be a nicer way to do this
        if neighbors:
            closest = neighbors[0]
        else:
            closest = None


        # 1. Make new Multi if Necessary (optimization)
        if isinstance(closest, Multi):
        # if the closest to this Single is a Multi, reuse the Multi.
            multi = closest
            neighbors = neighbors[1:]   # don't add the closest multi with add_to_multi_recursive below
        else: 
        # the closest is not a Multi. Can be NonInteractionSingle, surface or
        # nothing. Create new Multi
            multi = self.create_multi()

        # 2. Add the single to the Multi
        self.add_to_multi(single, multi)
        self.remove_domain(single)


        # Add all partner domains (multi and dt=0 NonInteractionSingles) in the horizon to the multi
        for partner in neighbors:
            if (isinstance(partner, NonInteractionSingle) and partner.is_reset()) or \
               isinstance(partner, Multi):
                self.add_to_multi_recursive(partner, multi)
            else:
                # neighbor is a surface
                log.debug('add_to_multi: object(%s) is surface, not added to multi.' % partner)


        # 3. Initialize the multi and (re-)schedule
        multi.initialize(self.t)
        if isinstance(closest, Multi):
            # Multi existed before
            self.update_domain_event(self.t + multi.dt, multi)
        else:
            # In case of new multi
            self.add_domain_event(multi)

        if __debug__:
            assert self.check_domain(multi)

        return multi


    def add_to_multi_recursive(self, domain, multi):
    # adds 'domain' (which can be zero-dt NonInteractionSingle or Multi) to 'multi'


        if __debug__:
            log.debug('add_to_multi_recursive.\n domain: %s, multi: %s' % (domain, multi))

        if isinstance(domain, NonInteractionSingle):
            assert domain.is_reset()        # domain must be zero-dt NonInteractionSingle

            # check that the particles were not already added to the multi previously
            if multi.has_particle(domain.pid_particle_pair[0]):
                # Already in the Multi.
                if __debug__:
                    log.debug('%s already in multi. skipping.' % domain)
                return

            # 1. Get the neighbors of the domain
            dompos = domain.shell.shape.position

            # neighbor_distances has same format as before
            # It contains the updated list of domains in the neighborhood with distances
            neighbor_distances = self.geometrycontainer.get_neighbor_domains(dompos, self.domains,
                                                                             ignore=[domain.domain_id, multi.domain_id])

            # 3. add domain to the multi
            self.add_to_multi(domain, multi)
            self.remove_domain(domain)
            self.remove_event(domain)

            # 4. Add recursively to multi, neighbors that:
            #    - have overlapping 'multi_horizons'
            #    - are Multi or
            #    - are just bursted (initialized) NonInteractionSingles
            for neighbor, dist_to_shell in neighbor_distances:
                if (isinstance (neighbor, NonInteractionSingle) and neighbor.is_reset()):
                    multi_horizon = (domain.pid_particle_pair[1].radius + neighbor.pid_particle_pair[1].radius) * \
                                    MULTI_SHELL_FACTOR
                    # distance from the center of the particles/domains
                    distance = self.world.distance(dompos, neighbor.shell.shape.position)
                    overlap = distance - multi_horizon

                elif isinstance(neighbor, Multi):
                    # The dist_to_shell = dist_to_particle - multi_horizon_of_target_particle
                    # So only the horizon and distance of the current single needs to be taken into account
                    # Note: this is built on the assumption that the shell of a Multi has the size of the horizon.
                    multi_horizon = (domain.pid_particle_pair[1].radius * MULTI_SHELL_FACTOR)
                    overlap = dist_to_shell - multi_horizon
                else:
                    # neighbor is not addible to multi
                    overlap = numpy.inf

                # 4.2 if the domains are within the multi horizon
                if overlap < 0:
                    self.add_to_multi_recursive(neighbor, multi)


        elif isinstance(domain, Multi):

            # check that the particles were not already added to the multi previously
            for pp in multi.particles:
                if domain.has_particle(pp[0]):
                    if __debug__:
                        log.debug('%s already added. skipping.' % domain)
                    break
            else:
                # 1.   No bursting is needed, since the shells in the multi already exist and no space has be made
                # 2.   Add the domain (the partner multi) to the existing multi
                self.merge_multis(domain, multi)

                # 3/4. No neighbors are searched and recursively added since everything that was in the multi
                #      horizon of the domain was already in the multi.

        else:
            # only NonInteractionSingles and Multi should be selected
            assert False, 'Trying to add non Single or Multi to Multi.'


    def add_to_multi(self, single, multi):
    # This method is similar to the 'create_' methods for pair and interaction, except it's now for a multi
    # adding a single to the multi instead of creating a pair or interaction out of single(s)

        if __debug__:
            log.info('add to multi:\n  %s\n  %s' % (single, multi))

        shell_id = self.shell_id_generator()
        shell = multi.create_new_shell(single.pid_particle_pair[1].position,
                                       single.pid_particle_pair[1].radius * MULTI_SHELL_FACTOR,
                                       multi.domain_id)
        shell_id_shell_pair = (shell_id, shell)
        self.geometrycontainer.move_shell(shell_id_shell_pair)
        multi.add_shell(shell_id_shell_pair)
        multi.add_particle(single.pid_particle_pair)

        # TODO maybe also cache the singles in the Multi for reuse?

    def merge_multis(self, multi1, multi2):
        # merge multi1 into multi2. multi1 will be removed.
        if __debug__:
            log.info('merging %s to %s' % (multi1.domain_id, multi2.domain_id))
            log.info('  %s' % multi1)
            log.info('  %s' % multi2)

            try:
                particle_of_multi1 = iter(multi1.particle_container).next()
                assert particle_of_multi1[0] not in \
                        multi2.particle_container
            except:
                pass

        for sid_shell_pair in multi1.shell_list:
            sid_shell_pair[1].did = multi2.domain_id
            self.geometrycontainer.move_shell(sid_shell_pair)
            multi2.add_shell(sid_shell_pair)

        for pid_particle_pair in multi1.particles:
            multi2.add_particle(pid_particle_pair)

        del self.domains[multi1.domain_id]
        self.remove_event(multi1)


    def domain_distance(self, pos, domain):
        # calculates the shortest distance from 'pos' to A shell (a Multi
        # can have multiple) of 'domain'.
        # Note: it returns the distance between pos and the surface of the shell
        return min(self.world.distance(shell.shape, pos)
                   for i, (_, shell) in enumerate(domain.shell_list))

    def obj_distance_array(self, pos, domains):
        dists = numpy.array([self.domain_distance(pos, domain) for domain in domains])
        return dists
            

    #
    # statistics reporter
    #

    def print_report(self, out=None):
        """Print various statistics about the simulation.
        
        Arguments:
            - None

        """
        report = '''
t = %g
steps = %d 
\tSingle:\t%d\t(escape: %d, reaction: %d, bursted: %d)
\tInteraction: %d\t(escape: %d, interaction: %d, bursted: %d)
\tPair:\t%d\t(escape r: %d, R: %d, reaction pair: %d, single: %d, bursted: %d)
\tMulti:\t%d\t(escape: %d, reaction pair: %d, single: %d, bursted: %d)
total reactions = %d
rejected moves = %d
''' \
            % (self.t, self.step_counter,
               numpy.array(self.single_steps.values()).sum(),
               self.single_steps[EventType.SINGLE_ESCAPE],
               self.single_steps[EventType.SINGLE_REACTION],
               self.single_steps[EventType.BURST],
               numpy.array(self.interaction_steps.values()).sum(),
               self.interaction_steps[EventType.IV_ESCAPE],
               self.interaction_steps[EventType.IV_INTERACTION],
               self.interaction_steps[EventType.BURST],
               numpy.array(self.pair_steps.values()).sum(),
               self.pair_steps[EventType.IV_ESCAPE],
               self.pair_steps[EventType.COM_ESCAPE],
               self.pair_steps[EventType.IV_REACTION],
               self.pair_steps[EventType.SINGLE_REACTION],
               self.pair_steps[EventType.BURST],
               self.multi_steps[3], # total multi steps
               self.multi_steps[EventType.MULTI_ESCAPE],
               self.multi_steps[EventType.MULTI_BIMOLECULAR_REACTION],
               self.multi_steps[EventType.MULTI_UNIMOLECULAR_REACTION],
               self.multi_steps[EventType.BURST],
               self.reaction_events,
               self.rejected_moves
               )

        print >> out, report

    #
    # consistency checkers
    #

    def check_domain(self, domain):
        domain.check()

        # construct ignore list for surfaces and the structures that the domain is associated with
        if isinstance(domain, Multi):
            # Ignore all surfaces, multi shells can overlap with 
            # surfaces.
            ignores = [s.id for s in self.world.structures]
            associated = []
        elif isinstance(domain, SphericalSingle) or isinstance(domain, SphericalPair) or isinstance(domain, PlanarSurfaceSingle):
            # 3D NonInteractionSingles can overlap with planar surfaces but not with rods
            ignores = [s.id for s in self.world.structures if isinstance(s, PlanarSurface)]
            associated = []
        elif isinstance(domain, DiskSurfaceSingle):
            # Particles bound to DiskSurfaces ignore all rods for now. TODO Only ignore neighboring structure
            ignores = [s.id for s in self.world.structures if isinstance(s, CylindricalSurface)]
            associated = [domain.structure.id]
        elif isinstance(domain, CylindricalSurfaceInteraction):
            # Ignore surface of the particle and interaction surface and all DiskSurfaces for now.
            ignores = [s.id for s in self.world.structures if isinstance(s, DiskSurface)]
            associated = [domain.origin_structure.id, domain.target_structure.id]
        elif isinstance(domain, InteractionSingle) or isinstance(domain, MixedPair2D3D) or isinstance(domain, MixedPair1DCap):
            # Ignore surface of the particle and interaction surface
            ignores = []
            associated = [domain.origin_structure.id, domain.target_structure.id]
        elif isinstance(domain, PlanarSurfaceTransitionSingle) or isinstance(domain, PlanarSurfaceTransitionPair):
            # Ignore surface of the particle and interaction surface
            ignores = []
            associated = [domain.structure1.id, domain.structure2.id]
        else:
            # Ignore the structure that the particles are associated with
            ignores = []
            associated = [domain.structure.id]



        ###### check shell consistency
        # check that shells of the domain don't overlap with surfaces that are not associated with the domain.
        # check that shells of the domain DO overlap with the structures that it is associated with.
        # check that shells of the domain do not overlap with shells of other domains
        # check that shells are not bigger than the allowed maximum

        for shell_id, shell in domain.shell_list:

            ### check that shells do not overlap with non associated surfaces
            surfaces = get_all_surfaces(self.world, shell.shape.position, ignores + associated)
            for surface, _ in surfaces:
                assert self.check_shape_overlap(shell.shape, surface.shape) >= 0.0, \
                    '%s (%s) overlaps with %s.' % \
                    (str(domain), str(shell), str(surface))

            ### check that shells DO overlap with associated surfaces.
            surfaces = get_all_surfaces(self.world, shell.shape.position, ignores)
            for surface, _ in surfaces:
                if surface.id in associated:
                    assert self.check_shape_overlap(shell.shape, surface.shape) < 0.0, \
                    '%s (%s) should overlap with associated surface %s.' % \
                    (str(domain), str(shell), str(surface))

            ### Check shell overlap with other shells
            neighbors = self.geometrycontainer.get_neighbor_domains(shell.shape.position,
                                                                    self.domains, ignore=[domain.domain_id])
            # TODO maybe don't check all the shells, this takes a lot of time
            # testing overlap criteria
            for neighbor, _ in neighbors:
                # note that the shell of a MixedPair or Multi that has have just been bursted can stick into each other.
                if not (((isinstance(domain, hasCylindricalShell)   and isinstance(domain, NonInteractionSingle)   and domain.is_reset()) and \
                         (isinstance(neighbor, hasSphericalShell)   and isinstance(neighbor, NonInteractionSingle) and domain.is_reset()) ) or \
                        ((isinstance(domain, hasSphericalShell)     and isinstance(domain, NonInteractionSingle)   and domain.is_reset()) and \
                         (isinstance(neighbor, hasCylindricalShell) and isinstance(neighbor, NonInteractionSingle) and domain.is_reset()) )):

                    for _, neighbor_shell in neighbor.shell_list:
                        overlap = self.check_shape_overlap(shell.shape, neighbor_shell.shape)
                        assert overlap >= 0.0, \
                            '%s (%s) overlaps with %s (%s) by %s.' % \
                            (domain, str(shell), str(neighbor), str(neighbor_shell), FORMAT_DOUBLE % overlap)


            ### checking if the shell don't exceed the maximum size
            if (type(shell.shape) is Cylinder):
                # the cylinder should at least fit in the maximal sphere
                shell_size = math.sqrt(shell.shape.radius**2 + shell.shape.half_length**2)
            elif (type(shell.shape) is Sphere):
                shell_size = shell.shape.radius
            else:
                raise RuntimeError('check_domain error: Shell shape was not Cylinder of Sphere')

            assert shell_size <= self.geometrycontainer.get_user_max_shell_size(), \
                '%s shell size larger than user-set max shell size, shell_size = %s, max = %s.' % \
                (str(shell_id), FORMAT_DOUBLE % shell_size, FORMAT_DOUBLE % self.geometrycontainer.get_user_max_shell_size())

            assert shell_size <= self.geometrycontainer.get_max_shell_size(), \
                '%s shell size larger than simulator cell size / 2, shell_size = %s, max = %s.' % \
                (str(shell_id), FORMAT_DOUBLE % shell_size, FORMAT_DOUBLE % self.geometrycontainer.get_max_shell_size())

        return True

    def check_shape_overlap(self, shape1, shape2):
    # Return the distance between two shapes (positive number means no overlap, negative means overlap)

        # overlap criterium when one of the shapes is a sphere
        if (type(shape1) is Sphere):
            distance = self.world.distance(shape2, shape1.position)
            return distance - shape1.radius
        elif (type(shape2) is Sphere):
            distance = self.world.distance(shape1, shape2.position)
            return distance - shape2.radius

        # overlap criterium when one of the shapes is a cylinder and the other is a plane
        elif ((type(shape1) is Cylinder) and (type(shape2) is Plane)) or \
             ((type(shape2) is Cylinder) and (type(shape1) is Plane)):

            # putatively swap to make sure that shape1 is Cylinder and shape2 is Plane
            if (type(shape2) is Cylinder) and (type(shape1) is Plane):
                temp = shape2
                shape2 = shape1
                shape1 = temp

            if math.sqrt(shape1.half_length**2 + shape1.radius**2) < self.world.distance(shape2, shape1.position):
                # if the plane is outside the sphere surrounding the cylinder.
                return 1
            else: 
                shape1_pos = shape1.position
                shape2_pos = shape2.position
                shape1_post = self.world.cyclic_transpose(shape1_pos, shape2_pos)
                inter_pos = shape1_post - shape2_pos
                relative_orientation = numpy.dot(shape1.unit_z, shape2.unit_z)
                # if the unit_z of the plane is perpendicular to the axis of the cylinder.
                if feq(relative_orientation, 0):
                    if abs(numpy.dot(inter_pos, shape2.unit_x)) - shape1.half_length > shape2.half_extent[0] or \
                       abs(numpy.dot(inter_pos, shape2.unit_y)) - shape1.half_length > shape2.half_extent[1] or \
                       abs(numpy.dot(inter_pos, shape2.unit_z)) > shape1.radius:
                        return 1
                    else:
                        # NOTE this is still incorrect. By the above if statement the cylinder is made into a cuboid
                        return -1

                elif feq(abs(relative_orientation), 1):
                    if abs(numpy.dot(inter_pos, shape2.unit_x)) - shape1.radius > shape2.half_extent[0] or \
                       abs(numpy.dot(inter_pos, shape2.unit_y)) - shape1.radius > shape2.half_extent[1] or \
                       abs(numpy.dot(inter_pos, shape2.unit_z)) > shape1.half_length:
                        return 1
                    else:
                        # NOTE this is still incorrect. By the above if statement the cylinder is made into a cuboid
                        return -1
                else:
                    raise RuntimeError('check_shape_overlap: planes and cylinders should be either parallel or perpendicular.')

        # FIXME FIXME separate Disk overlap criterium in separate check (probably clearer/faster than combining)
        # overlap criterium when both shells are cylindrical or disks (= cylinders with half_length = 0.0)
        elif (type(shape1) is Cylinder) and (type(shape2) is Cylinder) or \
             (type(shape1) is Cylinder) and (type(shape2) is Disk) or \
             (type(shape1) is Disk)     and (type(shape2) is Cylinder) or \
             (type(shape1) is Disk)     and (type(shape2) is Disk) :

            # Disk has no property half_length, so check type before any calculation
            shape1_hl = 0.0
            shape2_hl = 0.0
            if type(shape1) is Cylinder:
                shape1_hl = shape1.half_length
            if type(shape2) is Cylinder:                
                shape2_hl = shape2.half_length

            if math.sqrt(shape1_hl**2 + shape1.radius**2) < self.world.distance(shape2, shape1.position) or \
               math.sqrt(shape2_hl**2 + shape2.radius**2) < self.world.distance(shape1, shape2.position):
                # if cylinder2 is outside the sphere surrounding the cylinder.
                return 1
            else: 
                shape1_pos = shape1.position
                shape2_pos = shape2.position
                shape1_post = self.world.cyclic_transpose(shape1_pos, shape2_pos)
                inter_pos = shape1_post - shape2_pos

                relative_orientation = numpy.dot(shape1.unit_z, shape2.unit_z)
                # if the unit_z of cylinder1 (disk1) is perpendicular to the axis of cylinder2 (disk2).
                if feq(relative_orientation, 0.0):
                    return 1                                      # TODO Why does this always return 1 ?


                elif feq(abs(relative_orientation), 1.0):
                    inter_pos_z = shape2.unit_z * numpy.dot(inter_pos, shape2.unit_z)
                    inter_pos_r = inter_pos - inter_pos_z
                    overlap_r = length(inter_pos_r) - (shape1.radius + shape2.radius)
                    overlap_z = length(inter_pos_z) - (shape1_hl + shape2_hl)
                    if (overlap_r <= 0.0) and (overlap_z <= 0.0):
                        if (overlap_r == 0.0) or (overlap_z == 0.0):
                            # Special treatment of "direct overlap", i.e. e.g. two overlapping disks
                            return -1
                        else:
                            return -(overlap_r * overlap_z)        # TODO: find better number for overlap measure
                    else:
                        return 1
                else:
                    raise RuntimeError('check_shape_overlap: cylinders are not oriented parallel or perpendicular.')

        # If both shapes are planes.
        elif (type(shape1) is Plane) and (type(shape2) is Plane):
            # TODO
            return 1

        # something was wrong (wrong type of shape provided)
        else:
            raise RuntimeError('check_shape_overlap: wrong shape type(s) provided.')


    def check_domain_for_all(self):
    # For every domain in domains, checks the consistency
        for domain in self.domains.itervalues():
            self.check_domain(domain)

    def check_event_stoichiometry(self):
        ### check scheduler
        # -check that every event on scheduler is associated with domain or is a non domain related event
        # -check that every event with domain is also in domains{}

        SMT = 6                 # just some temporary definition to account for non-domain related events
        self.other_objects = {} # ditto
        for id, event in self.scheduler:
            domain_id = event.data
            if domain_id != SMT:
                # in case the domain_id is not special, it needs to be in self.domains
                assert domain_id in self.domains
            else:
                # if it is special in needs to be in self.other_objects
                assert domain_id in self.other_objects


        ### performs two checks:
        # -check that every domain in domains{} has one and only one event in the scheduler
        # -check that dt, last_time of the domain is consistent with the event time on the scheduler
        already_in_scheduler = set()        # make a set of domain_ids that we found in the scheduler
        for domain_id, domain in self.domains.iteritems():
            # find corresponding event in the scheduler
            for id, event in self.scheduler:
                if event.data == domain_id:
                    # We found the event in the scheduler that is associated with the domain
                    assert (abs(domain.last_time + domain.dt - event.time) <= TIME_TOLERANCE * event.time)
                    break
            else:
                raise RuntimeError('Event for domain_id %s could not be found in scheduler' % str(domain_id) )

            # make sure that we had not already found it earlier
            assert domain_id not in already_in_scheduler
            already_in_scheduler.add(domain_id)


    def check_particle_consistency(self):
        ### Checks the particles consistency between the world and the domains of
        #   the simulator

        # First, check num particles in domains is equal to num particles in the world
        world_population = self.world.num_particles
        domain_population = 0
        for domain in self.domains.itervalues():
            domain_population += domain.multiplicity

        if world_population != domain_population:
            raise RuntimeError('population %d != domain_population %d' %
                               (world_population, domain_population))

#        # Next, check that every particle in the domains is once and only once in the world.
#        already_in_domain = set()
#        world_particles = list(self.world)
#        for domain in self.domains.itervalues():
#            for domain_particle in domain.particles:
#                for world_particle in world_particles:
#                    if domain_particle == world_particle:
#                        break
#                else:
#                    raise RuntimeError('particle %s not in world' % str(domain_particle))
#
#                assert domain_particle not in already_in_domain, 'particle %s twice in domains' % str(domain_particle)
#                already_in_domain.add(domain_particle)
#
#        # This now means that all the particles in domains are represented in the world and that
#        # all the particles in the domains are unique (no particle is represented in two domains)
#
#        assert already_in_domain == len(world_particles)
        # Since the number of particles in the domains is equal to the number of particles in the
        # world this now also means that all the particles in the world are represented in the
        # domains.

    def check_shell_matrix(self):
        ### checks the consistency between the shells in the geometry container and the domains
        # -check that shells of a domain in domains{} are once and only once in the shell matrix
        # -check that all shells in the matrix are once and only once in a domain

        did_map, shell_map = self.geometrycontainer.get_dids_shells()

        shell_population = 0
        for domain in self.domains.itervalues():
            shell_population += domain.num_shells

            # get the shells associated with the domain according to the geometrycontainer
            shell_ids = did_map[domain.domain_id]
            for shell_id, shell in domain.shell_list:
                # check that all shells in the domain are in the matrix and have the proper domain_id
                assert shell_id in shell_ids

            # check that the number of shells in the shell_list is equal to the number of shells the domain
            # says it has is equal to the number of shell the geometrycontainer has registered to the domain.
            assert domain.num_shells == len(list(domain.shell_list))
            assert domain.num_shells == len(shell_ids)
            if len(shell_ids) != domain.num_shells:
                diff = set(sid for (sid, _)
                               in domain.shell_list).difference(shell_ids)
                for sid in diff:
                    print shell_map.get(sid, None)

                raise RuntimeError('number of shells are inconsistent '
                                   '(%d != %d; %s) - %s' %
                                   (len(shell_ids), domain.num_shells, 
                                    domain.domain_id, diff))

        # check that total number of shells in domains==total number of shells in shell container
        matrix_population = self.geometrycontainer.get_total_num_shells()
        if shell_population != matrix_population:
            raise RuntimeError('num shells (%d) != matrix population (%d)' %
                               (shell_population, matrix_population))
        # Since the number of shells in the domains is equal to the number of shells in the
        # geometrycontainer this now also means that all the shells in the geometrycontainer are
        # represented in the domains.

        # This now also means that the shells of all the cached singles in Pairs are not in the containers.


# check that all the cached singles in Pairs are not in domains{}.

### check world
# check that particles do not overlap with cylinderical surfaces unless the domain is associated with the surface

### check domains
# check that testShell is of proper type
# check that the shell(s) of domain have the proper geometry (sphere/cylinder)
# check that shell is within minimum and maximum
# check that shell obeys scaling properties
# check that the particles are within the shells of the domain
# check that the position of the shell(s) and particle(s) are within the structures that the particles live on
# check that dt != 0 unless NonInteractionSingle.is_reset()
# check associated structures are of proper type (plane etc, but also of proper StructureTypeID)
# check that Green's functions are defined.

### check NonInteractionSingle
# check if is_reset() then shellsize is size particle, dt==0, event_type==ESCAPE
# check shell.unit_z == structure.unit_z
# check drift < inf
# check inner space < shell

### check Pair
# check number of particles==2
# check D_R, D_r > 0
# check r0 is between sigma and a (within bounds of greens function)
# check sigma

### check SimplePair
# check CoM, iv lies in the structure of the particles
# check shell.unit_z == structure.unit_z

### check MixedPair
# check CoM is in surface, IV is NOT

### check Interaction
# check shell.unit_z = +- surface.unit_z




### check consistency of the model
# check that the product species of an interaction lives on the interaction surface.
# check that the product species of a bimolecular reaction lives on either structure of reactant species
# check that the product species of a unimolecular reaction lives on structure of the reactant species or the bulk.
# structures cannot overlap unless substructure

    def check_domains(self):
    # checks that the events in the scheduler are consistent with the domains

        # make set of event_id that are stored in all the domains
        event_ids = set(domain.event_id
                        for domain in self.domains.itervalues())
        # check that all the event_id in the scheduler are also stored in a domain
        for id, event in self.scheduler:
            if id not in event_ids:
                raise RuntimeError('Event %s in EventScheduler has no domain in self.domains' %
                                   event)
            else:
                event_ids.remove(id)

        # self.domains always include a None  --> this can change in future
        if event_ids:
            raise RuntimeError('following domains in self.domains are not in '
                               'Event Scheduler: %s' % str(tuple(event_ids)))

    def check_pair_pos(self, pair, pos1, pos2, com, radius):
        particle1 = pair.pid_particle_pair1[1]
        particle2 = pair.pid_particle_pair2[1]

        old_com = com
        
        # debug: check if the new positions are valid:
        new_distance = self.world.distance(pos1, pos2)
        particle_radius12 = particle1.radius + particle2.radius

        # check 1: particles don't overlap.
        if new_distance <= particle_radius12:
            if __debug__:
                log.info('rejected move: radii %s, particle distance %s',
                         (FORMAT_DOUBLE % particle1.radius + particle2.radius,
                          FORMAT_DOUBLE % new_distance))
            if __debug__:
                log.debug('DEBUG: pair.dt %s, pos1 %s, pos2 %s' %
                          (FORMAT_DOUBLE % pair.dt, FORMAT_DOUBLE % pos1,
                           FORMAT_DOUBLE % pos2))
            raise RuntimeError('New particles overlap')

        # check 2: particles within mobility radius.
        d1 = self.world.distance(old_com, pos1) + particle1.radius
        d2 = self.world.distance(old_com, pos2) + particle2.radius
        if d1 > radius or d2 > radius:
            raise RuntimeError('New particle(s) out of protective sphere. ' 
                               'radius = %s, d1 = %s, d2 = %s ' %
                               (FORMAT_DOUBLE % radius, FORMAT_DOUBLE % d1,
                                FORMAT_DOUBLE % d2))

        return True




    def check(self):
        ParticleSimulatorBase.check(self)

        assert self.scheduler.check()

        assert self.t >= 0.0
        assert self.dt >= 0.0

        self.check_shell_matrix()
        self.check_domains()
        self.check_event_stoichiometry()
        self.check_particle_consistency()
        
        self.check_domain_for_all()

    #
    # methods for debugging.
    #

    def dump_scheduler(self):
        """Dump scheduler information.

        """
        for id, event in self.scheduler:
            print id, event

    def dump(self):
        """Dump scheduler and event information.

        """
        for id, event in self.scheduler:
            print id, event, self.domains[event.data]

    def count_domains(self):
        # Returns a tuple (# Singles, # Pairs, # Multis).

        num_singles = 0
        num_pairs = 0
        num_multis = 0
        for d in self.domains.itervalues():
            if isinstance(d, Single):
                num_singles += 1
            elif isinstance(d, Pair):
                num_pairs += 1
            elif isinstance(d, Multi):
                num_multis += 1
            else:
                raise RuntimeError('DO NOT GET HERE')

        return (num_singles, num_pairs, num_multis)

    dispatch = [
        (Single, process_single_event),
        (Pair, process_pair_event),
        (Multi, process_multi_event)
        ]

<|MERGE_RESOLUTION|>--- conflicted
+++ resolved
@@ -145,19 +145,11 @@
     elif (isinstance(single1.structure, PlanarSurface) and isinstance(single2.structure, CuboidalRegion)):
         return MixedPair2D3DtestShell               (single1, single2, geometrycontainer, domains) 
     elif (isinstance(single2.structure, PlanarSurface) and isinstance(single1.structure, CuboidalRegion)):
-<<<<<<< HEAD
         return MixedPair2D3DtestShell(single2, single1, geometrycontainer, domains)
     elif (isinstance(single1.structure, CylindricalSurface) and isinstance(single2.structure, DiskSurface)):
         return MixedPair1DCaptestShell(single1, single2, geometrycontainer, domains)
     elif (isinstance(single2.structure, CylindricalSurface) and isinstance(single1.structure, DiskSurface)):
         return MixedPair1DCaptestShell(single2, single1, geometrycontainer, domains)
-=======
-        return MixedPair2D3DtestShell               (single2, single1, geometrycontainer, domains)
-    elif (isinstance(single1.structure, DiskSurface) and isinstance(single2.structure, CylindricalSurface)):
-        return MixedPair1DCaptestShell              (single1, single2, geometrycontainer, domains)
-    elif (isinstance(single2.structure, DiskSurface) and isinstance(single1.structure, CylindricalSurface)):
-        return MixedPair1DCaptestShell              (single2, single1, geometrycontainer, domains)
->>>>>>> ecd45e32
     else:
         # another mixed pair was supposed to be formed -> unsupported
         raise testShellError('(MixedPair). combination of structures not supported')
