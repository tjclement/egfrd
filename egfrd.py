#!/usr/env python


from weakref import ref
import math

import numpy

from _gfrd import (
    EventScheduler,
    FirstPassageGreensFunction,
    FirstPassagePairGreensFunction,
    FirstPassageNoCollisionPairGreensFunction,
    BasicPairGreensFunction,
    FreePairGreensFunction,
    EventType,
    Particle,
    SphericalShell,
    SphericalShellContainer,
    CylindricalShellContainer,
    DomainIDGenerator,
    ShellIDGenerator,
    DomainID,
    ParticleContainer
    )

from surface import *

from gfrdbase import *
from single import *
from pair import *
from multi import *
from utils import *
import myrandom

import logging
import os

log = logging.getLogger('ecell')

class Delegate( object ):
    def __init__( self, obj, method ):
        self.ref = ref( obj )
        self.method = method

    def __call__( self, *arg ):
        return self.method( self.ref(), *arg )


class EGFRDSimulator( ParticleSimulatorBase ):
    def __init__(self, world):
        ParticleSimulatorBase.__init__(self, world)

        self.domainIDGenerator = DomainIDGenerator(0)
        self.shellIDGenerator = ShellIDGenerator(0)

        self.MULTI_SHELL_FACTOR = 0.05
        self.SINGLE_SHELL_FACTOR = 0.1

        self.isDirty = False 
        self.scheduler = EventScheduler()

        self.userMaxShellSize = numpy.inf

        self.domains = {}

        self.reset()

    def getMatrixCellSize( self ):
        return self.containers[0].cell_size

    def getNextTime( self ):
        if self.scheduler.getSize() == 0:
            return self.t

        return self.scheduler.getTopTime()

    def setUserMaxShellSize( self, size ):
        self.userMaxShellSize = size

    def getUserMaxShellSize( self ):
        return self.userMaxShellSize

    def getMaxShellSize( self ):
        return min( self.getMatrixCellSize() * .5 / SAFETY,
                    self.userMaxShellSize )

    def reset( self ):
        self.t = 0.0
        self.dt = 0.0
        self.stepCounter = 0
        self.single_steps = {EventType.SINGLE_ESCAPE:0,
                             EventType.SINGLE_REACTION:0}
        self.pair_steps = {EventType.SINGLE_REACTION:0,
                           EventType.IV_REACTION:0,
                           EventType.IV_ESCAPE:0,
                           EventType.COM_ESCAPE:0}
        self.multi_steps = {EventType.MULTI_ESCAPE:0,
                            EventType.MULTI_REACTION:0, 2:0}
        self.zeroSteps = 0
        self.rejectedMoves = 0
        self.reactionEvents = 0
        self.lastEvent = None
        self.lastReaction = None

        self.isDirty = True

    def initialize( self ):
        ParticleSimulatorBase.initialize( self )

        self.scheduler.clear()
        self.containers = [SphericalShellContainer(self.world.world_size, 
                                                   self.world.matrix_size),
                           CylindricalShellContainer(self.world.world_size, 
                                                     self.world.matrix_size)]
        self.domains = {}

        singles = []
        for pid_particle_pair in self.world:
            singles.append(self.createSingle(pid_particle_pair))
        assert len(singles) == self.world.num_particles
        for single in singles:
            self.addSingleEvent( single )

        self.isDirty = False

    def stop( self, t ):
        if __debug__:
            log.info( 'stop at %g' % t )

        if self.t == t:
            return

        if t >= self.scheduler.getTopEvent().getTime():
            raise RuntimeError, 'Stop time >= next event time.'

        if t < self.t:
            raise RuntimeError, 'Stop time < current time.'

        self.t = t

        scheduler = self.scheduler
        
        nonSingleList = []

        # first burst all Singles.
        for i in range( scheduler.getSize() ):
            obj = scheduler.getEventByIndex(i).getArg()
            if isinstance( obj, Pair ) or isinstance( obj, Multi ):
                nonSingleList.append( obj )
            elif isinstance( obj, Single ):
                if __debug__:
                    log.debug( 'burst %s, lastTime= %g' % 
                           ( str( obj ), obj.lastTime ) )
                self.burstSingle( obj )
            else:
                assert False, 'do not reach here'


        # then burst all Pairs and Multis.
        if __debug__:
            log.debug( 'burst %s' % nonSingleList )
        self.burstObjs( nonSingleList )

        self.dt = 0.0

    def step( self ):
        self.lastReaction = None

        if self.isDirty:
            self.initialize()
            
        if __debug__:
            if int("0" + os.environ.get("ECELL_CHECK", ""), 10):
                self.check()
        
        self.stepCounter += 1

        if __debug__:
            if self.scheduler.getSize() == 0:
                raise RuntimeError('No particles in scheduler.')

        event = self.scheduler.getTopEvent()
        self.t, self.lastEvent = event.getTime(), event.getArg()

        if __debug__:
            domain_counts = self.count_domains()
            log.info( '\n%d: t=%g dt=%g\tSingles: %d, Pairs: %d, Multis: %d'
                      % (( self.stepCounter, self.t, self.dt ) + domain_counts ))
            log.info( 'event=%s reactions=%d rejectedmoves=%d' 
                      % ( self.lastEvent, self.reactionEvents, 
                          self.rejectedMoves ) )
        
        self.scheduler.step()

        if __debug__:
            if self.scheduler.getSize() == 0:
                raise RuntimeError('Zero particles left.')

        nextTime = self.scheduler.getTopTime()
        self.dt = nextTime - self.t

        # assert if not too many successive dt=0 steps occur.
        if __debug__:
            if self.dt == 0:
                self.zeroSteps += 1
                if self.zeroSteps >= max( self.scheduler.getSize() * 3, 10 ):
                    raise RuntimeError, 'too many dt=zero steps.  simulator halted?'
            else:
                self.zeroSteps = 0

    def createSingle( self, pid_particle_pair ):
        rt = self.getReactionRule1(pid_particle_pair[1].sid)
        domain_id = self.domainIDGenerator()
        shell_id = self.shellIDGenerator()

        # Get surface.
        species = self.world.get_species(pid_particle_pair[1].sid)
        surface = self.getSurface(species)

        # Create single. The type of the single that will be created depends 
        # on the surface this particle is on. Either SphericalSingle, 
        # PlanarSurfaceSingle, or CylindricalSurfaceSingle.
        TypeOfSingle = surface.DefaultSingle
        single = TypeOfSingle(domain_id, pid_particle_pair, shell_id, rt, 
                              surface)

        single.initialize(self.t)
        self.moveShell(single.shell_id_shell_pair)
        self.domains[domain_id] = single
        return single

    def createPair(self, single1, single2, CoM, r0, shellSize):
        assert single1.dt == 0.0
        assert single2.dt == 0.0

        rt = self.getReactionRule2(single1.pid_particle_pair[1].sid, single2.pid_particle_pair[1].sid)[ 0 ]

        domain_id = self.domainIDGenerator()
        shell_id = self.shellIDGenerator()

        pos1 = single1.shell.position
        pos2 = single2.shell.position

        # Get surface.
        species = self.world.get_species(single1.pid_particle_pair[1].sid)
        surface = self.getSurface(species)

        # Create pair. The type of the pair that will be created depends on 
        # the surface the particles are on. Either SphericalPair, 
        # PlanarSurfacePair, or CylindricalSurfacePair.
        TypeOfPair = surface.DefaultPair
        pair = TypeOfPair(domain_id, CoM, single1, single2, shell_id, 
                          r0, shellSize, rt, surface)

        pair.initialize( self.t )

        self.moveShell(pair.shell_id_shell_pair)
        self.domains[domain_id] = pair
        return pair

    def createMulti( self ):
        domain_id = self.domainIDGenerator()
        multi = Multi( domain_id, self )
        self.domains[domain_id] = multi
        if __debug__:
            try:
                # Option to make multis run faster for nicer visualization.
                multi.sim.dtFactor = DEFAULT_DT_FACTOR * self.bd_dt_factor
            except AttributeError:
                multi.sim.dtFactor = DEFAULT_DT_FACTOR 
        return multi

    def moveSingle(self, single, position, radius=None):
        self.moveSingleShell(single, position, radius)
        self.moveSingleParticle(single, position)

    def moveSingleShell(self, single, position, radius=None):
        if radius == None:
            # By default, don't change radius.
            radius = single.shell.radius

        # Reuse shell_id and domain_id.
        shell_id = single.shell_id
        domain_id = single.domain_id

        # Replace shell.
        shell = single.createNewShell(position, radius, domain_id)
        shell_id_shell_pair = (shell_id, shell) 

        single.shell_id_shell_pair = shell_id_shell_pair
        self.moveShell(shell_id_shell_pair)

    def moveSingleParticle(self, single, position):
        new_pid_particle_pair = (single.pid_particle_pair[0],
                          Particle(position,
                                   single.pid_particle_pair[1].radius,
                                   single.pid_particle_pair[1].D,
                                   single.pid_particle_pair[1].sid))
        single.pid_particle_pair = new_pid_particle_pair

        self.moveParticle(new_pid_particle_pair)

    def get_container(self, shell):
        if type(shell).__name__ == 'SphericalShell':
            return self.containers[0]
        elif type(shell).__name__ == 'CylindricalShell':
            return self.containers[1]

    def removeDomain( self, obj ):
        del self.domains[obj.domain_id]
        for shell_id, shell in obj.shell_list:
            container = self.get_container(shell)
            del container[shell_id]

    def moveShell(self, shell_id_shell_pair):
        shell = shell_id_shell_pair[1]
        container = self.get_container(shell)
        container.update(shell_id_shell_pair)

    def addEvent( self, t, func, arg ):
        return self.scheduler.addEvent( t, func, arg )

    def addSingleEvent( self, single ):
        eventID = self.addEvent( self.t + single.dt, 
                                 Delegate( self, EGFRDSimulator.fireSingle ), 
                                 single )
        if __debug__:
            log.info( 'addSingleEvent: #%d (t=%g)' % (
                eventID, self.t + single.dt ) )
        single.eventID = eventID

    def addPairEvent( self, pair ):
        eventID = self.addEvent( self.t + pair.dt, 
                                 Delegate( self, EGFRDSimulator.firePair ), 
                                 pair )
        if __debug__:
            log.info( 'addPairEvent: #%d (t=%g)' % (
                eventID, self.t + pair.dt ) )
        pair.eventID = eventID

    def addMultiEvent( self, multi ):
        eventID = self.addEvent( self.t + multi.dt, 
                                 Delegate( self, EGFRDSimulator.fireMulti ), 
                                 multi )
        if __debug__:
            log.info( 'addMultiEvent: #%d (t=%g)' % (
                eventID, self.t + multi.dt ) )
        multi.eventID = eventID

    def removeEvent( self, event ):
        if __debug__:
            log.info( 'removeEvent: #%d' % event.eventID )
        self.scheduler.removeEvent( event.eventID )

    def updateEvent( self, t, event ):
        if __debug__:
            log.info( 'updateEvent: #%d (t=%g)' % ( event.eventID, t ) )
        self.scheduler.updateEventTime( event.eventID, t )

    def burstObj( self, obj ):
        if __debug__:
            log.info( 'burstObj: bursting %s' % obj )

        if isinstance( obj, Single ):
            # TODO. Compare with gfrd.
            self.burstSingle( obj )
            bursted = [obj,]
        elif isinstance( obj, Pair ):  # Pair
            single1, single2 = self.burstPair( obj )
            # Don't schedule events in burst/propagatePair, because scheduling 
            # is different after a single reaction in firePair.
            self.addSingleEvent(single1)
            self.addSingleEvent(single2)
            self.removeEvent( obj )
            bursted = [ single1, single2 ]
        else:  # Multi
            bursted = self.burstMulti( obj )
            self.removeEvent( obj )

        if __debug__:
            log.info( 'burstObj: bursted=%s' % bursted )

        return bursted

    def burstObjs( self, objs ):
        bursted = []
        for obj in objs:
            b = self.burstObj( obj )
            bursted.extend( b )

        return bursted

    def clearVolume( self, pos, radius, ignore=[] ):
        neighbors = self.getNeighborsWithinRadiusNoSort( pos, radius, ignore )
        return self.burstObjs( neighbors )

    def burstNonMultis( self, neighbors ):
        bursted = []

        for obj in neighbors:
            if not isinstance( obj, Multi ):
                b = self.burstObj( obj )
                bursted.extend( b )
            else:
                bursted.append( obj )

        return bursted

    def fireSingleReaction( self, single ):
        reactantSpeciesRadius = single.pid_particle_pair[1].radius
        oldpos = single.pid_particle_pair[1].position
        currentSurface = single.surface
        
        rt = single.drawReactionRule()

        if len( rt.products ) == 0:
            
            self.removeParticle(single.pid_particle_pair)

            self.lastReaction = Reaction( rt, [single.pid_particle_pair[1]], [] )

            
        elif len( rt.products ) == 1:
            
            productSpecies = rt.products[0]

            if reactantSpeciesRadius < productSpecies.radius:
                self.clearVolume( oldpos, productSpecies.radius )

            if self.getParticlesWithinRadius( oldpos, productSpecies.radius,
                                  ignore = [ single.pid_particle_pair[0], ] ):
                if __debug__:
                    log.info( 'no space for product particle.' )
                raise NoSpace()

            self.removeParticle(single.pid_particle_pair)
            newparticle = self.createParticle( productSpecies.id, oldpos )
            newsingle = self.createSingle( newparticle )
            self.addSingleEvent( newsingle )

            self.lastReaction = Reaction( rt, [single.pid_particle_pair[1]], [newparticle] )

            if __debug__:
                log.info( 'product; %s' % str( newsingle ) )

            
        elif len( rt.products ) == 2:
            
            productSpecies1 = rt.products[0]
            productSpecies2 = rt.products[1]
            
            D1 = productSpecies1.D
            D2 = productSpecies2.D
            D12 = D1 + D2
            
            particleRadius1 = productSpecies1.radius
            particleRadius2 = productSpecies2.radius
            particleRadius12 = particleRadius1 + particleRadius2

            # clean up space.
            rad = max( particleRadius12 * ( D1 / D12 ) + particleRadius1,
                       particleRadius12 * ( D2 / D12 ) + particleRadius2 )

            self.clearVolume( oldpos, rad )

            for _ in range(self.dissociation_retry_moves):
                vector = \
                    currentSurface.randomVector(particleRadius12 *
                                                MINIMAL_SEPERATION_FACTOR)
            
                # place particles according to the ratio D1:D2
                # this way, species with D=0 doesn't move.
                # FIXME: what if D1 == D2 == 0?

                while 1:
                    newpos1 = oldpos + vector * ( D1 / D12 )
                    newpos2 = oldpos - vector * ( D2 / D12 )
                    newpos1 = self.applyBoundary( newpos1 )
                    newpos2 = self.applyBoundary( newpos2 )

                    if self.distance( newpos1, newpos2 ) >= particleRadius12:
                        break

                    vector *= 1.0 + 1e-7


                # accept the new positions if there is enough space.
                if (not self.getParticlesWithinRadius(newpos1, particleRadius1,
                                          ignore=[single.pid_particle_pair[0]])) and \
                   (not self.getParticlesWithinRadius(newpos2, particleRadius2,
                                          ignore=[single.pid_particle_pair[0]])):
                    break
            else:
                if __debug__:
                    log.info( 'no space for product particles.' )
                raise NoSpace()

            self.removeParticle(single.pid_particle_pair)

            particle1 = self.createParticle(productSpecies1.id, newpos1)
            particle2 = self.createParticle(productSpecies2.id, newpos2)
            newsingle1 = self.createSingle(particle1)
            newsingle2 = self.createSingle(particle2)

            self.addSingleEvent( newsingle1 )
            self.addSingleEvent( newsingle2 )

            self.lastReaction = Reaction( rt, [single.pid_particle_pair[1]], 
                                          [particle1, particle2] )

            if __debug__:
                log.info( 'products; %s %s' % 
                      ( str( newsingle1 ), str( newsingle2 ) ) )

        else:
            raise RuntimeError, 'num products >= 3 not supported.'

        self.reactionEvents += 1

    def propagateSingle(self, single):
        """The difference between a burst and a propagate is that a burst 
        always takes place before the actual scheduled event for the single, 
        while propagateSingle can be called for an escape event.

        Another subtle difference is that burstSingle always reschedules 
        (updateEvent) the single, while just calling propagate does not. 
        So whoever calls propagateSingle directly should reschedule the single 
        afterwards.

        """
        if __debug__:
            log.debug( "single.dt=%g, single.lastTime=%g, self.t=%g" % (
                single.dt, single.lastTime, self.t ) )

        newpos = single.drawNewPosition(single.dt, single.eventType) 
        newpos = self.applyBoundary(newpos)

        if __debug__:
            log.debug( "propagate %s: %s => %s" % ( single, single.pid_particle_pair[1].position, newpos ) )

            if self.getParticlesWithinRadius(newpos,
                                 single.pid_particle_pair[1].radius,
                                 ignore=[single.pid_particle_pair[0]]):
                raise RuntimeError('propagateSingle: checkOverlap failed.')

        if(single.eventType == EventType.SINGLE_REACTION and
           single.eventType != EventType.BURST):
            # SINGLE_REACTION, and not a burst. No need to update, single is 
            # removed anyway.
            self.moveSingleParticle(single, newpos)
        else:
            # Todo. if isinstance(single, InteractionSingle):
            single.initialize(self.t)
            self.moveSingle(single, newpos, single.pid_particle_pair[1].radius)

    def fireSingle( self, single ):
        assert abs(single.dt + single.lastTime - self.t) <= 1e-18 * self.t

        # Reaction.
        if single.eventType == EventType.SINGLE_REACTION:
            if __debug__:
                log.info('fireSingle: eventType %s' % single.eventType)

            self.single_steps[single.eventType] += 1

            if __debug__:
                log.info( 'single reaction %s' % str( single ) )

            self.propagateSingle(single)

            try:
                self.removeDomain( single )
                self.fireSingleReaction( single )
            except NoSpace:
                self.reject_single_reaction(single)

            return

        # Propagate, if not reaction.
        single.eventType = EventType.SINGLE_ESCAPE
        if __debug__:
            log.info('fireSingle: eventType %s' % single.eventType)
        self.single_steps[single.eventType] += 1

        # Handle immobile case first.
        if single.getD() == 0:
            # no propagation, just calculate next reaction time.
            single.dt, single.eventType = single.determineNextEvent() 
            single.lastTime = self.t
            self.addSingleEvent(single)
            return
        
        if single.dt != 0.0:
            # Propagate this particle to the exit point on the shell.
            self.propagateSingle(single)

        singlepos = single.shell.position

        # (2) Clear volume.

        minShell = single.pid_particle_pair[1].radius * ( 1.0 + self.SINGLE_SHELL_FACTOR )

        intruders, closest, closestDistance = \
            self.get_intruders(singlepos, minShell, ignore=[single.domain_id, ])

        if __debug__:
            log.debug( "intruders: %s, closest: %s (dist=%g)" %\
                           (intruders, closest, closestDistance) )

        burst = []
        if intruders:
            burst = self.burstNonMultis(intruders)

            obj = self.formPairOrMulti(single, singlepos, burst)

            if obj:
                return

            # if nothing was formed, recheck closest and restore shells.
            closest, closestDistance = \
                self.getClosestObj( singlepos, ignore = [ single.domain_id, ] )

        self.updateSingle( single, closest, closestDistance )

        burst = uniq( burst )
        burstSingles = [ s for s in burst if isinstance( s, Single ) ]
        self.restoreSingleShells( burstSingles )
            
        if __debug__:
            log.info( 'single shell %s dt %g.' %\
                          ( single.shell_id_shell_pair, single.dt ) )

        self.addSingleEvent(single)
        return

    def reject_single_reaction(self, single):
        if __debug__:
            log.info( 'single reaction; placing product failed.' )
        self.domains[single.domain_id] = single
        self.moveShell(single.shell_id_shell_pair)
        self.rejectedMoves += 1
        single.initialize(self.t)
        self.addSingleEvent(single)

    def restoreSingleShells( self, singles ):
        for single in singles:
            assert single.isReset()
            c, d = self.getClosestObj( single.shell.position, ignore = [single.domain_id,] )

            self.updateSingle( single, c, d )
            self.updateEvent( self.t + single.dt, single )
            if __debug__:
                log.debug( 'restore shell %s %g dt %g closest %s %g' %
                       ( single, single.shell.radius, single.dt, c, d ) )

    def calculateSingleShellSize( self, single, closest, 
                                  distance, shellDistance ):
        assert isinstance( closest, Single )

        minRadius1 = single.pid_particle_pair[1].radius
        D1 = single.getD()

        if D1 == 0:
            return minRadius1

        D2 = closest.getD()
        minRadius2 = closest.pid_particle_pair[1].radius
        minRadius12 = minRadius1 + minRadius2
        sqrtD1 = math.sqrt( D1 )
            
        shellSize = min( sqrtD1 / ( sqrtD1 + math.sqrt( D2 ) )
                         * ( distance - minRadius12 ) + minRadius1,
                         shellDistance / SAFETY )
        if shellSize < minRadius1:
            shellSize = minRadius1

        return shellSize

    def updateSingle( self, single, closest, distanceToShell ): 
        # Todo. assert not isinstance(single, InteractionSingle)

        singlepos = single.shell.position
        if isinstance( closest, Single ):
            closestpos = closest.shell.position
            distanceToClosest = self.distance(singlepos, closestpos)
            new_shell_size = self.calculateSingleShellSize( single, closest, 
                                                       distanceToClosest,
                                                       distanceToShell )
        else:  # Pair or Multi
            new_shell_size = distanceToShell / SAFETY
            new_shell_size = max( new_shell_size, single.pid_particle_pair[1].radius )

        new_shell_size = min( new_shell_size, self.getMaxShellSize() )

        # Resize shell, don't change position.
        # Note: this should be done before determineNextEvent.
        self.moveSingleShell(single, singlepos, new_shell_size)        

        single.dt, single.eventType = single.determineNextEvent()
        single.lastTime = self.t

    def firePair( self, pair ):
        assert self.checkObj( pair )

        single1 = pair.single1
        single2 = pair.single2
        particle1 = single1.pid_particle_pair
        particle2 = single2.pid_particle_pair
        pos1 = particle1[1].position
        pos2 = particle2[1].position
        
        if pair.eventType == EventType.IV_EVENT:
            # Draw actual pair event for iv at very last minute.
            r0 = self.distance(pos1, pos2)
            pair.eventType = pair.draw_iv_event_type(r0)

        self.pair_steps[pair.eventType] += 1

        if __debug__:
            log.info('firePair: eventType %s' % pair.eventType)


        oldCoM = pair.CoM

        # Four cases:
        #  1. Single reaction
        #  2. Pair reaction
        #  3a. IV escape
        #  3b. CoM escape

        #
        # 1. Single reaction
        #
        if pair.eventType == EventType.SINGLE_REACTION:
            reactingsingle = pair.reactingsingle

            if __debug__:
                log.info( 'pair: single reaction %s' % str( reactingsingle ) )

            if reactingsingle == single1:
                theothersingle = single2
            else:
                theothersingle = single1

            self.burstPair( pair )

            self.addSingleEvent( theothersingle )

            try:
                self.removeDomain( reactingsingle )
                self.fireSingleReaction( reactingsingle )
            except NoSpace:
                self.reject_single_reaction(reactingsingle)

            return
        
        #
        # 2. Pair reaction
        #
        if pair.eventType == EventType.IV_REACTION:
            if __debug__:
                log.info( 'reaction' )

            if len( pair.rt.products ) == 1:
                
                species3 = pair.rt.products[0]

                # calculate new R
                eventType = pair.eventType
                newCoM = pair.drawNewCoM(pair.dt, eventType)
                
                if __debug__:
                    shellSize = pair.get_shell_size()
                    assert self.distance( oldCoM, newCoM ) + species3.radius <\
                        shellSize

                newCoM = self.applyBoundary( newCoM )

                self.removeParticle(single1.pid_particle_pair)
                self.removeParticle(single2.pid_particle_pair)

                particle = self.createParticle( species3.id, newCoM )
                newsingle = self.createSingle( particle )
                self.addSingleEvent( newsingle )

                self.reactionEvents += 1

                self.lastReaction = Reaction( pair.rt, [particle1, particle2],
                                              [particle] )

                if __debug__:
                    log.info( 'product; %s' % str( newsingle ) )

            else:
                raise NotImplementedError,\
                      'num products >= 2 not supported.'

            self.removeDomain( pair )

            return

        #
        # 3a. Escaping through a_r.
        # 3b. Escaping through a_R.
        #
        elif(pair.eventType == EventType.IV_ESCAPE or
             pair.eventType == EventType.COM_ESCAPE):
            dt = pair.dt
            eventType = pair.eventType
            single1, single2 = self.propagatePair(pair, dt, eventType)
            self.addSingleEvent(single1)
            self.addSingleEvent(single2)
        else:
            raise SystemError, 'Bug: invalid eventType.'

        return

    def fireMulti( self, multi ):
            
        sim = multi.sim

        self.multi_steps[2] += 1  # multi_steps[2]: total multi steps
        sim.step()

        if __debug__:
            event_type = ''
            if multi.sim.lastReaction:
                event_type = 'reaction'
            elif multi.sim.escaped:
                event_type = 'escaped'
            log.info('fireMulti: %s' % event_type)

        if sim.lastReaction:
            self.breakUpMulti( multi )
            self.reactionEvents += 1
            self.lastReaction = sim.lastReaction
            self.multi_steps[EventType.MULTI_REACTION] += 1
            return

        if sim.escaped:
            self.breakUpMulti( multi )
            self.multi_steps[EventType.MULTI_ESCAPE] += 1
            return

        self.addMultiEvent(multi)

        return

    def breakUpMulti( self, multi ):
        self.removeDomain( multi )

        singles = []
        for pid in multi.sim.particleList:
            single = self.createSingle((pid, multi.sim.particleMatrix[pid]))
            self.addSingleEvent( single )
            singles.append( single )

        return singles

    def burstMulti( self, multi ):
        #multi.sim.sync()
        assert isinstance(multi, Multi)
        singles = self.breakUpMulti( multi )

        return singles

    def burstSingle( self, single ):
        assert self.t >= single.lastTime
        assert self.t <= single.lastTime + single.dt

        oldpos = single.shell.position
        old_shell_size = single.get_shell_size()

        particleRadius = single.pid_particle_pair[1].radius

        # Override dt, burst happens before single's scheduled event.
        single.dt = self.t - single.lastTime
        # Override eventType. Always call gf.drawR on BURST.
        single.eventType = EventType.BURST
        self.propagateSingle(single)

        newpos = single.pid_particle_pair[1].position
        assert self.distance(newpos, oldpos) <= old_shell_size - particleRadius
        # Displacement check is in NonInteractionSingle.drawNewPosition.

        # Todo. if isinstance(single, InteractionSingle):
        self.updateEvent( self.t, single )

        assert single.shell.radius == particleRadius

    def burstPair( self, pair ):
        if __debug__:
            log.debug('burstPair: %s', pair)

        assert self.t >= pair.lastTime
        assert self.t <= pair.lastTime + pair.dt

        dt = self.t - pair.lastTime 
        # Override eventType. Always call sgf.drawR and pgf.drawR on BURST.
        eventType = EventType.BURST
        single1, single2 = self.propagatePair(pair, dt, eventType)

        return single1, single2

    def propagatePair(self, pair, dt, eventType):
        single1 = pair.single1
        single2 = pair.single2

        particle1 = single1.pid_particle_pair
        particle2 = single2.pid_particle_pair

        pos1 = particle1[1].position
        pos2 = particle2[1].position

        if dt > 0.0:
            D1 = particle1[1].D
            D2 = particle2[1].D

            pos2t = self.world.cyclic_transpose(pos2, pos1)
            oldInterParticle = pos2t - pos1
            r0 = self.distance(pos1, pos2)
            assert feq(r0, length(oldInterParticle))

            oldCoM = pair.CoM

            newpos1, newpos2 = pair.drawNewPositions(dt, r0, 
                                                     oldInterParticle, 
                                                     eventType)

            newpos1 = self.applyBoundary(newpos1)
            newpos2 = self.applyBoundary(newpos2)
            assert not self.getParticlesWithinRadius(newpos1, particle1[1].radius,
                                         ignore=[particle1[0], particle2[0]])
            assert not self.getParticlesWithinRadius(newpos2, particle2[1].radius,
                                         ignore=[particle1[0], particle2[0]])
            assert self.checkPairPos(pair, newpos1, newpos2, oldCoM,\
                                         pair.get_shell_size())
        else:
            newpos1 = particle1[1].position
            newpos2 = particle2[1].position

        if __debug__:
            log.debug("firePair: #1 { %s: %s => %s }" % (single1, pos1, newpos1))
            log.debug("firePair: #2 { %s: %s => %s }" % (single2, pos2, newpos2))

        single1.initialize( self.t )
        single2.initialize( self.t )
        
        self.removeDomain( pair )
        assert single1.domain_id not in self.domains
        assert single2.domain_id not in self.domains
        self.domains[single1.domain_id] = single1
        self.domains[single2.domain_id] = single2
        self.moveSingle(single1, newpos1, particle1[1].radius)
        self.moveSingle(single2, newpos2, particle2[1].radius)

        if __debug__:
            container = self.get_container(single1.shell)
            assert container[single1.shell_id].radius == single1.shell.radius
            assert container[single2.shell_id].radius == single2.shell.radius

            if type(single1.shell).__name__ == 'CylindricalShell':
                assert container[single1.shell_id].size == single1.shell.size
                assert container[single2.shell_id].size == single2.shell.size

        assert single1.shell.radius == particle1[1].radius
        assert single2.shell.radius == particle2[1].radius

        assert self.checkObj(single1)
        assert self.checkObj(single2)

        return single1, single2

    def formPairOrMulti( self, single, singlepos, neighbors ):
        assert neighbors

        # sort burst neighbors by distance
        dists = self.objDistanceArray(singlepos, neighbors)
        if len(dists) >= 2:
            n = dists.argsort()
            dists = dists.take(n)
            neighbors = numpy.take(neighbors, n)

        # First, try forming a Pair.
        if isinstance(neighbors[0], Single):
            obj = self.formPair(single, singlepos, neighbors[0], neighbors[1:])
            if obj:
                return obj

        # If a Pair is not formed, then try forming a Multi.
        obj = self.formMulti(single, neighbors, dists)
        if obj:
            return obj


    def formPair( self, single1, pos1, single2, burst ):
        if __debug__:
           log.debug( 'trying to form %s' %
                  'Pair( %s, %s )' % ( single1.pid_particle_pair, 
                                       single2.pid_particle_pair ) )

        assert single1.isReset()
        assert single2.isReset()

        radius1 = single1.pid_particle_pair[1].radius
        radius2 = single2.pid_particle_pair[1].radius

        sigma = radius1 + radius2

        D1, D2 = single1.pid_particle_pair[1].D, single2.pid_particle_pair[1].D
        D12 = D1 + D2

        assert (pos1 - single1.shell.position).sum() == 0
        pos2 = single2.shell.position
        r0 = self.distance(pos1, pos2)
        distanceFromSigma = r0 - sigma
        assert distanceFromSigma >= 0, \
            ('distanceFromSigma (pair gap) between %s and %s = %g < 0' %
             (single1, single2, distanceFromSigma))

        shellSize1 = r0 * D1 / D12 + radius1
        shellSize2 = r0 * D2 / D12 + radius2
        shellSizeMargin1 = radius1 * 2 #* self.SINGLE_SHELL_FACTOR
        shellSizeMargin2 = radius2 * 2 #* self.SINGLE_SHELL_FACTOR
        shellSizeWithMargin1 = shellSize1 + shellSizeMargin1
        shellSizeWithMargin2 = shellSize2 + shellSizeMargin2
        if shellSizeWithMargin1  >= shellSizeWithMargin2:
            minShellSize = shellSize1
            shellSizeMargin = shellSizeMargin1
        else:
            minShellSize = shellSize2
            shellSizeMargin = shellSizeMargin2

        # 1. Shell cannot be larger than max shell size or sim cell size.
        com = self.world.calculate_pair_CoM( pos1, pos2, D1, D2 )
        com = self.applyBoundary( com )
        minShellSizeWithMargin = minShellSize + shellSizeMargin
        maxShellSize = min( self.getMaxShellSize(),
                            distanceFromSigma * 100 + sigma + shellSizeMargin )

        if minShellSizeWithMargin >= maxShellSize:
            if __debug__:
                log.debug('%s not formed: minShellSize %g >= maxShellSize %g' %
                          ('Pair( %s, %s )' % (single1.pid_particle_pair[0], 
                                               single2.pid_particle_pair[0]),
                           minShellSizeWithMargin, maxShellSize))
            return None

        # Here, we have to take into account of the burst Singles in
        # this step.  The simple check for closest below could miss
        # some of them, because sizes of these Singles for this
        # distance check has to include SINGLE_SHELL_FACTOR, while
        # these burst objects have zero mobility radii.  This is not
        # beautiful, a cleaner framework may be possible.

        closest, closestShellDistance = None, numpy.inf
        for b in burst:
            if isinstance( b, Single ):
                bpos = b.shell.position
                d = self.distance( com, bpos ) \
                    - b.pid_particle_pair[1].radius * ( 1.0 + self.SINGLE_SHELL_FACTOR )
                if d < closestShellDistance:
                    closest, closestShellDistance = b, d

        if closestShellDistance <= minShellSizeWithMargin:
            if __debug__:
                log.debug( '%s not formed: squeezed by burst neighbor %s' %
                       ( 'Pair( %s, %s )' % ( single1.pid_particle_pair[0], 
                                              single2.pid_particle_pair[0]),
                         closest ) )
            return None

        assert closestShellDistance > 0
        c, d = self.getClosestObj( com, ignore=[ single1.domain_id, single2.domain_id ] )
        if d < closestShellDistance:
            closest, closestShellDistance = c, d

        if __debug__:
            log.debug( 'Pair closest neighbor: %s %g, minShellWithMargin %g' %
                   ( closest, closestShellDistance, minShellSizeWithMargin ) )

        assert closestShellDistance > 0

        if isinstance( closest, Single ):

            D_closest = closest.pid_particle_pair[1].D
            D_tot = D_closest + D12
            closestDistance = self.distance( com, closest.pid_particle_pair[1].position ) ##??

            closestMinRadius = closest.pid_particle_pair[1].radius
            closestMinShell = closestMinRadius * \
                ( self.SINGLE_SHELL_FACTOR + 1.0 )

            shellSize = min( ( D12 / D_tot ) *
                             ( closestDistance - minShellSize 
                               - closestMinRadius ) + minShellSize,
                             closestDistance - closestMinShell,
                             closestShellDistance )

            shellSize /= SAFETY
            assert shellSize < closestShellDistance

        else:
            assert isinstance( closest, ( Pair, Multi, None.__class__ ) )

            shellSize = closestShellDistance / SAFETY

        if shellSize <= minShellSizeWithMargin:
            if __debug__:
                log.debug( '%s not formed: squeezed by %s' %
                       ( 'Pair( %s, %s )' % ( single1.pid_particle_pair[0], 
                                              single2.pid_particle_pair[0]),
                         closest ) )
            return None


        d1 = self.distance(com, pos1)
        d2 = self.distance(com, pos2)

        if shellSize < max( d1 + single1.pid_particle_pair[1].radius *
                            ( 1.0 + self.SINGLE_SHELL_FACTOR ), \
                                d2 + single2.pid_particle_pair[1].radius * \
                                ( 1.0 + self.SINGLE_SHELL_FACTOR ) ) * 1.3:
            if __debug__:
                log.debug( '%s not formed: singles are better' %
                       'Pair( %s, %s )' % ( single1.pid_particle_pair[0], 
                                            single2.pid_particle_pair[0] ) )
            return None

        # 3. Ok, Pair makes sense.  Create one.
        shellSize = min( shellSize, maxShellSize )

        pair = self.createPair(single1, single2, com, r0, shellSize)

        pair.dt, pair.eventType, pair.reactingsingle = \
            pair.determineNextEvent(r0)

        assert pair.dt >= 0

        self.lastTime = self.t

        self.removeDomain( single1 )
        self.removeDomain( single2 )

        self.addPairEvent( pair )
        # single1 will be removed by the scheduler.
        self.removeEvent( single2 )

        assert closestShellDistance == numpy.inf or shellSize < closestShellDistance
        assert shellSize >= minShellSizeWithMargin
        assert shellSize <= maxShellSize

        if __debug__:
            log.info( '%s, dt=%g, r0=%g, shell=%g,' %
                  ( pair, pair.dt, r0, shellSize ) + 
                  'closest=%s, closestShellDistance=%g' %
                  ( closest, closestShellDistance ) )

        assert self.checkObj( pair )

        return pair
    

    def formMulti(self, single, neighbors, dists):

        minShell = single.pid_particle_pair[1].radius * ( 1.0 + self.MULTI_SHELL_FACTOR )
        # Multis shells need to be contiguous.
        if dists[0] > minShell:
            return None

        neighbors = [neighbors[i] for i in (dists <= minShell).nonzero()[0]]

        closest = neighbors[0]

        # if the closest to this Single is a Single, create a new Multi
        if isinstance( closest, Single ):

            multi = self.createMulti()
            self.addToMulti( single, multi )
            self.removeDomain( single )
            for neighbor in neighbors:
                self.addToMultiRecursive( neighbor, multi )

            multi.initialize( self.t )
            
            self.addMultiEvent( multi )

            return multi

        # if the closest to this Single is a Multi, reuse the Multi.
        elif isinstance( closest, Multi ):

            multi = closest
            if __debug__:
                log.info( 'multi merge %s %s' % ( single, multi ) )

            self.addToMulti( single, multi )
            self.removeDomain( single )
            for neighbor in neighbors[1:]:
                self.addToMultiRecursive( neighbor, multi )

            multi.initialize( self.t )

            self.updateEvent( self.t + multi.dt, multi )

            return multi


        assert False, 'do not reach here'


    def addToMultiRecursive( self, obj, multi ):
        if isinstance( obj, Single ):
            if obj.pid_particle_pair[0] in multi.sim.particleList:  # Already in the Multi.
                return
            assert obj.isReset()
            objpos = obj.shell.position
            
            self.addToMulti( obj, multi )
            self.removeDomain( obj )
            self.removeEvent( obj )

            radius = obj.pid_particle_pair[1].radius *\
                ( 1.0 + self.MULTI_SHELL_FACTOR )
            neighbors = self.getNeighborsWithinRadiusNoSort( objpos, radius,
                                                             ignore=[obj.domain_id] )

            burst = self.burstNonMultis( neighbors )
            neighborDists = self.objDistanceArray( objpos, burst )
            neighbors = [ burst[i] for i in 
                          ( neighborDists <= radius ).nonzero()[0] ]

            for obj in neighbors:
                self.addToMultiRecursive( obj, multi )

        elif isinstance( obj, Multi ):
            if obj.sim.particleList.isdisjoint(multi.sim.particleList):
                self.mergeMultis(obj, multi)
                self.removeDomain(obj)
                self.removeEvent(obj)
            else:
                if __debug__:
                    log.debug( '%s already added. skipping.' % obj )
        else:
            assert False, 'do not reach here.'  # Pairs are burst

    def addToMulti( self, single, multi ):
        if __debug__:
            log.info( 'adding %s to %s' % ( single, multi ) )
        shellSize = single.pid_particle_pair[1].radius * \
            ( 1.0 + self.MULTI_SHELL_FACTOR )
        multi.addParticleAndShell(single.pid_particle_pair, shellSize)

    def mergeMultis( self, multi1, multi2 ):
        '''
        merge multi1 into multi2
        '''
        if __debug__:
            log.info( 'merging %s to %s' % ( multi1, multi2 ) )

        assert not multi1.sim.particleList[0] in multi2.sim.particleList

        for pid, sid in multi1.pid_shell_id_map.iteritems():
            # FIXME: shells should be renewed
            multi2.addParticleAndShell(
                multi1.sim.particleMatrix[pid],
                multi1.sim.sphere_container[sid].radius)

    def getNeighborsWithinRadiusNoSort( self, pos, radius, ignore=[] ):
        """Get neighbor domains within given radius.

        ignore: domain ids.

        Only returns neighbors, not the distances towards their shells. Can 
        for example be used to try to clear all objects from a certain volume.

        """
        neighbors = []
        for container in self.containers:
            result = container.get_neighbors_within_radius(pos, radius)
            # result = [((shell_id_shell_pair), distance), ]
            # Since a domain can have more than 1 shell (multis for example), 
            # and for each shell there is an entry in the shell container, we 
            # make sure each domain occurs only once in the returned list 
            # here.
            neighbors.extend(self.domains[did]
                             for did in uniq(s[0][1].did for s in result)
                                     if did not in ignore)
        return neighbors

    def get_intruders(self, position, radius, ignore):
        intruders = []   # intruders are domains within radius
        closest_domain = None   # closest domain, excluding intruders.
        closest_distance = numpy.inf # distance to the shell of the closest.

        seen = set(ignore)
        for container in self.containers:
            neighbors = container.get_neighbors(position)
            for n in neighbors:
                domain_id = n[0][1].did
                distance = n[1]
                if distance > radius:
                    if distance < closest_distance:
                        # This is domain (the first one for this container) 
                        # that has a shell that is more than radius away from 
                        # pos.  If it is closer than the closest such one we 
                        # found so far: store it. Always break out of the 
                        # inner for loop and check the other containers.
                        closest_domain = self.domains[domain_id]
                        closest_distance = distance
                        break
                    else:
                        break
                elif domain_id not in seen:
                    # Since a domain can have more than 1 shell (multis for 
                    # example), and for each shell there is an entry in the 
                    # shell container, we make sure each domain occurs only 
                    # once in the returned list here.
                    seen.add(domain_id)
                    intruders.append(self.domains[domain_id])

        return intruders, closest_domain, closest_distance

    def getClosestObj( self, pos, ignore=[] ):
        '''
        ignore: domain ids.

        '''
        closest_domain = None
        closest_distance = numpy.inf

        for container in self.containers:
            result = container.get_neighbors(pos)

            for shell_id_shell_pair, distance in result:
                domain_id = shell_id_shell_pair[1].did 

                if domain_id not in ignore and distance < closest_distance:
                    domain = self.domains[domain_id]
                    closest_domain, closest_distance = domain, distance
                    # Found yet a closer domain. Break out of inner for loop 
                    # and check other containers.
                    break   

        return closest_domain, closest_distance

    def objDistance( self, pos, obj ):
<<<<<<< HEAD
        return min(self.world.distance(shell, pos) for i, (_, shell) in enumerate(obj.shell_list))
=======
        dists = numpy.zeros( len( obj.shell_list ) )
        for i, (_, shell) in enumerate(obj.shell_list):
            if(type(obj).__name__ == CylindricalSurfaceSingle or
               type(obj).__name__ == CylindricalSurfacePair):
                shell_size = shell.size
            else:
                shell_size = shell.radius
            dists[i] = self.distance(pos, shell.position) - shell_size
            # Todo. Why is this so slow:
            # dist[i] = self.distance(shell, pos)
        return min( dists )
>>>>>>> ed1aa2e4

    def objDistanceArray( self, pos, objs ):
        dists = numpy.array( [ self.objDistance( pos, obj ) for obj in objs ] )
        return dists
            

    #
    # statistics reporter
    #

    def print_report(self, out=None):
        report = '''
t = %g
steps = %d 
\tSingle:\t%d\t(escape: %d, reaction: %d)
\tPair:\t%d\t(escape r: %d, R: %d, reaction pair: %d, single: %d)
\tMulti:\t%d\t(escape: %d, reaction: %d)
total reactions = %d
rejected moves = %d
'''\
            % (self.t, self.stepCounter,
               numpy.array(self.single_steps.values()).sum(),
               self.single_steps[EventType.SINGLE_ESCAPE],
               self.single_steps[EventType.SINGLE_REACTION],
               numpy.array(self.pair_steps.values()).sum(),
               self.pair_steps[EventType.IV_ESCAPE],
               self.pair_steps[EventType.COM_ESCAPE],
               self.pair_steps[EventType.IV_REACTION],
               self.pair_steps[EventType.SINGLE_REACTION],
               self.multi_steps[2], # total multi steps
               self.multi_steps[EventType.MULTI_ESCAPE],
               self.multi_steps[EventType.MULTI_REACTION],
               self.reactionEvents,
               self.rejectedMoves
               )

        print >> out, report

    #
    # consistency checkers
    #

    def checkObj( self, obj ):
        obj.check()

        for shell_id, shell in obj.shell_list:
            closest, distance = self.getClosestObj( shell.position,
                                                    ignore = [obj.domain_id] )
            if(type(obj) == CylindricalSurfaceSingle or
               type(obj) == CylindricalSurfacePair):
                shell_size = shell.size
            else:
                shell_size = shell.radius

            assert shell_size <= self.getUserMaxShellSize(),\
                '%s shell size larger than user-set max shell size' % \
                str( shell_id )

            assert shell_size <= self.getMaxShellSize(),\
                '%s shell size larger than simulator cell size / 2' % \
                str( shell_id )

            assert distance - shell_size >= 0.0,\
                '%s overlaps with %s. (shell: %g, dist: %g, diff: %g.' \
                % ( str( obj ), str( closest ), shell_size, distance,\
                        distance - shell_size )

        return True

    def checkObjForAll( self ):
        for i in range( self.scheduler.getSize() ):
            obj = self.scheduler.getEventByIndex(i).getArg()
            self.checkObj( obj )

    def checkEventStoichiometry( self ):
        population = 0
        for pool in self.particlePool.itervalues():
            population += len(pool)

        eventPopulation = 0
        for i in range( self.scheduler.getSize() ):
            obj = self.scheduler.getEventByIndex(i).getArg()
            eventPopulation += obj.multiplicity

        if population != eventPopulation:
            raise RuntimeError, 'population %d != eventPopulation %d' %\
                  ( population, eventPopulation )

    def checkShellMatrix( self ):
        for container in self.containers:
            if self.world.world_size != container.world_size:
                raise RuntimeError,\
                    'self.world.world_size != container.world_size'

        shellPopulation = 0
        for i in range( self.scheduler.getSize() ):
            obj = self.scheduler.getEventByIndex(i).getArg()
            shellPopulation += len(obj.shell_list)
  
        matrix_population = sum(len(container) for container in self.containers)
        if shellPopulation != matrix_population:
            raise RuntimeError(
                'num shells (%d) != matrix population (%d)' % 
                (shellPopulation, matrix_population))
        
        for container in self.containers:
            container.check()

    def check_domains(self):
        domains = set(self.domains.itervalues())
        for i in range(self.scheduler.getSize()):
            obj = self.scheduler.getEventByIndex(i).getArg()
            if obj not in domains:
                raise RuntimeError,\
                    '%s in EventScheduler not in self.domains' % obj
            domains.remove(obj)

        # self.domains always include a None  --> this can change in future
        if len(domains):
            raise RuntimeError,\
                'following domains in self.domains not in Event Scheduler: %s' \
                % str(tuple(domains))

    def checkPairPos( self, pair, pos1, pos2, com, radius ):
        particle1 = pair.single1.pid_particle_pair[1]
        particle2 = pair.single2.pid_particle_pair[1]

        oldCoM = com
        
        # debug: check if the new positions are valid:
        newDistance = distance( pos1, pos2 )
        particleRadius12 = particle1.radius + particle2.radius

        # check 1: particles don't overlap.
        if newDistance <= particleRadius12:
            if __debug__:
                log.info( 'rejected move: radii %g, particle distance %g',
                          ( particle1.radius + particle2.radius, newDistance ) )
            if __debug__:
                log.debug( 'DEBUG: pair.dt %g, pos1 %s, pos2 %s' %
                           ( pair.dt, str( pos1 ), str( pos2 ) ) )
            raise RuntimeError, 'New particles overlap'

        # check 2: particles within mobility radius.
        d1 = self.distance( oldCoM, pos1 ) + particle1.radius
        d2 = self.distance( oldCoM, pos2 ) + particle2.radius
        if d1 > radius or d2 > radius:
            raise RuntimeError, \
                'New particle(s) out of protective sphere. %s' % \
                'radius = %g, d1 = %g, d2 = %g ' % ( radius, d1, d2 )
                
        

        return True




    def check( self ):
        ParticleSimulatorBase.check( self )

        assert self.scheduler.check()

        assert self.t >= 0.0
        assert self.dt >= 0.0

        self.checkShellMatrix()
        self.check_domains()
        self.checkEventStoichiometry()
        
        self.checkObjForAll()

    #
    # methods for debugging.
    #

    def dumpScheduler( self ):
        scheduler = self.scheduler
        for i in range( scheduler.getSize() ):
            event = scheduler.getEventByIndex(i)
            print i, event.getTime(), event.getArg()

    def dump( self ):
        scheduler = self.scheduler
        for i in range( scheduler.getSize() ):
            event = scheduler.getEventByIndex(i)
            print i, event.getTime(), event.getArg(), event.getArg().pos

    def count_domains(self):
        '''
        Returns a tuple (# Singles, # Pairs, # Multis).
        '''

        numSingles = 0
        numPairs = 0
        numMultis = 0
        for d in self.domains.itervalues():
            if isinstance(d, Single):
                numSingles += 1
            elif isinstance(d, Pair):
                numPairs += 1
            elif isinstance(d, Multi):
                numMultis += 1
            else:
                raise RuntimeError, 'NO NOT GET HERE'

        return (numSingles, numPairs, numMultis)<|MERGE_RESOLUTION|>--- conflicted
+++ resolved
@@ -57,7 +57,7 @@
         self.MULTI_SHELL_FACTOR = 0.05
         self.SINGLE_SHELL_FACTOR = 0.1
 
-        self.isDirty = False 
+        self.isDirty = True
         self.scheduler = EventScheduler()
 
         self.userMaxShellSize = numpy.inf
@@ -1346,21 +1346,7 @@
         return closest_domain, closest_distance
 
     def objDistance( self, pos, obj ):
-<<<<<<< HEAD
         return min(self.world.distance(shell, pos) for i, (_, shell) in enumerate(obj.shell_list))
-=======
-        dists = numpy.zeros( len( obj.shell_list ) )
-        for i, (_, shell) in enumerate(obj.shell_list):
-            if(type(obj).__name__ == CylindricalSurfaceSingle or
-               type(obj).__name__ == CylindricalSurfacePair):
-                shell_size = shell.size
-            else:
-                shell_size = shell.radius
-            dists[i] = self.distance(pos, shell.position) - shell_size
-            # Todo. Why is this so slow:
-            # dist[i] = self.distance(shell, pos)
-        return min( dists )
->>>>>>> ed1aa2e4
 
     def objDistanceArray( self, pos, objs ):
         dists = numpy.array( [ self.objDistance( pos, obj ) for obj in objs ] )
