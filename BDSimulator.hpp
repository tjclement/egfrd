--- conflicted
+++ resolved
@@ -97,15 +97,9 @@
     void _step(time_type dt)
     {
         {
-<<<<<<< HEAD
             newBDPropagator<traits_type> propagator(
                 base_type::world_,
                 base_type::network_rules_,
-=======
-            BDPropagator<traits_type> propagator(
-                *base_type::world_,
-                *base_type::network_rules_,
->>>>>>> 864d8832
                 base_type::rng_,
                 dt, num_retries_,
                 base_type::rrec_.get(), 0,
