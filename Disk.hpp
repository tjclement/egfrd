--- conflicted
+++ resolved
@@ -177,31 +177,6 @@
 }
 
 template<typename T_>
-<<<<<<< HEAD
-=======
-inline typename Disk<T_>::length_type
-min_dist_proj_to_edge(Disk<T_> const& obj,
-                typename Disk<T_>::position_type const& pos)
-// Calculates the distance from the projection of 'pos' to the edge of the disk
-// if it is within in the disk; if not, it returns zero
-{
-    typedef typename Disk<T_>::position_type position_type;
-    typedef typename Disk<T_>::length_type length_type;
-
-    /* First compute the (r,z) components of pos in a coordinate system 
-     * defined by the vectors unitR and unit_z, where unitR is
-     * choosen such that unitR and unit_z define a plane in which
-     * pos lies. */
-    const boost::array<typename Disk<T_>::length_type, 2> r_z(to_internal(obj, pos));
-    /* Then compute distance to radial edge. */
-    const length_type dr(r_z[0] - obj.radius());
-
-    if (dr < 0)         return -dr;
-    else                return 0;
-}
-
-template<typename T_>
->>>>>>> 2d5d5ac2
 inline std::pair<typename Disk<T_>::position_type, bool>
 deflect(Disk<T_> const& obj,
         typename Disk<T_>::position_type const& r0,
@@ -222,25 +197,8 @@
     // Return the vector r without any changes
     return r;
 }
-<<<<<<< HEAD
 */
-=======
-
-template<typename T_>
-inline bool
-allows_interaction_from(Disk<T_> const& obj, typename Disk<T_>::position_type const& pos)
-// Returns true if a particle at position pos is supposed to interact with the disk
-{
-    typedef typename Disk<T_>::length_type length_type;
-
-    const boost::array<typename Disk<T_>::length_type, 2> r_z(to_internal(obj, pos));
-    
-    // Return true if the projection of pos is within the disk's radius
-    return ( r_z[0] <= obj.radius() );
-}
-
-
->>>>>>> 2d5d5ac2
+
 template<typename T, typename Trng>
 inline typename Disk<T>::position_type
 random_position(Disk<T> const& shape, Trng& rng)
