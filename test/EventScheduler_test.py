--- conflicted
+++ resolved
@@ -39,11 +39,7 @@
     def test_one_event(self):
         scheduler = mod.EventScheduler()
 
-<<<<<<< HEAD
-        event = mod.Event(1.0)
-=======
         event = mod.PythonEvent(1.0, 1)
->>>>>>> 0d717738
         id = scheduler.add(event)
         self.failIf(scheduler.time != 0.0)
         self.failIf(scheduler.top[1].time != 1.0)
@@ -58,13 +54,8 @@
 
         scheduler = mod.EventScheduler()
 
-<<<<<<< HEAD
-        event1 = mod.Event(1.0)
-        event2 = mod.Event(0.5)
-=======
         event1 = mod.PythonEvent(1.0, 1)
-        event2 = mod.PythonEvent(0.5, 2)
->>>>>>> 0d717738
+        event2 = mod.PytohnEvent(0.5, 2)
 
         event1_id = scheduler.add(event1)
 
