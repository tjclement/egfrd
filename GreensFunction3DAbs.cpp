--- conflicted
+++ resolved
@@ -26,13 +26,8 @@
 
 typedef GreensFunction3DAbs GF3DA;
 
-<<<<<<< HEAD
-FPNCPGF::GreensFunction3DAbs(Real D, Real r0, Real a) 
+GF3DA::GreensFunction3DAbs(Real D, Real r0, Real a) 
     : GreensFunction3DRadAbsBase(D, 0., r0, 0.), a(a)
-=======
-GF3DA::GreensFunction3DAbs(Real D, Real r0, Real a) 
-    : PairGreensFunction(D, 0., r0, 0.), a(a)
->>>>>>> e01a02f7
 {
     if (a < 0.0)
     {
@@ -869,7 +864,7 @@
     return theta;
 }
 
-FPNCPGF::EventKind FPNCPGF::drawEventType(Real rnd, Real t) const
+GF3DA::EventKind GF3DA::drawEventType(Real rnd, Real t) const
 {
     assert(0);
 }
