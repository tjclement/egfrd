--- conflicted
+++ resolved
@@ -113,20 +113,13 @@
         return ::deflect(shape(), pos0, displacement);
     }
     
-<<<<<<< HEAD
     virtual position_type deflect_back(position_type const& pos, position_type const& u_z) const
     {
         return ::deflect_back(shape(), pos, u_z);
     }
     
-    virtual position_type const& structure_position() const
-    {
-        return shape_.position();
-    }
 
-=======
     // The constructor
->>>>>>> e2528282
     BasicRegionImpl(identifier_type const& id, structure_type_id_type const& sid, shape_type const& shape)
         : base_type(id, sid), shape_(shape) {}
 
