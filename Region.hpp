--- conflicted
+++ resolved
@@ -103,20 +103,16 @@
         return ::distance(shape(), pos);
     }
     
-<<<<<<< HEAD
     virtual position_type const& position() const
-=======
+    {
+        return shape_.position();
+    }
+
     virtual position_flag_pair_type deflect(position_type const& pos0, position_type const& displacement) const
     {
         return ::deflect(shape(), pos0, displacement);
     }
     
-    virtual position_type const& structure_position() const
->>>>>>> 1827f95c
-    {
-        return shape_.position();
-    }
-
     // The constructor
     BasicRegionImpl(identifier_type const& id, structure_type_id_type const& sid, shape_type const& shape)
         : base_type(id, sid), shape_(shape) {}
