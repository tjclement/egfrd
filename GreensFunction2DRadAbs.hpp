// Greens function class for 2d Green's Function for 2d annulus with radial and
// axial dependence. Inner boundary is radiative (rad) (reaction event), outer 
// boundary is absorbing (abs) (escape event). Different "draw" functions 
// provide a way to draw certain values from the Green's Function, e.g. an
// escape angle theta ("drawTheta" function).
// 
// Written by Laurens Bossen. Adapted by Martijn Wehrens.
// FOM Institute AMOLF.

#if !defined( __FIRSTPASSAGEPAIRGREENSFUNCTION2D_HPP )
#define __FIRSTPASSAGEPAIRGREENSFUNCTION2D_HPP 

#include <vector>
#include <boost/tuple/tuple.hpp>
#include <boost/function.hpp>
#include <boost/array.hpp>

#include <gsl/gsl_roots.h>

#include "PairGreensFunction.hpp"


class GreensFunction2DRadAbs
    :
    public PairGreensFunction
{

public:
    // Defines vector from template defined in standard template library,
    // gives it's membervalues type Real. std:: clarifies the std namespace.
    typedef std::vector<Real> RealVector;

private:
    // Error tolerance used by default.
    static const Real TOLERANCE = 1e-8;

    // SphericalBesselGenerator's accuracy, used by some
    // theta-related calculations.

    static const Real MIN_T_FACTOR = 1e-8;

    static const Real L_TYPICAL = 1E-7; // typical length scale
    static const Real T_TYPICAL = 1E-5; // typical time scale
    static const Real EPSILON = 1E-12;  // relative numeric error

    // DEFAULT = 30
    static const unsigned int MAX_ORDER = 30;		// The maximum number of m 
<<<<<<< HEAD
                                                    // terms 
    static const unsigned int MAX_ALPHA_SEQ = 2000;	// The maximum number of n 
=======
                                                    // terms
    static const unsigned int MAX_ALPHA_SEQ = 500;	// The maximum number of n 
>>>>>>> 8000058e
                                                    // terms
    
    // Parameters for alpha-root finding
    // ======
    // See getAlpha() in cpp file for more information. 
    //
    // Parameters for scanning method
    // Left boundary of 1st search interval 1st root
    static const Real SCAN_START = 0.001;     
    // Length of the scanning interval relative to estimated interval
    static const Real FRACTION_SCAN_INTERVAL = .5;
    
    // Other paramters
    // After CONVERGENCE_ASSUMED subsequent roots that lay within +/- 
    // INTERVAL_MARGIN from the distance to which the distance is known to 
    // converge, it is assumed all following roots have a distances inbetween
    // that don't deviate for more than INTERVAL_MARGIN from the distance to 
    // which the roots are known to converge (Pi/(a-sigma)).
    static const Real CONVERGENCE_ASSUMED = 25;
    static const Real INTERVAL_MARGIN = .33; 



public:

    const char* getName() const
    {
        return "GreensFunction2DRadAbs";
    }
    
    GreensFunction2DRadAbs( const Real D, 
				    const Real kf,
               			    const Real r0, 
				    const Real Sigma,
		                    const Real a );
  
    virtual ~GreensFunction2DRadAbs();

    const Real geth() const
    {
	return this->h;
    }

    const Real geta() const
    {
	return this->a;
    }

    const Real getestimated_alpha_root_distance_() const
    {
    return this->estimated_alpha_root_distance_;
    }

    virtual Real drawTime( const Real rnd) const;

    virtual EventKind drawEventType( const Real rnd, 
				   const Real t ) const;
    
    virtual Real drawR( const Real rnd, 
		      const Real t ) const;
    
    virtual Real drawTheta( const Real rnd,
			  const Real r, 
			  const Real t ) const;
      
    const Real f_alpha0( const Real alpha ) const;
  
    const Real f_alpha( const Real alpha, const Integer n ) const;

    
    const Real p_survival( const Real t) const;

    const Real p_survival_table( const Real t,
				 RealVector& table ) const;


    const Real leaves( const Real t) const;

    const Real leavea( const Real t) const;

    const Real p_m( const Integer n, const Real r, const Real t ) const;

    const Real dp_m_at_a( const Integer m, const Real t ) const;


    const Real p_m_alpha( const unsigned int n,
			  const unsigned int m,
			  const Real r, 
			  const Real t ) const;

    const Real dp_m_alpha_at_a( const unsigned int n,
				const unsigned int m,
				const Real t ) const;

    // methods below are kept public for debugging purpose.

    std::string dump() const;

                                                          
    const void GiveRootInterval(  Real& low,          
                                  Real& high,         
                                  const Integer n
                               ) const;
                                                                    

    const void GiveRootIntervalSimple(  Real& low, Real& high, 
                                        const Integer n, const Real i
                                     ) const;

    const Real getAlphaRoot0( const Real low,
                              const Real high
                            ) const;
                                    
    const Real getAlphaRootN( const Real low,  
                              const Real high,  
                              const Integer n  
                            ) const;                                 
                                                            
    const Real getAlphaRoot(  const Real high, const Real low, const Integer n
                           ) const;
                                                    
    const void decideOnMethod2(size_t n, RealVector::size_type i) const;

    const void 
        needToSwitchBackMethod1( size_t n, RealVector::size_type i ) const;

    const Real getAlpha( size_t n, RealVector::size_type i ) const; 
    

    const Real p_survival_i( const Real alpha) const;

    const Real calc_A_i_0( const Real alpha) const;

    const Real leaves_i( const Real alpha) const;

    const boost::tuple<Real,Real,Real> Y0J0J1_constants ( const Real alpha,
                                                          const Real t) const;

//    const Real getAlpha( const size_t n, const RealVector::size_type i ) const;

//    const Real getAlpha0( const RealVector::size_type i ) const;

    virtual Real givePDF( const Real theta,
					   const Real r, 
					   const Real t ) const;    

protected:

    void clearAlphaTable() const;


    RealVector& getAlphaTable( const size_t n ) const
    {
	return this->alphaTable[n];
    }

    const Real p_int_r_table( const Real r,
				const RealVector& Y0_aAnTable,
				const RealVector& J0_aAnTable,
				const RealVector& Y0J1J0Y1Table ) const;

    const Real ip_theta_table( const Real theta,
			       const RealVector& p_nTable ) const;

    const Real p_survival_i_exp_table( const unsigned int i,
				       const Real t,
				       const RealVector& table ) const;

    const Real leavea_i_exp( const unsigned int i,
			     const Real alpha) const;

    const Real leaves_i_exp( const unsigned int i,
			     const Real alpha) const;

    const Real ip_theta_n( const unsigned int m,
			   const Real theta,
			   const RealVector& p_nTable ) const;


    const Real p_int_r_i_exp_table( const unsigned int i,
					const Real r,
					const RealVector& Y0_aAnTable,
					const RealVector& J0_aAnTable,
					const RealVector& Y0J1J0Y1Table ) const;

    void createPsurvTable( RealVector& table) const; 

    void createY0J0Tables( RealVector& Y0_Table, RealVector& J0_Table, RealVector& Y0J1J0Y1_Table,
				const Real t ) const;

    void makep_mTable( RealVector& p_mTable,
		       const Real r, 
		       const Real t ) const;
    
    void makedp_m_at_aTable( RealVector& p_mTable,
			     const Real t ) const;

    const unsigned int guess_maxi( const Real t ) const;

    struct f_alpha0_aux_params
    {
        const GreensFunction2DRadAbs* const gf;
        const Real value;
    };

    static const Real
        f_alpha0_aux_F( const Real alpha,
                const f_alpha0_aux_params* const params );


    struct f_alpha_aux_params
    {
        const GreensFunction2DRadAbs* const gf;
        const Integer n;
        Real value;
    };

    static const Real 
    f_alpha_aux_F( const Real alpha,
		   const f_alpha_aux_params* const params );

    struct p_survival_table_params
    { 
	const GreensFunction2DRadAbs* const gf;
//	const Real r0;
	RealVector& table;
	const Real rnd;
    };

    static const Real 
    p_survival_table_F( const Real t,
                        const p_survival_table_params* const params );

    struct p_int_r_params
    { 
	const GreensFunction2DRadAbs* const gf;
	const Real t;
//	const Real r0;
	const RealVector& Y0_aAnTable;
	const RealVector& J0_aAnTable;
	const RealVector& Y0J1J0Y1Table;
	const Real rnd;
    };

    static const Real 
    p_int_r_F( const Real r,
	       const p_int_r_params* const params );

    struct ip_theta_params
    { 
	const GreensFunction2DRadAbs* const gf;
	const Real r;
//	const Real r0;
	const Real t;
	const RealVector& p_nTable;
	const Real value;
    };

    static const Real 
    ip_theta_F( const Real theta,
		const ip_theta_params* const params );

private:
    
    const Real h;
    const Real a;

    // Tables that hold calculated roots (y=0) of "alpha" function for each    
    // order n.
    mutable boost::array<RealVector,MAX_ORDER+1> alphaTable;

    // Constants used in the roots of f_alpha() finding algorithm.
    // ====
    //
    // This constant will simply be M_PI/(a-Sigma), the value to which the 
    // distance between roots of f_alpha() should converge.
    const Real estimated_alpha_root_distance_;        
    //
    // Table which tells us at which x we're left with scanning the alpha 
    // function for a sign change, for a given order n. (A sign change would 
    // indicate a root (y=0) lies between the boundaries of the "scanned" 
    // interval.) 
    //      If x_scan[n] < 0, this indicates scanning is no longer required
    // because the distance between the roots is converging and within 
    // boundaries that allow the direct use of the estimate interval width 
    // pi/(sigma-a).
    //      Initial values are set by constructor.
    mutable boost::array<Real,MAX_ORDER+1> alpha_x_scan_table_;     
    //
    // Table that keeps track of the number of previous subsequent roots that 
    // we're within margin of the distance to which they're expected to 
    // converge.
    mutable boost::array<int,MAX_ORDER+1> alpha_correctly_estimated_;

};



#endif // __FIRSTPASSAGEPAIRGREENSFUNCTION2D_HPP<|MERGE_RESOLUTION|>--- conflicted
+++ resolved
@@ -45,13 +45,8 @@
 
     // DEFAULT = 30
     static const unsigned int MAX_ORDER = 30;		// The maximum number of m 
-<<<<<<< HEAD
-                                                    // terms 
-    static const unsigned int MAX_ALPHA_SEQ = 2000;	// The maximum number of n 
-=======
                                                     // terms
     static const unsigned int MAX_ALPHA_SEQ = 500;	// The maximum number of n 
->>>>>>> 8000058e
                                                     // terms
     
     // Parameters for alpha-root finding
