--- conflicted
+++ resolved
@@ -308,20 +308,12 @@
     """2 Particles inside a (spherical) shell not on any surface.
 
     """
-<<<<<<< HEAD
-    def __init__(self, domain_id, shell_center, single1, single2, shell_id,
-                 r0, shell_size, rrs, structure):
-
-        self.LD_MAX = numpy.inf
-        SimplePair.__init__(self, domain_id, shell_center, single1, single2, shell_id,
-                      r0, shell_size, rrs, structure)
-=======
     def __init__(self, domain_id, shell_id, testShell, rrs):
 
         assert isinstance(testShell, SphericalPairtestShell)
         hasSphericalShell.__init__(self, testShell, domain_id)
         SimplePair.__init__(self, domain_id, shell_id, rrs)     # Always initialize AFTER hasSphericalShell
->>>>>>> bb7166b5
+        self.LD_MAX = numpy.inf
 
     def com_greens_function(self):
         # Green's function for centre of mass inside absorbing sphere.
@@ -415,20 +407,12 @@
     (Hockey pucks).
 
     """
-<<<<<<< HEAD
-    def __init__(self, domain_id, shell_center, single1, single2, shell_id,
-                 r0, shell_size, rrs, structure):
-
-        self.LD_MAX = 20
-        SimplePair.__init__(self, domain_id, shell_center, single1, single2, shell_id,
-                      r0, shell_size, rrs, structure)
-=======
     def __init__(self, domain_id, shell_id, testShell, rrs):
 
         assert isinstance(testShell, PlanarSurfacePairtestShell)
         hasCylindricalShell.__init__(self, testShell, domain_id)
         SimplePair.__init__(self, domain_id, shell_id, rrs)
->>>>>>> bb7166b5
+        self.LD_MAX = 20
 
     def com_greens_function(self):
         return GreensFunction2DAbsSym(self.D_R, self.a_R)
@@ -513,20 +497,12 @@
     (Rods).
 
     """
-<<<<<<< HEAD
-    def __init__(self, domain_id, shell_center, single1, single2, shell_id,
-                 r0, shell_size, rrs, structure):
-        self.LD_MAX = numpy.inf
-
-        SimplePair.__init__(self, domain_id, shell_center, single1, single2, shell_id,
-                      r0, shell_size, rrs, structure)
-=======
     def __init__(self, domain_id, shell_id, testShell, rrs):
 
         assert isinstance(testShell, CylindricalSurfacePairtestShell)
         hasCylindricalShell.__init__(self, testShell, domain_id)
         SimplePair.__init__(self, domain_id, shell_id, rrs)
->>>>>>> bb7166b5
+        self.LD_MAX = numpy.inf
 
     def get_v_tot(self):
         return self.pid_particle_pair2[1].v - \
