 #!/usr/env python


import math
import sys

import numpy
import scipy


from surface import *
import _gfrd
from utils import *

import os
import logging
import logging.handlers

import myrandom

__all__ = [
    'log',
    'setupLogging',
    'p_free',
    'drawR_free',
    'NoSpace',
    'ReactionRuleCache',
    'ParticleModel',
    'createUnimolecularReactionRule',
    'createDecayReactionRule',
    'createBindingReactionRule',
    'createUnbindingReactionRule',
    'Reaction',
    'ParticleSimulatorBase',
    ]

log = logging.getLogger('ecell')

def setupLogging():
    global log 

    if 'LOGFILE' in os.environ:
        if 'LOGSIZE' in os.environ and int( os.environ[ 'LOGSIZE' ] ) != 0:
            handler = logging.handlers.\
                RotatingFileHandler( os.environ[ 'LOGFILE' ], mode='w',
                                     maxBytes=int( os.environ[ 'LOGSIZE' ] ) )
        else:
            handler = logging.FileHandler( os.environ[ 'LOGFILE' ], 'w', )
            
    else:
        handler = logging.StreamHandler( sys.stdout )

    formatter = logging.Formatter( '%(message)s' )
    handler.setFormatter( formatter )
    if __debug__:
        log.addHandler( handler )
        
    LOGLEVELS = { 'CRITICAL': logging.CRITICAL,
                  'ERROR': logging.ERROR,
                  'WARNING': logging.WARNING,
                  'INFO': logging.INFO, 
                  'DEBUG': logging.DEBUG, 
                  'NOTSET': logging.NOTSET }

    if 'LOGLEVEL' in os.environ:
        if __debug__:
            log.setLevel( LOGLEVELS[ os.environ[ 'LOGLEVEL' ] ] )
    else:
        if __debug__:
            log.setLevel( logging.INFO )


setupLogging()


def p_free( r, t, D ):
    Dt4 = D * t * 4.0
    Pi4Dt = numpy.pi * Dt4
    rsq = r * r
    
    p = math.exp( - rsq / Dt4 ) / math.sqrt( Pi4Dt * Pi4Dt * Pi4Dt )

    jacobian = 4.0 * numpy.pi * rsq

    return p * jacobian
    

def drawR_free( t, D ):
    ro = math.sqrt( 2.0 * D * t )
    return myrandom.normal( 0.0, ro, 3 )


class NoSpace( Exception ):
    pass


class ReactionRuleCache(object):
    def __init__(self, rt, products, k):
        self.rt = rt
        self.products = products
        self.k = k


class ParticleModel( _gfrd.Model ):
    def new_species_type( self, id, D, radius ):
        st = _gfrd.Model.new_species_type( self )
        st[ "id" ] = str( id )
        st[ "D" ] = str( D )
        st[ "radius" ] = str( radius )
        return st

    def set_all_repulsive( self ):
        nr = self.network_rules
        for species1 in self.species_types:
            for species2 in self.species_types:
                if nr.query_reaction_rule(species1, species2) is None:
                    rr = _gfrd.ReactionRule([species1, species2], [])
                    rr['k'] = '0.0'
                    nr.add_reaction_rule(rr)


def createUnimolecularReactionRule( s1, p1, k ):
    rr = _gfrd.ReactionRule( [ s1, ], [ p1, ] )
    rr['k'] = str(k)
    return rr


def createDecayReactionRule( s1, k ):
    rr = _gfrd.ReactionRule( [ s1, ], [] )
    rr['k'] = str(k)
    return rr


def createBindingReactionRule( s1, s2, p1, k ):
    rr = _gfrd.ReactionRule( [ s1, s2 ], [ p1, ] )
    rr['k'] = str(k)
    return rr


def createUnbindingReactionRule( s1, p1, p2, k ):
    rr = _gfrd.ReactionRule( [ s1, ], [ p1, p2 ] )
    rr['k'] = str(k)
    return rr


class Reaction:
    def __init__( self, type, reactants, products ):
        self.type = type
        self.reactants = reactants
        self.products = products

    def __str__( self ):
        return 'Reaction( ' + str( self.type ) + ', ' + str( self.reactants )\
            + ', ' + str( self.products ) + ' )'


class ParticleSimulatorBase( object ):
    def __init__( self ):
        self.speciesList = {}
        self.particlePool = {}
        self.reactionRuleCache = {}

        self.surfaceList = {}

        #self.dt = 1e-7
        #self.t = 0.0

        self.H = 3.0

        self.dissociation_retry_moves = 1
        
        self.dtLimit = 1e-3
        self.dtMax = self.dtLimit

        # counters
        self.rejectedMoves = 0
        self.reactionEvents = 0

        self.particleMatrix = None

        self.maxMatrixSize = 0

        self.worldSize = 1.0
        self.matrixSize = 10

        self._distanceSq = None
        self._disatnceSqArray = None

        self.lastReaction = None

        self.model = None

        self.network_rules = None

        self.particleIDGenerator = _gfrd.ParticleIDGenerator(0)

        # Particles of a Species whose surface is not specified will be added 
        # to the world. Dimensions don't matter, except for visualization.
        self.defaultSurface = \
            CuboidalRegion([0, 0, 0], [1.0, 1.0, 1.0], 'world')

    def setModel( self, model ):
        model.set_all_repulsive()
        self.speciesList.clear()
        self.particlePool.clear()
        self.reactionRuleCache.clear()

        for st in model.species_types:
            if st["surface"] == "":
                st["surface"] = self.defaultSurface.name

            self.speciesList[st.id] = _gfrd.SpeciesInfo(st.id, 
                                                        float(st["D"]), 
                                                        float(st["radius"]), 
                                                        st["surface"])
            self.particlePool[st.id] = _gfrd.ParticleIDSet()
        self.network_rules = _gfrd.NetworkRulesWrapper(model.network_rules)
        self.model = model

    def initialize( self ):
        pass

    def getClosestSurface(self, pos, ignore):
        """Return sorted list of tuples with:
            - distance to surface
            - surface itself

        We can not use matrixSpace, it would miss a surface if the origin of the 
        surface would not be in the same or neighboring cells as pos.

        """
        surfaces = [None]
        distances = [numpy.inf]

        ignoreSurfaces = []
        for obj in ignore:
            if isinstance(obj.surface, Surface):
                # For example ignore surface that particle is currently on.
                ignoreSurfaces.append(obj.surface)

        for surface in self.surfaceList.itervalues():
            if surface not in ignoreSurfaces:
                posTransposed = cyclic_transpose(pos, surface.origin, 
                                                 self.worldSize)
                distanceToSurface = surface.signedDistanceTo(posTransposed)
                distances.append(distanceToSurface)
                surfaces.append(surface)

        return min(zip(distances, surfaces))

    def getClosestSurfaceWithinRadius(self, pos, radius, ignore):
        """Return sorted list of tuples with:
            - distance to surface
            - surface itself

        """
        distanceToSurface, closestSurface = self.getClosestSurface(pos, 
                                                                   ignore ) 
        if distanceToSurface < radius:
            return distanceToSurface, closestSurface
        else:
            return numpy.inf, None

    def setWorldSize( self, size ):
        if isinstance( size, list ) or isinstance( size, tuple ):
            size = numpy.array( size )

        self.worldSize = size

        self.particleMatrix = _gfrd.ParticleContainer(
                self.worldSize, self.matrixSize )

        if isinstance( size, float ) and size == INF:
            self._distance = distance
            self._distance_sq = distance_sq
        else:
            self._distance = distance_cyclic
            self._distance_sq = distance_sq_cyclic

        # Particles of a Species whose surface is not specified will be added 
        # to the world. Dimensions don't matter, except for visualization.
        self.defaultSurface = \
            CuboidalRegion([0, 0, 0], [size, size, size], 'world')

    def getWorldSize( self ):
        return self.worldSize

    def setMatrixSize( self, size ):
        if self.maxMatrixSize == 0:
            self.matrixSize = size
        else:
            self.matrixSize = max( size, self.maxMatrixSize )
        self.particleMatrix = _gfrd.ParticleContainer(
                self.worldSize, self.matrixSize )

    def applyBoundary( self, pos ):
        return apply_boundary(pos, self.worldSize)

    def getReactionRule1( self, species ):
        k = (species,)
        try:
            retval = self.reactionRuleCache[k]
        except:
            gen = self.network_rules.query_reaction_rule( species )
            if gen is None:
                retval = None
            else:
                retval = []
                for rt in gen:
                    products = [ self.speciesList[st] for st in rt.products ]
                    species1 = self.speciesList[rt.reactants[0]]
                    if len( products ) == 1:
                        if species1.radius * 2 < products[0].radius:
                            raise RuntimeError,\
                                'radius of product must be smaller ' \
                                + 'than radius of reactant.'
                    elif len( products ) == 2:
                        if species1.radius < products[0].radius or\
                                species1.radius < products[1].radius:
                            raise RuntimeError,\
                                'radii of both products must be smaller than ' \
                                + 'reactant.radius.'
                    retval.append(ReactionRuleCache(rt, products, rt.k))
            self.reactionRuleCache[k] = retval
        return retval

    def getReactionRule2( self, species1, species2 ):
        if species2 < species1:
            k = (species2, species1)
        else:
            k = (species1, species2)
        try:
            retval = self.reactionRuleCache[k]
        except:
            gen = self.network_rules.query_reaction_rule( species1, species2 )
            if gen is None:
                retval = None
            else:
                retval = []
                for rt in gen:
                    retval.append(
                        ReactionRuleCache(
                            rt,
                            [ self.speciesList[st] for st in rt.products ],
                            rt.k))
            self.reactionRuleCache[k] = retval
        return retval

    def getSpecies(self):
        return self.speciesList.itervalues()

    def getParticlePool(self, sid):
        return self.particlePool[sid]

    def distanceSq( self, position1, position2 ):
        return self._distanceSq( position1, position2, self.worldSize )

    def distance( self, position1, position2 ):
        return self._distance( position1, position2, self.worldSize )
        
<<<<<<< HEAD
=======
    def distanceSqArray( self, position1, positions ):
        return self._distanceSqArray( position1, positions, self.worldSize )

    def distanceArray( self, position1, positions ):
        return numpy.sqrt( self.distanceSqArray( position1,\
                                                 positions ) )

    def addPlanarSurface(self, name, origin, vectorX, vectorY, Lx, Ly, Lz=0):
        """Add a planar surface.

        name -- a descriptive name, should not be omitted.

        origin -- [x0, y0, z0] is the *center* of the planar surface.
        vectorX -- [x1, y1, z1] and
        vectorY -- [x2, y2, z2] are 2 perpendicular vectors that don't have 
        to be normalized that span the plane. For example [1,0,0] and [0,1,0]
        for a plane at z=0.

        Lx -- lx and 
        Ly -- ly are the distances from the origin of the plane along vectorX 
            or vectorY *to an edge* of the plane. PlanarSurfaces are finite.
        Lz -- dz, the thickness of the planar surface, can be omitted for Lz=0.

        """
        return self.addSurface(PlanarSurface(name, origin, vectorX, vectorY,
                                             Lx, Ly, Lz))

    def addCylindricalSurface(self, name, origin, radius, orientation, size):
        """Add a cylindrical surface.

        name -- a descriptive name, should not be omitted.

        origin -- [x0, y0, z0] is the *center* of the cylindrical surface.
        radius -- r is the radis of the cylinder.
        orientation -- [x1, y1, z1] is a vector that doesn't have to
            normalized that defines the orienation of the cylinder. For 
            example [0,0,1] for a for a cylinder along the z-axis.
        size -- lz is the distances from the origin of the cylinder along 
            the oriention vector to the end of the cylinder. So effectively
            the *half-length*. CylindricalSurfaces are finite.

        """
        return self.addSurface(CylindricalSurface(name, origin, radius, 
                                                  orientation, size))

>>>>>>> 944baaec
    def addSurface( self, surface ):
        if(not isinstance(surface, Surface) or
           isinstance(surface, CuboidalRegion)):
            raise RuntimeError(str(surface) + ' is not a surface.')

        self.surfaceList[surface.name] = surface
        return surface

    def getSurface(self, species): 
        nameOfSurface = species.surface
        if nameOfSurface != self.defaultSurface.name:
            surface = self.surfaceList[nameOfSurface]
        else:
            # Default surface is not stored in surfaceList, because it's not 
            # really a surface, and should not be found in getClosestSurface 
            # searches.
            surface = self.defaultSurface
        return surface

    def setAllRepulsive( self ):
        # TODO
        pass
        
    def throwInParticles(self, st, n, surface=None):
        species = self.speciesList[st.id]
        if surface == None:
            surface = self.getSurface(species)

        if __debug__:
            log.info( 'throwing in %s %s particles' % ( n, species.id ) )

        log.info('\tthrowing in %s %s particles to %s' % (n, species.id, 
                                                          surface))

        # This is a bit messy, but it works.
        i = 0
        while i < int(n):
            position = surface.randomPosition()

            # Check overlap.
            if not self.checkOverlap(position, species.radius):
                create = True
                # Check if not too close to a neighbouring surfaces for 
                # particles added to the world, or added to a self-defined 
                # box.
                if surface == self.defaultSurface or \
                   (surface != self.defaultSurface and 
                    isinstance( surface, CuboidalRegion)):
                    distance, closestSurface = self.getClosestSurface(position,
                                                                      [])
                    if (closestSurface and
                        distance < closestSurface.minimalDistanceFromSurface( 
                                    species.radius)):
                        log.info('\t%d-th particle rejected. To close to '
                                 'surface. I will keep trying.' % i)
                        create = False
                if create:
                    # All checks passed. Create particle.
                    p = self.createParticle(st.id, position)
                    i += 1
                    if __debug__:
                        log.info(p)
            else:
                log.info('\t%d-th particle rejected. I will keep trying.' % i)

    def placeParticle( self, st, pos ):
        species = self.speciesList[st.id]
        pos = numpy.array( pos )
        radius = species.radius

        if self.checkOverlap( pos, radius ):
            raise NoSpace, 'overlap check failed'
            
        particle = self.createParticle( st.id, pos )
        return particle

    def createParticle(self, sid, pos):
        pid = self.particleIDGenerator()
        species = self.speciesList[sid]
        newParticle = _gfrd.Particle(pos, species.radius, species.D, sid)
        return self.addToParticleMatrix(pid, newParticle)

    def removeParticle(self, pid_particle_pair):
        self.particlePool[pid_particle_pair[1].sid].remove(pid_particle_pair[0])
        del self.particleMatrix[pid_particle_pair[0]]

    def moveParticle( self, pid_particle_pair ):
        self.particleMatrix.update(pid_particle_pair)

    def addToParticleMatrix(self, pid, particle):
        assert isinstance(pid, _gfrd.ParticleID)
        assert isinstance(particle, _gfrd.Particle)
        self.particleMatrix[pid] = particle
        self.particlePool[particle.sid].add(pid)
        return (pid, particle)

    def checkOverlap( self, pos, radius, ignore=[] ):
        result = self.particleMatrix.get_neighbors_within_radius( pos, radius )
        for i in result:
            if i[0][0] not in ignore:
                return i
        return None

    def getParticlesWithinRadius(self, pos, radius, ignore=[]):
        result = self.particleMatrix.get_neighbors_within_radius(pos, radius)
        return [ p[0] for p in result if p[0][0] not in ignore ]

    def getParticlesWithinRadiusNoSort(self, pos, radius, ignore=[]):
        return self.getParticlesWithinRadius(pos, radius, ignore)

    def clear( self ):
        self.dtMax = self.dtLimit
        self.dt = self.dtLimit

    def checkParticleMatrix( self ):
        if self.worldSize != self.particleMatrix.world_size:
            raise RuntimeError,\
                'self.worldSize != self.particleMatrix.worldSize'

        total = sum(len(pool) for pool in self.particlePool.itervalues())

        if total != len(self.particleMatrix):
            raise RuntimeError,\
                'total number of particles %d != self.particleMatrix.size %d'\
                % ( total, self.particleMatrix.size )

    def checkParticles(self):
        for i in self.particleMatrix:
            pid = i[0]
            pos = i[1].position
            if (pos >= self.worldSize).any() or (pos < 0.0).any():
                raise RuntimeError,\
                    '%s at position %s out of the world (worldSize=%g).' %\
                    (pid, pos, self.worldSize)


    def check( self ):
        self.checkParticleMatrix()
        self.checkParticles()

    def dumpPopulation( self ):
        buf = ''
        for sid, pool in self.particlePool.iteritems():
            buf += str(sid) + ':' + str(pool) + '\t'

        return buf<|MERGE_RESOLUTION|>--- conflicted
+++ resolved
@@ -193,7 +193,7 @@
         self.network_rules = None
 
         self.particleIDGenerator = _gfrd.ParticleIDGenerator(0)
-
+    
         # Particles of a Species whose surface is not specified will be added 
         # to the world. Dimensions don't matter, except for visualization.
         self.defaultSurface = \
@@ -358,15 +358,6 @@
     def distance( self, position1, position2 ):
         return self._distance( position1, position2, self.worldSize )
         
-<<<<<<< HEAD
-=======
-    def distanceSqArray( self, position1, positions ):
-        return self._distanceSqArray( position1, positions, self.worldSize )
-
-    def distanceArray( self, position1, positions ):
-        return numpy.sqrt( self.distanceSqArray( position1,\
-                                                 positions ) )
-
     def addPlanarSurface(self, name, origin, vectorX, vectorY, Lx, Ly, Lz=0):
         """Add a planar surface.
 
@@ -405,7 +396,6 @@
         return self.addSurface(CylindricalSurface(name, origin, radius, 
                                                   orientation, size))
 
->>>>>>> 944baaec
     def addSurface( self, surface ):
         if(not isinstance(surface, Surface) or
            isinstance(surface, CuboidalRegion)):
