import os
import shutil
import numpy
from vtk_xml_serial_unstructured import *
from _gfrd import Sphere, Cylinder, Box, Plane
from multi import Multi
from utils import crossproduct, INF


class VTKLogger:
    """
    """
    def __init__(self, sim, dir='vtkdata', buffer_size=None, show_shells=True, 
                 extra_particle_step=True, color_dict=None):
        """Create a new VTKLogger to visualize a simulation with 
        VTK/ParaView.

        Arguments:
            - sim
                an EGFRDSimulator.
            - dir
                the directory to which the data will be written. Can be 
                nested as in 'data/vtkdata'. By default the directory 
                'vtkdata' wil be used.
            - buffer_size
                an integer representing the maximum number of 
                simulation steps that will be stored in a 
                first-in-first-out buffer. The content of the buffer 
                will not be written to files until you call the 'stop' 
                method. By default no buffer is used, and simulation 
                data is written to file immediately after you call the 
                'log' method.
            - show_shells
                a boolean value which indicates whether besides 
                particle data also shell data should be recorded. True 
                by default.
            - extra_particle_step
                a boolean value which indicates whether besides each 
                simulation step an extra step should be recorded where 
                only the active particle is updated (it's shell stays 
                unchanged). True by default, which makes an eGFRD 
                simulations easier to understand.
            - color_dict
                a Python dictionary with species serial as a key and 
                color index as a value. The color index will later be 
                used to lookup the color for the particle of this 
                species in a lookuptable. You can choose which 
                lookuptable to use from within ParaView.
                The first Species you added to the model will have 
                serial 1, the second Species serial 2, etc.
                If you do not specify a color dictionary, the first 
                Species will also get color index 1, the second Species 
                color index 2, etc.

        To visualize the cylinders a workaround using tensors is used, as 
        explained here:
        http://www.paraview.org/pipermail/paraview/2009-March/011256.html.
        The mentioned tensorGlyph.xml should be supplied with this package.

        """
        self.sim = sim
        self.show_shells = show_shells
        self.extra_particle_step = extra_particle_step
        self.color_dict = color_dict

        self.vtk_writer = VTK_XML_Serial_Unstructured()

        # Filename stuff.
        assert len(dir) > 0
        self.dir = dir

        files_directory = self.dir + '/files'
        if os.path.exists(files_directory):
            shutil.rmtree(files_directory)
        os.makedirs(files_directory) 

        self.file_list = []
        # Static list of files used for regions and surfaces.
        self.static_list = []

        # First in first out buffer.
        self.buffer_size = buffer_size
        self.buffer = []

        # Step counter.
        self.i = 0

<<<<<<< HEAD
        # Needed for ParaView time hack.
        #
        # The result should be that with extra_particle_step=True, the number 
        # of Paraview timesteps should be twice the number of simulation steps.
        #
        # delta_t should not be smaller than the precision of your
        # floating point output (use repr, not str). But it should be smaller 
        # than the first simulation timestep divided by the number of initial 
        # particles. 1e-15 seems to be a good value.
        self.delta_t = 1e-15
=======
        # Needed for ParaView time hack. Note: don't make delta_t too small.
        self.delta_t = 1e-10
>>>>>>> e0542ad6
        self.last_time = INF

    def cleanup(self):
        """Delete any data directories creaeted by this VTKLogger.

        """
        shutil.rmtree(self.dir)

    def log(self):
        """Write the particle and shell data (last one is optional) for 
        the current timestep to .vtk files or to a buffer.

        """
        time = self.sim.t
        if (abs(time - self.last_time) < 1e-9) and self.show_shells:
            # Hack to make ParaView understand this is a different 
            # simulator step but with the same time.
            #
            # This is needed because:
            # 1. During multi steps the global time is not updated.
            # 2. During initialization the time is 0.
            # 3. Sometimes shells have mobility_radius = 0 --> dt = 0.
            #
            # Every step should be recorded, even when nothing has 
            # changed, so it is easier to relate an event index from 
            # the terminal output of a simulation with a visualization 
            # step in ParaView (divide by 2 actually).
            #
            # Now ParaView should perceive a state change.
            # Only needed when showing shells (this is a choice).
<<<<<<< HEAD
            #
            # A relative offset is needed when last_time > 1, and an absolute 
            # offset when last_time < 1.
=======
>>>>>>> e0542ad6
            time = self.last_time * (1 + self.delta_t) + self.delta_t

        # Get data.
        particle_data = self.get_particle_data()
        sphere_data, cylinder_data = self.get_sphere_and_cylinder_data()

        # Write to buffer or file.
        if self.buffer_size:
            # Store in buffer, instead of writing to file directly.
            self.buffer.append((time, self.i, particle_data, sphere_data, 
                                cylinder_data))

            if self.i > self.buffer_size:
                # FIFO.
                # Store 1 step more than defined buffer size: situation 
                # before, n steps, situation after.
                del self.buffer[0]
        else:
            # Write normal log.
            self.writelog(time, self.i,
                          (particle_data, sphere_data, cylinder_data))

        self.i += 1
        self.last_time = time

    def writelog(self, time, index,
                 (particle_data, sphere_data, cylinder_data)):
        # There are 4 cases to consider (a bit tricky):
        # I.   i=0, extra_particle_step=True
        # II.  i=1, extra_particle_step=True.
        # III. i=0, extra_particle_step=False.
        # IV.  i=1, extra_particle_step=False.

        if self.show_shells and self.extra_particle_step:
            # Show step where only particle_data have been updated.
            if index == 0:
                # Case I.
                sphere_data_1 = self.get_dummy_sphere_data()
                cylinder_data_1 = self.get_dummy_cylinder_data()
            else:
                # Case II.
                sphere_data_1 = self.previous_sphere_data
                cylinder_data_1 = self.previous_cylinder_data

            index *= 2;

            self.make_snapshot('particle_data', particle_data, index, time)
            self.make_snapshot('sphere_data', sphere_data_1, index, time)
            self.make_snapshot('cylinder_data', cylinder_data_1, index, time)

            # Continue with case. 
<<<<<<< HEAD
            time = time * (1 + self.delta_t / 2.) + self.delta_t / 2.
=======
            time *= (1 + self.delta_t / 2)
>>>>>>> e0542ad6
            index += 1

        if index == 0:
            # Case III.
            sphere_data_2 = self.get_dummy_sphere_data()
            cylinder_data_2 = self.get_dummy_cylinder_data()
        else:
            # Case IV.
            sphere_data_2 = sphere_data
            cylinder_data_2 = cylinder_data

        self.make_snapshot('particle_data', particle_data, index, time)
        self.make_snapshot('sphere_data', sphere_data_2, index, time)
        self.make_snapshot('cylinder_data', cylinder_data_2, index, time)

        self.previous_sphere_data = sphere_data
        self.previous_cylinder_data = cylinder_data

    def make_snapshot(self, type, data, index='', time=None):
        # Write data to .vtu files.

        doc = self.vtk_writer.create_doc(data)
        file_name = 'files/' + type + str(index) + '.vtu'

        self.vtk_writer.write_doc(doc, self.dir + '/' + file_name)

        # Store filename and time in file_list, used by 
        # vtk_writer.write_pvd().
        if time == None:
            # This is a region or surface.
            self.static_list.append((type, file_name, None, None))
        else:
            self.file_list.append((type, file_name, index, time))

    def stop(self):
        """Write a list with all the .vtu files to a .pvd file.

        """
        # In case user forgot this, doesn't hurt.
        self.log()

        # Write contents of buffer.
        for index, entry in enumerate(self.buffer):
            # Use enumerate because ParaView wants index to start at 0; 
            # we can not use realindex.
            # An entry contains: (time, realindex, particle_data, 
            # sphere_data, cylinder_data)
            if index == 0:
                # Add dummy data with color range to 
                # particle/sphere/cylinder data.
                #
                # Particle/sphere/cylinder data contain 4 lists:
                #   - positions
                #   - radii
                #   - colors
                #   - tensors
                #
                dummy_particle_data = self.get_dummy_particle_data()
                particle_data = entry[2]
                particle_data[0].extend(dummy_particle_data[0])
                particle_data[1].extend(dummy_particle_data[1])
                particle_data[2].extend(dummy_particle_data[2])
                particle_data[3].extend(dummy_particle_data[3])

                dummy_sphere_data = self.get_dummy_sphere_data()
                sphere_data = entry[3]
                sphere_data[0].extend(dummy_sphere_data[0])
                sphere_data[1].extend(dummy_sphere_data[1])
                sphere_data[2].extend(dummy_sphere_data[2])
                sphere_data[3].extend(dummy_sphere_data[3])

                dummy_cylinder_data = self.get_dummy_cylinder_data()
                cylinder_data = entry[4]
                cylinder_data[0].extend(dummy_cylinder_data[0])
                cylinder_data[1].extend(dummy_cylinder_data[1])
                cylinder_data[2].extend(dummy_cylinder_data[2])
                cylinder_data[3].extend(dummy_cylinder_data[3])

            if index % 100 == 0 and index > 0:
                print('vtklogger finished writing from buffer up to step %s' % 
                      index)

            self.writelog(entry[0], index, entry[2:])

        # Write data for regions and surfaces only once.
        self.make_snapshot('cylindrical_surfaces', 
                           self.get_cylindrical_surface_data())
        self.make_snapshot('planar_surfaces',
                           self.get_planar_surface_data())
        self.make_snapshot('cuboidal_regions', 
                           self.get_cuboidal_region_data())

        # Finally, write PVD files.
        self.vtk_writer.write_pvd(self.dir + '/' + 'files.pvd', 
                                  self.file_list)

        self.vtk_writer.write_pvd(self.dir + '/' + 'static.pvd', 
                                  self.static_list)

    def get_particle_data(self):
        particles, colors = [], []

        # Get particle data from simulator.
        for species in self.sim.world.species:
            for particle_id in self.sim.world.get_particle_ids(species):
                particle = self.sim.world.get_particle(particle_id)[1]
                particles.append(particle)
                try:
                    color = self.color_dict[species.id.serial]
                except:
                    color = species.id.serial
                colors.append(color)

        if self.i == 0:
            dummy_particles, dummy_colors = \
                self.get_dummy_particles_and_color_range()
            particles.extend(dummy_particles)
            colors.extend(dummy_colors)

        return self.process_spheres(particles, colors)

    def get_sphere_and_cylinder_data(self):
        spheres, sphere_colors = [], []
        cylinders, cylinder_colors = [], []

        if self.show_shells == True:
            number_of_shells = self.sim.scheduler.size

            if number_of_shells > 0:
                top_event_id = self.sim.scheduler.top[0]
            else:
                top_event_id = None

            for object in self.sim.domains.itervalues():
                # Single and pairs.
                color = object.multiplicity

                # Highlight top_event for singles and pairs.
                if top_event_id != None and object.event_id == top_event_id:
                    color = 0

                # Multi.
                if isinstance(object, Multi):
                    color = 3

                try:
                    shell = object.shell_list[0][1]
                    # Only cylinders have half_length.
                    shell.shape.half_length
                    cylinders.append(shell)
                    cylinder_colors.append(color)
                except:
                    # Spheres: single, pair or multi.
                    for _, shell in object.shell_list:
                        spheres.append(shell)
                        sphere_colors.append(color)

        return self.process_spheres(spheres, sphere_colors), \
               self.process_cylinders(cylinders, cylinder_colors)

    def get_cuboidal_region_data(self):
        boxes = [self.sim.world.get_structure("world").shape]

        return self.process_boxes(boxes)

    def get_planar_surface_data(self):
        world = self.sim.world.get_structure("world")
        boxes = [surface.shape for surface
                               in self.sim.world.structures
                               if isinstance(surface.shape, Plane)
                               and not surface == world]
    
        return self.process_boxes(boxes)

    def get_cylindrical_surface_data(self):
        # Todo. Make DNA blink when reaction takes place.
        cylinders = [surface for surface
                             in self.sim.world.structures
                             if isinstance(surface.shape, Cylinder)]
        return self.process_cylinders(cylinders)

    def process_spheres(self, spheres=[], color_list=[]):
        # Return 4 lists:
        #   - positions
        #   - radii
        #   - colors
        #   - tensors (not used)
        #
        pos_list, radius_list = [], []
        if len(spheres) == 0:
            # Add dummy sphere to stop ParaView from complaining.
            spheres = [self.get_dummy_sphere()]
            color_list = [0]

        for sphere in spheres:
            # Todo. Which one is it.
            try:
                position = sphere.position
                radius = sphere.radius
            except:
                position = sphere.shape.position
                radius = sphere.shape.radius
            self.append_lists(pos_list, position, radius_list, radius)

        return (pos_list, radius_list, color_list, [])

    def process_cylinders(self, cylinders=[], color_list=[]):
        # Return 4 lists:
        #   - positions
        #   - radii (not used)
        #   - colors
        #   - tensors
        #
        pos_list, tensor_list = [], []

        if len(cylinders) == 0:
            # Add dummy cylinder to stop TensorGlyph from complaining.
            cylinders = [self.get_dummy_cylinder()]
            color_list = [0]

        for cylinder in cylinders:
            # Todo. Which one is it.
            try:
                position = cylinder.position
                radius = cylinder.radius
                orientation = cylinder.unit_z
                half_length = cylinder.half_length
            except:
                position = cylinder.shape.position
                radius = cylinder.shape.radius
                orientation = cylinder.shape.unit_z
                half_length = cylinder.shape.half_length

            # Construct tensor. Use TensorGlyph plugin from:
            # http://www.paraview.org/pipermail/paraview/2009-March/011256.html
            # Unset Extract eigenvalues.

            # Select basis vector in which orientation is smallest.
            _, basis_vector = min(zip(abs(orientation), [[1, 0, 0], 
                                                         [0, 1, 0],
                                                         [0, 0, 1]]))
            # Find 2 vectors perpendicular to orientation.
            perpendicular1 = numpy.cross(orientation, basis_vector)
            perpendicular2 = numpy.cross(orientation, perpendicular1)
            # A 'tensor' is represented as an array of 9 values.
            # Stupid ParaView wants  a normal vector to the cylinder to 
            # orient it. So orientation and perpendicular1 swapped.
            tensor = numpy.concatenate((perpendicular1 * radius, 
                                        orientation * half_length,
                                        perpendicular2 * radius))

            self.append_lists(pos_list, position, tensor_list=tensor_list, 
                              tensor=tensor)

        return (pos_list, [], color_list, tensor_list)

    def process_boxes(self, boxes=[], color_list=[]):
        pos_list, tensor_list = [], []

        if len(boxes) == 0:
            # Add dummy box to stop TensorGlyph from complaining.
            boxes = [self.get_dummy_box()]
            color_list = [0]

        for box in boxes:
            try:
                dz = box.unit_z * box.half_extent[2]
            except IndexError:
                # Planes don't have half_extent[2].
                dz = box.unit_z * 1e-20
            tensor = numpy.concatenate((box.unit_x * box.half_extent[0],
                                        box.unit_y * box.half_extent[1],
                                        dz))
            self.append_lists(pos_list, box.position, tensor_list=tensor_list, 
                              tensor=tensor)

        return (pos_list, [], color_list, tensor_list)

    def append_lists(self, pos_list, pos, radius_list=[], radius=None, 
                     tensor_list=[], tensor=None):
        # Helper method.

        factor = 1
        pos_list.append(pos * factor)

        # Multiply radii and tensors by 2 because ParaView sets radius 
        # to 0.5 by default, and it wants full lengths for cylinders 
        # and we are storing half lengths.
        if radius:
            radius_list.append(radius * 2 * factor)

        if tensor != None:
            tensor = tensor * 2 * factor
            tensor_list.append(tensor)
    
    def get_dummy_particle_data(self):
        dummy_particles, dummy_colors = \
            self.get_dummy_particles_and_color_range()
        return self.process_spheres(dummy_particles, dummy_colors)

    def get_dummy_particles_and_color_range(self):
        # Start with dummy particle with color 1
        # (species.id.serial starts at 1).
        particles = [self.get_dummy_sphere()]
        colors = [1]

        # Add dummy particle with color is highest species index.
        particles.append(self.get_dummy_sphere())
        try:
            max_color = max(self.color_dict.values())
        except:
            for species in self.sim.world.species:
                # Find species with highest id.
                pass
            max_color = species.id.serial
        colors.append(max_color)

        return particles, colors

    def get_dummy_sphere_data(self):
        # Start with dummy sphere with color is 0.
        spheres = [self.get_dummy_sphere()]
        colors = [0]

        # Add dummy sphere with color is 3.
        spheres.append(self.get_dummy_sphere())
        colors.append(3)

        return self.process_spheres(spheres, colors)

    def get_dummy_cylinder_data(self):
        # Start with dummy cylinder with color is 0.
        cylinders = [self.get_dummy_cylinder()]
        colors = [0]

        # Add dummy cylinder with color is 3.
        cylinders.append(self.get_dummy_cylinder())
        colors.append(3)

        return self.process_cylinders(cylinders, colors)

    def get_dummy_sphere(self):
        return Sphere([0, 0, 0], 1e-20)

    def get_dummy_cylinder(self):
        return Cylinder([0, 0, 0], 1e-20, [0, 0, 1], 1e-20)

    def get_dummy_box(self):
        return Box([0, 0, 0], [1, 0, 0], [0, 1, 0], [0, 0, 1],
                   1e-20, 1e-20, 1e-20)
<|MERGE_RESOLUTION|>--- conflicted
+++ resolved
@@ -85,7 +85,7 @@
         # Step counter.
         self.i = 0
 
-<<<<<<< HEAD
+	#OLD COMMENTS?
         # Needed for ParaView time hack.
         #
         # The result should be that with extra_particle_step=True, the number 
@@ -95,11 +95,10 @@
         # floating point output (use repr, not str). But it should be smaller 
         # than the first simulation timestep divided by the number of initial 
         # particles. 1e-15 seems to be a good value.
-        self.delta_t = 1e-15
-=======
+        #self.delta_t = 1e-15
+
         # Needed for ParaView time hack. Note: don't make delta_t too small.
         self.delta_t = 1e-10
->>>>>>> e0542ad6
         self.last_time = INF
 
     def cleanup(self):
@@ -130,12 +129,6 @@
             #
             # Now ParaView should perceive a state change.
             # Only needed when showing shells (this is a choice).
-<<<<<<< HEAD
-            #
-            # A relative offset is needed when last_time > 1, and an absolute 
-            # offset when last_time < 1.
-=======
->>>>>>> e0542ad6
             time = self.last_time * (1 + self.delta_t) + self.delta_t
 
         # Get data.
@@ -187,11 +180,7 @@
             self.make_snapshot('cylinder_data', cylinder_data_1, index, time)
 
             # Continue with case. 
-<<<<<<< HEAD
-            time = time * (1 + self.delta_t / 2.) + self.delta_t / 2.
-=======
             time *= (1 + self.delta_t / 2)
->>>>>>> e0542ad6
             index += 1
 
         if index == 0:
